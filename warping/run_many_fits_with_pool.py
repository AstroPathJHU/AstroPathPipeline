#imports
from .utilities import warp_logger, checkDirAndFixedArgs, findSampleOctets, readOctetsFromFile, WarpFitResult
from .config import CONST
from ..utilities.tableio import readtable, writetable
from ..utilities.misc import cd, split_csv_to_list
from argparse import ArgumentParser
import os, random, multiprocessing as mp

#################### FILE-SCOPE CONSTANTS ####################

RUN_WARPFITTER_PREFIX = 'python -m microscopealignment.warping.run_warp_fitter' #part of the command referencing how to run run_warpfitter.py

#################### HELPER FUNCTIONS ####################

#function that gets passed to the multiprocessing pool just runs run_warpfitter.py
def worker(cmd) :
    os.system(cmd)

#helper function to make sure arguments are valid
def checkArgs(args) :
    #check the directory and fixed parameter arguments
    checkDirAndFixedArgs(args)
    #make the batch directory
    if not os.path.isdir(args.workingdir_name) :
        os.mkdir(args.workingdir_name)

#helper function to make the list of job commands
def getListOfJobCommands(args) :
    #first split the octet selection argument to get how they should be chosen and 
    octet_select_method = (args.octet_selection.split('_')[0]).lower()
    if octet_select_method not in ['first','random'] :
        raise ValueError(f'ERROR: octet_selection argument ({args.octet_selection}) is not valid! Use "first_n" or "random_n".')
    try :
        n_octets_per_job = int(args.octet_selection.split('_')[1])
    except ValueError :
        raise ValueError(f'ERROR: octet_selection argument ({args.octet_selection}) is not valid! Use "first_n" or "random_n".')
    #find the valid octets in the samples and order them by the # of their center rectangle
    octet_run_dir = args.octet_run_dir if args.octet_run_dir is not None else args.workingdir_name
    if os.path.isfile(os.path.join(octet_run_dir,f'{args.sample}{CONST.OCTET_OVERLAP_CSV_FILE_NAMESTEM}')) :
        all_octets_dict = readOctetsFromFile(octet_run_dir,args.dbload_top_dir,args.sample,args.layer)
    else :
        all_octets_dict = findSampleOctets(args.rawfile_top_dir,args.dbload_top_dir,args.sample,args.workingdir_name,args.flatfield_file,
                                           args.njobs,args.layer)
    all_octets_numbers = list(range(1,len(all_octets_dict)+1))
    #make sure that the number of octets per job and the number of jobs will work for this sample
    if args.njobs*n_octets_per_job<1 or args.njobs*n_octets_per_job>len(all_octets_numbers) :
        raise ValueError(f"""ERROR: Sample {args.sample} has {len(all_octets_dict)} total valid octets, but you asked for {args.njobs} jobs 
                             with {n_octets_per_job} octets per job!""")
    #build the list of commands
    job_cmds = []; workingdir_names = []
    fixedparstring='--fixed '
    for fixedpar in args.fixed :
        fixedparstring+=f'{fixedpar},'
    cmd_base=f'{RUN_WARPFITTER_PREFIX} fit {args.sample} {args.rawfile_top_dir} {args.dbload_top_dir} {args.flatfield_file}'
    for i in range(args.njobs) :
        thisjobdirname = args.job_dir_stem+'_octets'
        thisjoboctetstring = ''
        for j in range(n_octets_per_job) :
            index = 0 if octet_select_method=='first' else random.randint(0,len(all_octets_numbers)-1)
            this_octet_number = all_octets_numbers.pop(index)
            thisjobdirname+=f'_{this_octet_number}'
            thisjoboctetstring+=f'{this_octet_number},'
        thisjobworkingdir = os.path.join(args.workingdir_name,thisjobdirname)
        thisjobcmdstring = f'{cmd_base} {thisjobworkingdir} --octet_run_dir {octet_run_dir} --octets {thisjoboctetstring[:-1]}'
        thisjobcmdstring+=f' --max_iter {args.max_iter} {fixedparstring[:-1]}'
        if args.float_p1p2_to_polish :
            thisjobcmdstring+=' --float_p1p2_to_polish'
        thisjobcmdstring+=f' --max_radial_warp {args.max_radial_warp} --max_tangential_warp {args.max_tangential_warp}'
        thisjobcmdstring+=f' --p1p2_polish_lasso_lambda {args.p1p2_polish_lasso_lambda} --print_every {args.print_every}'
        thisjobcmdstring+=f' --n_threads 1 --layer {args.layer}'
        job_cmds.append(thisjobcmdstring)
        workingdir_names.append(thisjobworkingdir)
    return job_cmds, workingdir_names

#################### MAIN SCRIPT ####################

if __name__=='__main__' :
    mp.freeze_support()
    #define and get the command-line arguments
    parser = ArgumentParser()
    #positional arguments
    parser.add_argument('sample',          help='Name of the data sample to use')
    parser.add_argument('rawfile_top_dir', help='Path to the directory containing the "[sample]/*.Data.dat" files')
    parser.add_argument('dbload_top_dir',  help='Path to the directory containing "[sample]/dbload" subdirectories')
    parser.add_argument('flatfield_file',  help='Path to the flatfield.bin file that should be applied to files in this sample')
    parser.add_argument('workingdir_name', help='Name of the working directory that will be created to hold output of all jobs')
    parser.add_argument('njobs',           help='Number of jobs to run', type=int)
    #group for organizing and splitting into jobs
    job_organization_group = parser.add_argument_group('job organization', 'how should the group of jobs me organized?')
    job_organization_group.add_argument('--octet_run_dir', 
                                         help=f'Path to a previously-created workingdir that contains a [sample]_{CONST.OCTET_OVERLAP_CSV_FILE_NAMESTEM} file')
    job_organization_group.add_argument('--octet_selection', default='random_2',
                                        help='String for how to select octets for each job: "first_n" or "random_n".')
    job_organization_group.add_argument('--workers',         default=None,       type=int,
                                        help='Number of CPUs to use in the multiprocessing pool (defaults to all available)')
    #group for options of how the fit will proceed
    fit_option_group = parser.add_argument_group('fit options', 'how should the fits be done?')
    fit_option_group.add_argument('--max_iter',             default=1000,        type=int,
                                  help='Maximum number of iterations for differential_evolution and for minimize.trust-constr')
    fit_option_group.add_argument('--fixed',                default=['fx','fy'], type=split_csv_to_list,         
                                  help='Comma-separated list of parameters to keep fixed during fitting')
    fit_option_group.add_argument('--float_p1p2_to_polish', action='store_true',
                                  help="""Add this flag to float p1 and p2 in the polishing minimization 
                                          (regardless of whether they are in the list of fixed parameters)""")
    fit_option_group.add_argument('--max_radial_warp',      default=8.,          type=float,
                                  help='Maximum amount of radial warp to use for constraint')
    fit_option_group.add_argument('--max_tangential_warp',  default=4.,          type=float,
                                  help='Maximum amount of radial warp to use for constraint')
    fit_option_group.add_argument('--p1p2_polish_lasso_lambda',         default=0.0,         type=float,
                                  help="""Lambda magnitude parameter for the LASSO constraint on p1 and p2 
                                          (if those parameters are to float in the polishing minimization)""")
    fit_option_group.add_argument('--print_every',          default=1000,        type=int,
                                  help='How many iterations to wait between printing minimization progress')
    #group for other run options
    run_option_group = parser.add_argument_group('run options', 'other options for this run')
    run_option_group.add_argument('--job_dir_stem', default='warpfitter_batch',
                                  help="Stem of each job's working directory (_octets_*) will be appended")
    run_option_group.add_argument('--layer',        default=1,              type=int,         
                                  help='Image layer to use (indexed from 1)')
    args = parser.parse_args()

    #make sure the arguments are valid
    checkArgs(args)
    #get the list of all the job commands
    job_cmds, dirnames = getListOfJobCommands(args)
    #run the first command in check_run mode to make sure that things will work when they do get going
    warp_logger.info('TESTING first command in the list...')
    test_run_command = f'{RUN_WARPFITTER_PREFIX} check_run {(job_cmds[0])[(len(RUN_WARPFITTER_PREFIX)+len(" fit ")):]}'
    os.system(test_run_command)
    warp_logger.info('TESTING done')
    #run all the job commands on a pool of workers
    nworkers = min(mp.cpu_count(),args.njobs) if args.workers is None else min(args.workers,args.njobs)
    warp_logger.info(f'WILL RUN {args.njobs} COMMANDS ON A POOL OF {nworkers} WORKERS:')
    pool = mp.Pool(nworkers)
    for i,cmd in enumerate(job_cmds,start=1) :
        warp_logger.info(f'  command {i}: {cmd}')
        pool.apply_async(worker,args=(cmd,))
    pool.close()
    warp_logger.info('POOL CLOSED; BATCH RUNNING!!')
    pool.join()
    warp_logger.info('All jobs in the pool have finished! : ) Collecting results....')
    results = []
    for dirname in dirnames :
<<<<<<< HEAD
        results.append(readtable(os.path.join(dirname,CONST.FIT_RESULT_CSV_FILE_NAME),WarpFitResult))
=======
        results.append((readtable(os.path.join(dirname,CONST.FIT_RESULT_CSV_FILE_NAME),WarpFitResult))[0])
>>>>>>> 85ac8ece
    with cd(args.workingdir_name) :
        writetable('all_results.csv',results)
    warp_logger.info('Done.')
<|MERGE_RESOLUTION|>--- conflicted
+++ resolved
@@ -141,11 +141,7 @@
     warp_logger.info('All jobs in the pool have finished! : ) Collecting results....')
     results = []
     for dirname in dirnames :
-<<<<<<< HEAD
-        results.append(readtable(os.path.join(dirname,CONST.FIT_RESULT_CSV_FILE_NAME),WarpFitResult))
-=======
         results.append((readtable(os.path.join(dirname,CONST.FIT_RESULT_CSV_FILE_NAME),WarpFitResult))[0])
->>>>>>> 85ac8ece
     with cd(args.workingdir_name) :
         writetable('all_results.csv',results)
     warp_logger.info('Done.')
