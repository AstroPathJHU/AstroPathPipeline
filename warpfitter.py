#imports
from .warpset import WarpSet
from .alignmentset import AlignmentSet, Rectangle
from .overlap import Overlap
from .tableio import readtable,writetable
import numpy as np, scipy, matplotlib.pyplot as plt
import os, logging, copy, shutil

#global variables
OVERLAP_FILE_EXT   = '_overlap.csv'
RECTANGLE_FILE_EXT = '_rect.csv'
IM3_EXT='.im3'
IMM_EXT='.imm'
RAW_EXT='.raw'
WARP_EXT='.camWarp_layer'
IMM_FILE_X_SIZE='sizeX'
IMM_FILE_Y_SIZE='sizeY'
IMM_FILE_Z_SIZE='sizeC'
MICROSCOPE_OBJECTIVE_FOCAL_LENGTH=40000. # 20mm in pixels

#set up the logger
logger = logging.getLogger("warpfitter")
logger.setLevel(logging.DEBUG)
handler = logging.StreamHandler()
handler.setFormatter(logging.Formatter("%(message)s    [%(funcName)s, %(asctime)s]"))
logger.addHandler(handler)

class FittingError(Exception) :
    """
    Class for errors encountered during fitting
    """
    pass

class WarpFitter :
    """
    Main class for fitting a camera matrix and distortion parameters to a set of images based on the results of their alignment
    """
    def __init__(self,samplename,rawfile_dir,metafile_dir,working_dir,overlaps=-1,layer=1,meanimage=None,warpset=None,warp=None) :
        """
        samplename   = name of the microscope data sample to fit to ("M21_1" or equivalent)
        rawfile_dir  = path to directory containing multilayered ".raw" files
        metafile_dir = path to directory containing "dbload" metadata files (assuming at least a "rect.csv" and "overlap.csv")
        working_dir  = path to some local directory to store files produced by the WarpFitter
        overlaps     = list of (or two-element tuple of first/last) #s (n) of overlaps to use for evaluating quality of alignment 
                       (default=-1 will use all overlaps)
        layer        = image layer number (indexed starting at 1) to consider in the warping/alignment (default=1)
        meanimage    = the "meanimage" fit result calculated for the entire dataset (None will recalculate this based on the data subset)
        warpset      = WarpSet object to initialize with (optional, a new WarpSet will be created if None) 
        warp         = CameraWarp object whose optimal parameters will be determined (optional, if None a new one will be created)
        """
        #store the directory paths
        self.samp_name = samplename
        self.rawfile_dir=rawfile_dir
        self.metafile_dir=metafile_dir
        self.working_dir=working_dir
        self.init_dir = os.getcwd()
        self.mean_image = meanimage
        #setup the working directory and the lists of overlaps and rectangles
        self.overlaps, self.rectangles = self.__setupWorkingDirectory(overlaps)
        #get the list of raw file paths
        self.rawfile_paths = [os.path.join(self.rawfile_dir,fn.replace(IM3_EXT,RAW_EXT)) for fn in [r.file for r in self.rectangles]]
        #get the size of the images in the sample
        self.n, self.m, self.nlayers = self.__getImageSizesFromImmFile()
        if layer<1 or layer>self.nlayers :
            raise FittingError(f'Choice of layer ({layer}) is not valid for images with {self.nlayers} layers!')
        #make the warpset object to use
        if warpset is not None :
            self.warpset = warpset
        elif warp is not None :
            if warp.n!=self.n or warp.m!=self.m :
                msg = f'Warp object passed to WarpFitter is set to run on images of size ({warp.n},{warp.m}),'
                msg+=f' not of size ({self.n},{self.m}) as specified by .imm files'
                raise FittingError(msg)
            self.warpset = WarpSet(warp=warp,rawfiles=self.rawfile_paths,nlayers=self.nlayers,layer=layer)
        else :
            self.warpset = WarpSet(n=self.n,m=self.m,rawfiles=self.rawfile_paths,nlayers=self.nlayers,layer=layer)
        #make the alignmentset object to use
        self.alignset = self.__initializeAlignmentSet()
        #the private variable that will hold the best-fit warp
        self.__best_fit_warp = None

    #remove the placeholder files when the object is being deleted
    def __del__(self) :
        logger.info('Removing copied raw layer files....')
        os.chdir(self.working_dir)
        if not os.path.isdir(self.samp_name) :
            os.chdir(self.init_dir)
            return
        try :
            shutil.rmtree(self.samp_name)
        except Exception :
            raise FittingError('Something went wrong in trying to remove the directory of initially-warped files!')
        finally :
            os.chdir(self.init_dir)

    #################### PUBLIC FUNCTIONS ####################

    def loadRawFiles(self) :
        """
        Load the raw files into the warpset, warp/save them, and load them into the alignment set 
        """
        self.warpset.loadRawImageSet(self.rawfile_paths,self.overlaps,self.rectangles)
        self.warpset.warpLoadedImageSet()
        os.chdir(self.working_dir)
        if not os.path.isdir(self.samp_name) :
            os.mkdir(self.samp_name)
        os.chdir(self.samp_name)
        try :
            self.warpset.writeOutWarpedImageSet()
        except Exception :
            raise FittingError('Something went wrong in trying to write out the initial warped files!')
        finally :
            os.chdir(self.init_dir)
<<<<<<< HEAD
        self.alignset.getDAPI(filetype='camWarpDAPI')
        if self.mean_image is not None :
            self.alignset.meanimage = self.mean_image
=======
        self.alignset.getDAPI(filetype='camWarpDAPI', writeimstat=False)
>>>>>>> 71b6632a

    def doFit(self,fix_cxcy=False,fix_fxfy=False,fix_k1k2=False,fix_p1p2=False,max_radial_warp=10.,max_tangential_warp=10.,par_bounds=None,
              polish=True,print_every=1,maxiter=1000,show_plots=False) :
        """
        Fit the cameraWarp model to the loaded dataset
        fix_*       = set True to fix groups of parameters
        max_*_warp  = values to use for max warp amount constraints (set to -1 to remove constraints)
        par_bounds  = dictionary of alternate parameter bounds for differential_evolution keyed by name ('cx','cy','fx','fy','k1','k2','p1','p2')
                      can be some parameters or all, will just overwrite the defaults with those supplied
        print_every = print warp parameters and fit results at every [print_every] minimization function calls
        """
        #make the iteration counter and the lists of costs/warp amounts
        self.minfunc_calls=0
        self.costs=[]
        self.max_radial_warps=[]
        self.max_tangential_warps=[]
        #silence the AlignmentSet logger
        logger = logging.getLogger('align')
        logger.setLevel(logging.WARN)
        logger = logging.getLogger('warpfitter')
        #build the list of parameter bounds
        default_bounds = self.__buildDefaultParameterBoundsDict(max_radial_warp,max_tangential_warp)
        parameter_bounds = self.__getParameterBoundsList(par_bounds,default_bounds,fix_cxcy,fix_fxfy,fix_k1k2,fix_p1p2)
        logger.info(f'Floating parameter bounds = {parameter_bounds}')
        #get the list to use to mask fixed parameters in the minimization functions
        self.par_mask = self.__getParameterMask(fix_cxcy,fix_fxfy,fix_k1k2,fix_p1p2)
        #get the list of initial parameters to copy from when necessary
        self.init_pars = self.warpset.getListOfWarpParameters()
        #set the variable describing how often to print progress
        self.print_every = print_every
        #get the array of the initial population
        initial_population=self.__getInitialPopulation(parameter_bounds)
        #get the list of constraints
        constraints = self.__getConstraints(fix_k1k2,fix_p1p2,max_radial_warp,max_tangential_warp)
        #call differential_evolution
        logger.info('Starting initial minimization....')
        self.skip_corners = True
        os.chdir(self.working_dir)
        try :
            firstresult=scipy.optimize.differential_evolution(
                func=self._evalCamWarpOnAlignmentSet,
                bounds=parameter_bounds,
                strategy='best2bin',
                maxiter=maxiter,
                tol=0.025,
                mutation=(0.6,1.00),
                recombination=0.5,
                polish=False,
                init=initial_population,
                constraints=constraints
                )
        except Exception :
            raise FittingError('Something failed in the initial minimization!')
        finally :
            os.chdir(self.init_dir)
        logger.info(f'Initial minimization completed {"successfully" if firstresult.success else "UNSUCCESSFULLY"} in {firstresult.nfev} evaluations.')
        if polish :
            self.skip_corners = False
            #call minimize with trust_constr
            logger.info('Starting polishing minimization....')
            relative_steps = np.array([0.02,0.02,0.02,0.02,0.02,0.02,0.0002,0.0002])[self.par_mask]
            os.chdir(self.working_dir)
            try :
                result=scipy.optimize.minimize(
                    fun=self._evalCamWarpOnAlignmentSet,
                    x0=firstresult.x,
                    method='trust-constr',
                    bounds=parameter_bounds,
                    constraints=constraints,
                    options={'xtol':1e-4,'gtol':1e-3,'finite_diff_rel_step':relative_steps,'maxiter':maxiter}
                    )
            except Exception :
                raise FittingError('Something failed in the polishing minimization!')
            finally :
                os.chdir(self.init_dir)
            msg = f'Final minimization completed {"successfully" if result.success else "UNSUCCESSFULLY"} in {result.nfev} evaluations '
            term_conds = {0:'max iterations',1:'gradient tolerance',2:'parameter tolerance',3:'callback function'}
            msg+=f'due to compliance with {term_conds[result.status]} criteria.'
            logger.info(msg)
        else :
            result=firstresult
        #make the fit progress plots
        self.__makeFitProgressPlots(firstresult.nfev,show_plots)
        #use the fit result to make the best fit warp object and save the figure of its warp fields
        best_fit_pars = self.__correctParameterList(result.x)
        self.warpset.updateCameraParams(best_fit_pars)
        self.__best_fit_warp = copy.deepcopy(self.warpset.warp)
        logger.info(f'Best fit parameters:')
        self.__best_fit_warp.printParams()
        os.chdir(self.working_dir)
        try :
            self.__best_fit_warp.makeWarpAmountFigure()
            self.__best_fit_warp.writeParameterTextFile(self.par_mask)
        except Exception :
            raise FittingError('Something went wrong in trying to save the warping amount figure for the best-fit warp')
        finally :
            os.chdir(self.init_dir)
        #write out the set of alignment comparison images
        self.__makeBestFitAlignmentComparisonImages()
        return result


    #################### FUNCTIONS FOR USE WITH MINIMIZATION ####################

    # !!!!!! For the time being, these functions don't correctly describe dependence on k3, k4, k5, or k6 !!!!!!

    #The function whose return value is minimized by the fitting
    def _evalCamWarpOnAlignmentSet(self,pars) :
        self.minfunc_calls+=1
        #first fix the parameter list so the warp functions always see vectors of the same length
        fixedpars = self.__correctParameterList(pars)
        #update the warp with the new parameters
        self.warpset.updateCameraParams(fixedpars)
        #then warp the images
        self.warpset.warpLoadedImageSet(skip_corners=self.skip_corners)
        #reload the (newly-warped) images into the alignment set
        self.alignset.updateRectangleImages([warpimg for warpimg in self.warpset.images if not (self.skip_corners and warpimg.is_corner_only)])
        #align the images 
<<<<<<< HEAD
        cost = self.alignset.align(skip_corners=self.skip_corners,write_result=False,return_on_invalid_result=True)
=======
        cost = self.alignset.align(write_result=False,return_on_invalid_result=True,alreadyalignedstrategy="overwrite")
>>>>>>> 71b6632a
        #add to the lists to plot
        self.costs.append(cost if cost<1e10 else -0.1)
        self.max_radial_warps.append(self.warpset.warp.maxRadialDistortAmount(fixedpars))
        self.max_tangential_warps.append(self.warpset.warp.maxTangentialDistortAmount(fixedpars))
        #print progress if requested
        if self.minfunc_calls%self.print_every==0 :
            logger.info(self.warpset.warp.paramString())
            msg = f'  Call {self.minfunc_calls} cost={cost}'
            msg+=f' (radial warp={self.max_radial_warps[-1]:.02f}, tangential warp={self.max_tangential_warps[-1]:.02f})'
            logger.info(msg)
        #return the cost from the alignment
        return cost

    #call the warp's max radial distort amount function with the corrected parameters
    def _maxRadialDistortAmountForConstraint(self,pars) :
        return self.warpset.warp.maxRadialDistortAmount(self.__correctParameterList(pars))

    #get the correctly-formatted Jacobian of the maximum radial distortion amount constraint 
    def _maxRadialDistortAmountJacobianForConstraint(self,pars) :
        warpresult = np.array(self.warpset.warp.maxRadialDistortAmountJacobian(self.__correctParameterList(pars)))
        return (warpresult[self.par_mask]).tolist()

    #call the warp's max tangential distort amount function with the corrected parameters
    def _maxTangentialDistortAmountForConstraint(self,pars) :
        return self.warpset.warp.maxTangentialDistortAmount(self.__correctParameterList(pars))

    #get the correctly-formatted Jacobian of the maximum tangential distortion amount constraint 
    def _maxTangentialDistortAmountJacobianForConstraint(self,pars) :
        warpresult = np.array(self.warpset.warp.maxTangentialDistortAmountJacobian(self.__correctParameterList(pars)))
        return (warpresult[self.par_mask]).tolist()

    #################### VISUALIZATION FUNCTIONS ####################

    #function to plot the costs and warps over all the iterations of the fit
    def __makeFitProgressPlots(self,ninitev,show) :
        inititers  = np.linspace(0,ninitev,ninitev,endpoint=False)
        finaliters = np.linspace(ninitev,len(self.costs),len(self.costs)-ninitev,endpoint=False)
        f,ax = plt.subplots(2,3)
        f.set_size_inches(20.,10.)
        ax[0][0].plot(inititers,self.costs[:ninitev])
        ax[0][0].set_xlabel('initial minimization iteration')
        ax[0][0].set_ylabel('cost')
        ax[0][1].plot(inititers,self.max_radial_warps[:ninitev])
        ax[0][1].set_xlabel('initial minimization iteration')
        ax[0][1].set_ylabel('max radial warp')
        ax[0][2].plot(inititers,self.max_tangential_warps[:ninitev])
        ax[0][2].set_xlabel('initial minimization iteration')
        ax[0][2].set_ylabel('max tangential warp')
        ax[1][0].plot(finaliters,self.costs[ninitev:])
        ax[1][0].set_xlabel('final minimization iteration')
        ax[1][0].set_ylabel('cost')
        ax[1][1].plot(finaliters,self.max_radial_warps[ninitev:])
        ax[1][1].set_xlabel('final minimization iteration')
        ax[1][1].set_ylabel('max radial warp')
        ax[1][2].plot(finaliters,self.max_tangential_warps[ninitev:])
        ax[1][2].set_xlabel('final minimization iteration')
        ax[1][2].set_ylabel('max tangential warp')
        os.chdir(self.working_dir)
        try :
            plt.savefig('fit_progress.png')
        except Exception :
            raise FittingError('something went wrong while trying to save the fit progress plots!')
        finally :
            os.chdir(self.init_dir)
        if show :
            plt.show()

    #function to save alignment comparison visualizations in a new directory inside the working directory
    def __makeBestFitAlignmentComparisonImages(self) :
        logger.info('writing out warping/alignment comparison images')
        #make sure the best fit warp exists (which means the warpset is updated with the best fit parameters)
        if self.__best_fit_warp is None :
            raise FittingError('Do not call __makeBestFitAlignmentComparisonImages until after the best fit warp has been set!')
        #start by aligning the raw, unwarped images and getting their shift comparison information/images
<<<<<<< HEAD
        self.alignset.updateRectangleImages(self.warpset.images)
        rawcost = self.alignset.align(write_result=False)
        raw_overlap_comparisons_dict = self.alignset.getOverlapComparisonImagesDict()
        #next warp and align the images with the best fit warp
        self.warpset.warpLoadedImageSet()
        self.alignset.updateRectangleImages(self.warpset.images)
        bestcost = self.alignset.align(write_result=False)
=======
        self.alignset.updateRectangleImages(self.warpset.raw_images,'.raw')
        rawcost = self.alignset.align(alreadyalignedstrategy="overwrite")
        raw_overlap_comparisons_dict = self.alignset.getOverlapComparisonImagesDict()
        #next warp and align the images with the best fit warp
        self.warpset.warpLoadedImageSet()
        self.alignset.updateRectangleImages(self.warpset.warped_images,'.raw')
        bestcost = self.alignset.align(alreadyalignedstrategy="overwrite")
>>>>>>> 71b6632a
        warped_overlap_comparisons_dict = self.alignset.getOverlapComparisonImagesDict()
        logger.info(f'Alignment cost from raw images = {rawcost:.08f}; alignment cost from warped images = {bestcost:.08f} ({(100*(1.-bestcost/rawcost)):.04f}% reduction)')
        #write out the overlap comparison figures
        figure_dir_name = 'alignment_overlap_comparisons'
        os.chdir(self.working_dir)
        if not os.path.isdir(figure_dir_name) :
            os.mkdir(figure_dir_name)
        os.chdir(figure_dir_name)
        try :
            for overlap_identifier in raw_overlap_comparisons_dict.keys() :
                code = overlap_identifier[0]
                fn   = overlap_identifier[1]
                pix_to_in = 20./self.n
                if code in [2,8] :
                    f,(ax1,ax2,ax3,ax4) = plt.subplots(4,1,sharex=True)
                    f.set_size_inches(self.n*pix_to_in,4.*0.2*self.m*pix_to_in)
                    order = [ax1,ax3,ax2,ax4]
                elif code in [1,3,7,9] :
                    f,ax = plt.subplots(2,2)
                    f.set_size_inches(2.*0.2*self.n*pix_to_in,2*0.2*self.m*pix_to_in)
                    order = [ax[0][0],ax[0][1],ax[1][0],ax[1][1]]
                elif code in [4,6] :
                    f,(ax1,ax2,ax3,ax4) = plt.subplots(1,4,sharey=True)
                    f.set_size_inches(4.*0.2*self.n*pix_to_in,self.m*pix_to_in)
                    order=[ax1,ax3,ax2,ax4]
                order[0].imshow(raw_overlap_comparisons_dict[overlap_identifier][0])
                order[0].set_title('raw overlap images')
                order[1].imshow(raw_overlap_comparisons_dict[overlap_identifier][1])
                order[1].set_title('raw overlap images aligned')
                order[2].imshow(warped_overlap_comparisons_dict[overlap_identifier][0])
                order[2].set_title('warped overlap images')
                order[3].imshow(warped_overlap_comparisons_dict[overlap_identifier][1])
                order[3].set_title('warped overlap images aligned')
                plt.savefig(fn)
        except Exception :
            raise FittingError('Something went wrong while trying to write out the overlap comparison images')
        finally :
            os.chdir(self.init_dir)

    #################### PRIVATE HELPER FUNCTIONS ####################

    # helper function to create the working directory and create/write out lists of overlaps and rectangles
    def __setupWorkingDirectory(self,overlaps) :
        #read all the overlaps in this sample's metadata and reduce to what will actually be used
        all_overlaps = readtable(os.path.join(self.metafile_dir,self.samp_name+OVERLAP_FILE_EXT),Overlap)
        if overlaps==-1 :
            olaps = all_overlaps 
        elif isinstance(overlaps,tuple) :
            olaps = all_overlaps[overlaps[0]-1:overlaps[1]]
        elif isinstance(overlaps,list) :
            olaps = [all_overlaps[i-1] for i in overlaps]
        else :
            raise FittingError(f'Cannot recognize overlap choice from overlaps={overlaps} (must be a tuple, list, or -1)')
        if len(olaps)==0 :
            raise FittingError(f'Overlap choice {overlaps} does not represent a valid selection for this sample!')
        #read all the rectangles and store the relevant ones
        all_rectangles = readtable(os.path.join(self.metafile_dir,self.samp_name+RECTANGLE_FILE_EXT),Rectangle)
        rects = [r for r in all_rectangles if r.n in ([o.p1 for o in olaps]+[o.p2 for o in olaps])]
        #create the working directory and write to it the new metadata .csv files
        if not os.path.isdir(self.working_dir) :
            os.mkdir(self.working_dir)
        os.chdir(self.working_dir)
        try :
            writetable(self.samp_name+OVERLAP_FILE_EXT,olaps)
            writetable(self.samp_name+RECTANGLE_FILE_EXT,rects)
        except Exception :
            raise FittingError('Something went wrong in trying to write the truncated overlap/rectangle files in the working directory!')
        finally :
            os.chdir(self.init_dir)
        return olaps, rects

    # helper function to return the (x,y) size of the images read from the .imm file 
    def __getImageSizesFromImmFile(self) :
        first_immfile_path = os.path.join(self.rawfile_dir,self.rectangles[0].file.replace(IM3_EXT,IMM_EXT))
        with open(first_immfile_path) as fp :
            lines=fp.readlines()
        n=int([line.rstrip().split()[1] for line in lines if line.rstrip().split()[0]==IMM_FILE_X_SIZE][0])
        m=int([line.rstrip().split()[1] for line in lines if line.rstrip().split()[0]==IMM_FILE_Y_SIZE][0])
        z=int([line.rstrip().split()[1] for line in lines if line.rstrip().split()[0]==IMM_FILE_Z_SIZE][0])
        return n,m,z

    # helper function to create and return a new alignmentSet object that's set up to run on the identified set of images/overlaps
    def __initializeAlignmentSet(self) :
        a = AlignmentSet(os.path.join(*([os.sep]+self.metafile_dir.split(os.sep)[:-2])),self.working_dir,self.samp_name,interactive=True)
<<<<<<< HEAD
        a.overlaps=self.overlaps
        a.rectangles=self.rectangles
        if self.mean_image is not None :
            a.meanimage = self.mean_image
=======
        a.rectanglesoverlaps=self.rectangles, self.overlaps
>>>>>>> 71b6632a
        return a

    #helper function to make the list of parameter bounds for fitting
    def __getParameterBoundsList(self,par_bounds,default_bounds,fix_cxcy,fix_fxfy,fix_k1k2,fix_p1p2) :
        parorder=['cx','cy','fx','fy','k1','k2','p1','p2']
        #overwrite the default with anything that was supplied
        bounds_dict = default_bounds
        if par_bounds is not None :
            for name in par_bounds.keys() :
                if name in bounds_dict.keys() :
                    bounds_dict[name] = par_bounds[name]
                else :
                    raise FittingError(f'Parameter "{name}"" in supplied dictionary of bounds not recognized!')
        #remove any parameters that will be fixed
        to_remove = []
        if fix_cxcy :
            to_remove+=['cx','cy']
        if fix_fxfy :
            to_remove+=['fx','fy']
        if fix_k1k2 :
            to_remove+=['k1','k2']
        if fix_p1p2 :
            to_remove+=['p1','p2']
        for parkey in to_remove :
            if parkey in bounds_dict.keys() :
                del bounds_dict[parkey]
        #print info about the parameters that will be used
        fixed_par_string=''
        for name in to_remove :
            fixed_par_string+=name+', '
        msg = f'Will fit with {len(bounds_dict.keys())} parameters'
        if to_remove!=[] :
            msg+=f' ({fixed_par_string[:-2]} fixed).'
        else :
            msg+='.'
        logger.info(msg)
        #return the ordered list of parameters
        return [bounds_dict[name] for name in parorder if name in bounds_dict.keys()]

    #helper function to make the default list of parameter constraints
    def __buildDefaultParameterBoundsDict(self,max_radial_warp,max_tangential_warp) :
        bounds = {}
        # cx/cy bounds are +/- 25% of the center point
        bounds['cx']=(0.75*(self.n/2.),1.25*(self.n/2.))
        bounds['cy']=(0.75*(self.m/2.),1.25*(self.m/2.))
        # fx/fy bounds are +/- 2% of the nominal values 
        bounds['fx']=(0.98*MICROSCOPE_OBJECTIVE_FOCAL_LENGTH,1.02*MICROSCOPE_OBJECTIVE_FOCAL_LENGTH)
        bounds['fy']=(0.98*MICROSCOPE_OBJECTIVE_FOCAL_LENGTH,1.02*MICROSCOPE_OBJECTIVE_FOCAL_LENGTH)
        # k1/k2 and p1/p2 bounds are twice those that would produce the max radial and tangential warp, respectively, with all others zero
        # k1 is not allowed to be negative to prevent overfitting, and k2 therefore only has to be its max value on the positive side, not twice.
        maxk1 = self.__findDefaultParameterLimit(4,1,max_radial_warp,self.warpset.warp.maxRadialDistortAmount)
        bounds['k1']=(0.,2.*maxk1)
        maxk2 = self.__findDefaultParameterLimit(5,1000,max_radial_warp,self.warpset.warp.maxRadialDistortAmount)
        bounds['k2']=(-2.*maxk2,maxk2)
        maxp1 = self.__findDefaultParameterLimit(6,0.01,max_tangential_warp,self.warpset.warp.maxTangentialDistortAmount)
        bounds['p1']=(-2.*maxp1,2.*maxp1)
        maxp2 = self.__findDefaultParameterLimit(7,0.001,max_tangential_warp,self.warpset.warp.maxTangentialDistortAmount)
        bounds['p2']=(-2.*maxp2,2.*maxp2)
        return bounds

    #helper function to find the limit on a parameter that produces the maximum warp
    def __findDefaultParameterLimit(self,parindex,parincrement,warplimit,warpamtfunc) :
        testpars=[self.n/2,self.m/2,MICROSCOPE_OBJECTIVE_FOCAL_LENGTH,MICROSCOPE_OBJECTIVE_FOCAL_LENGTH,0.,0.,0.,0.]
        warpamt=0.; testparval=0.
        while warpamt<warplimit :
            testparval+=parincrement
            testpars[parindex]=testparval
            warpamt=warpamtfunc(testpars)
        return testparval

    #helper function to return the array of the initial population settings for differential_evolution
    def __getInitialPopulation(self,bounds) :
        #initial population is a bunch of linear spaces between the bounds for the parameters individually and in pairs
        init_fit_pars = np.array(self.init_pars)[self.par_mask]
        parnames = np.array(['cx','cy','fx','fy','k1','k2','p1','p2'])[self.par_mask]
        #make a list of each parameter's grid of possible values
        par_variations = []
        nperpar=12-len(parnames)
        for i in range(len(bounds)) :
            name = parnames[i]
            bnds = bounds[i]
            #make the list of this parameter's independent variations to try for the first iteration
            thisparvalues = None
            #principal points and focal lengths are evenly spaced between their bounds
            if name in ['cx','cy','fx','fy'] :
                thisparvalues = np.linspace(bnds[0],bnds[1],nperpar)
            #k1 is evenly spaced between zero and half its max value
            elif name in ['k1'] :
                thisparvalues = np.linspace(0.,0.5*bnds[1],nperpar+1) #+1 because the zero at the beginning is the default parameter value
            #k2 and tangential warping parameters are evenly spaced between +/-(1/2) their bounds
            elif name in ['k2','p1','p2'] :
                thisparvalues = np.linspace(0.5*bnds[0],0.5*bnds[1],nperpar)
            else :
                raise FittingError(f'ERROR: parameter name {name} is not recognized in __getInitialPopulation!')
            par_variations.append(thisparvalues)
        #first member of the population is the nominal initial parameters
        population_list = []
        population_list.append(copy.deepcopy(init_fit_pars))
        #next add a set describing independent parameter variations
        for i in range(len(par_variations)) :
            for val in par_variations[i] :
                if val!=init_fit_pars[i] :
                    toadd = copy.deepcopy(init_fit_pars)
                    toadd[i]=val
                    population_list.append(toadd)
        #add sets describing corner limits of pairs of parameters
        parameter_pair_sets = [np.array([0,0,1,1,2,2,3,3])[self.par_mask], #parameters that have the same effect
                               np.array([0,1,None,None,0,1,None,None])[self.par_mask], #principal points and radial warps 1                                  
                               np.array([0,1,None,None,1,0,None,None])[self.par_mask], #principal points and radial warps 2
                               np.array([None,None,0,1,0,1,None,None])[self.par_mask], #focal lengths and radial warps 1
                               np.array([None,None,0,1,1,0,None,None])[self.par_mask], #focal lengths and radial warps 2
                               np.array([0,1,None,None,None,None,0,1])[self.par_mask], #principal points and tangential warps 1
                               np.array([0,1,None,None,None,None,1,0])[self.par_mask], #principal points and tangential warps 2
                               np.array([None,None,0,1,None,None,0,1])[self.par_mask], #focal lengths and tangential warps 1
                               np.array([None,None,0,1,None,None,1,0])[self.par_mask], #focal lengths and tangential warps 2
                            ]
        for parameter_pair_numbers in parameter_pair_sets :
            pair_numbers_to_consider = set(parameter_pair_numbers)
            if None in pair_numbers_to_consider :
                pair_numbers_to_consider.remove(None)
            for pair_number in pair_numbers_to_consider :
                list_indices = [i for i in range(len(par_variations)) if parameter_pair_numbers[i]==pair_number]
                if len(list_indices)!=2 : 
                    continue
                combinations = [(1,1),(-2,-2),(1,-2),(-2,1)]
                for c in combinations :
                    toadd = copy.deepcopy(init_fit_pars)
                    toadd[list_indices[0]]=par_variations[list_indices[0]][c[0]]
                    toadd[list_indices[1]]=par_variations[list_indices[1]][c[1]]
                    population_list.append(toadd)
        to_return = np.array(population_list)
        logger.info(f'Initial parameter population ({len(population_list)} members):\n{to_return}')
        return to_return

    #helper function to make the constraints
    def __getConstraints(self,fix_k1k2,fix_p1p2,max_radial_warp,max_tangential_warp) :
        constraints = []
        names_to_print = []
        #if k1 and k2 are being fit for, and max_radial_warp is defined, add the max_radial_warp constraint
        if (not fix_k1k2) and max_radial_warp!=-1 :
            constraints.append(scipy.optimize.NonlinearConstraint(
                self._maxRadialDistortAmountForConstraint,
                -1.*max_radial_warp,
                max_radial_warp,
                jac=self._maxRadialDistortAmountJacobianForConstraint,
                hess=scipy.optimize.BFGS()
                )
            )
            names_to_print.append(f'max radial warp={max_radial_warp} pixels')
        #if k1 and k2 are being fit for, and max_tangential_warp is defined, add the max_tangential_warp constraint
        if (not fix_p1p2) and max_tangential_warp!=-1 :
            constraints.append(scipy.optimize.NonlinearConstraint(
                self._maxTangentialDistortAmountForConstraint,
                -1.*max_tangential_warp,
                max_tangential_warp,
                jac=self._maxTangentialDistortAmountJacobianForConstraint,
                hess=scipy.optimize.BFGS()
                )
            )
            names_to_print.append(f'max tangential warp={max_tangential_warp} pixels')
        #print the information about the constraints
        if len(constraints)==0 :
            logger.info('No constraints will be applied')
            return ()
        else :
            constraintstring = 'Will apply constraints: '
            for ntp in names_to_print :
                constraintstring+=ntp+', '
            logger.info(constraintstring[:-2]+'.')
        #return the list of constraints
        if len(constraints)==1 : #if there's only one it doesn't get passed as a list
            return constraints[0]
        else :
            return constraints

    #helper function to get a masking list for the parameters from the warp functions to deal with fixed parameters
    def __getParameterMask(self,fix_cxcy,fix_fxfy,fix_k1k2,fix_p1p2) :
        mask = [True,True,True,True,True,True,True,True]
        if fix_cxcy :
            mask[0]=False
            mask[1]=False
        if fix_fxfy :
            mask[2]=False
            mask[3]=False
        if fix_k1k2 :
            mask[4]=False
            mask[5]=False
        if fix_p1p2 :
            mask[6]=False
            mask[7]=False
        return mask

    #helper function to get a parameter list of the right length so the warp functions always see/return lists of the same length
    def __correctParameterList(self,pars) :
        fixedlist = []; pi=0
        for i,p in enumerate(self.init_pars) :
            if self.par_mask[i] :
                fixedlist.append(pars[pi])
                pi+=1
            else :
                fixedlist.append(p)
        return fixedlist
<|MERGE_RESOLUTION|>--- conflicted
+++ resolved
@@ -111,13 +111,9 @@
             raise FittingError('Something went wrong in trying to write out the initial warped files!')
         finally :
             os.chdir(self.init_dir)
-<<<<<<< HEAD
-        self.alignset.getDAPI(filetype='camWarpDAPI')
+        self.alignset.getDAPI(filetype='camWarpDAPI',writeimstat=False)
         if self.mean_image is not None :
             self.alignset.meanimage = self.mean_image
-=======
-        self.alignset.getDAPI(filetype='camWarpDAPI', writeimstat=False)
->>>>>>> 71b6632a
 
     def doFit(self,fix_cxcy=False,fix_fxfy=False,fix_k1k2=False,fix_p1p2=False,max_radial_warp=10.,max_tangential_warp=10.,par_bounds=None,
               polish=True,print_every=1,maxiter=1000,show_plots=False) :
@@ -236,11 +232,7 @@
         #reload the (newly-warped) images into the alignment set
         self.alignset.updateRectangleImages([warpimg for warpimg in self.warpset.images if not (self.skip_corners and warpimg.is_corner_only)])
         #align the images 
-<<<<<<< HEAD
-        cost = self.alignset.align(skip_corners=self.skip_corners,write_result=False,return_on_invalid_result=True)
-=======
-        cost = self.alignset.align(write_result=False,return_on_invalid_result=True,alreadyalignedstrategy="overwrite")
->>>>>>> 71b6632a
+        cost = self.alignset.align(skip_corners=self.skip_corners,write_result=False,return_on_invalid_result=True,alreadyalignedstrategy="overwrite")
         #add to the lists to plot
         self.costs.append(cost if cost<1e10 else -0.1)
         self.max_radial_warps.append(self.warpset.warp.maxRadialDistortAmount(fixedpars))
@@ -315,23 +307,13 @@
         if self.__best_fit_warp is None :
             raise FittingError('Do not call __makeBestFitAlignmentComparisonImages until after the best fit warp has been set!')
         #start by aligning the raw, unwarped images and getting their shift comparison information/images
-<<<<<<< HEAD
         self.alignset.updateRectangleImages(self.warpset.images)
-        rawcost = self.alignset.align(write_result=False)
+        rawcost = self.alignset.align(write_result=False,alreadyalignedstrategy="overwrite")
         raw_overlap_comparisons_dict = self.alignset.getOverlapComparisonImagesDict()
         #next warp and align the images with the best fit warp
         self.warpset.warpLoadedImageSet()
         self.alignset.updateRectangleImages(self.warpset.images)
-        bestcost = self.alignset.align(write_result=False)
-=======
-        self.alignset.updateRectangleImages(self.warpset.raw_images,'.raw')
-        rawcost = self.alignset.align(alreadyalignedstrategy="overwrite")
-        raw_overlap_comparisons_dict = self.alignset.getOverlapComparisonImagesDict()
-        #next warp and align the images with the best fit warp
-        self.warpset.warpLoadedImageSet()
-        self.alignset.updateRectangleImages(self.warpset.warped_images,'.raw')
-        bestcost = self.alignset.align(alreadyalignedstrategy="overwrite")
->>>>>>> 71b6632a
+        bestcost = self.alignset.align(write_result=False,alreadyalignedstrategy="overwrite")
         warped_overlap_comparisons_dict = self.alignset.getOverlapComparisonImagesDict()
         logger.info(f'Alignment cost from raw images = {rawcost:.08f}; alignment cost from warped images = {bestcost:.08f} ({(100*(1.-bestcost/rawcost)):.04f}% reduction)')
         #write out the overlap comparison figures
@@ -416,14 +398,9 @@
     # helper function to create and return a new alignmentSet object that's set up to run on the identified set of images/overlaps
     def __initializeAlignmentSet(self) :
         a = AlignmentSet(os.path.join(*([os.sep]+self.metafile_dir.split(os.sep)[:-2])),self.working_dir,self.samp_name,interactive=True)
-<<<<<<< HEAD
-        a.overlaps=self.overlaps
-        a.rectangles=self.rectangles
+        a.rectanglesoverlaps=self.rectangles, self.overlaps
         if self.mean_image is not None :
             a.meanimage = self.mean_image
-=======
-        a.rectanglesoverlaps=self.rectangles, self.overlaps
->>>>>>> 71b6632a
         return a
 
     #helper function to make the list of parameter bounds for fitting
