import abc, collections, dataclasses, numpy as np
<<<<<<< HEAD
from ..utilities import units
=======
from ..utilities.misc import dataclass_dc_init
>>>>>>> cc2896ed

@dataclasses.dataclass
class Rectangle:
  n: int
  x: units.Distance = dataclasses.field(metadata={"writefunction": lambda x: x.microns, "readfunction": float})
  y: units.Distance = dataclasses.field(metadata={"writefunction": lambda x: x.microns, "readfunction": float})
  w: units.Distance = dataclasses.field(metadata={"writefunction": lambda x: x.microns, "readfunction": int})
  h: units.Distance = dataclasses.field(metadata={"writefunction": lambda x: x.microns, "readfunction": int})
  cx: units.Distance = dataclasses.field(metadata={"writefunction": lambda x: x.microns, "readfunction": int})
  cy: units.Distance = dataclasses.field(metadata={"writefunction": lambda x: x.microns, "readfunction": int})
  t: int
  file: str

  def setalignmentinfo(self, *, pscale):
    self.pscale = pscale
    self.x = units.Distance(microns=self.x, pscale=self.pscale)
    self.y = units.Distance(microns=self.y, pscale=self.pscale)
    self.w = units.Distance(microns=self.w, pscale=self.pscale)
    self.h = units.Distance(microns=self.h, pscale=self.pscale)
    self.cx = units.Distance(microns=self.cx, pscale=self.pscale)
    self.cy = units.Distance(microns=self.cy, pscale=self.pscale)

  @property
  def xvec(self):
    return np.array([self.x, self.y])

@dataclass_dc_init
class ShiftedRectangle(Rectangle):
  ix: int
  iy: int
  gc: int
  px: float
  py: float
  mx1: float
  mx2: float
  my1: float
  my2: float
  gx: int
  gy: int

  def __init__(self, *args, rectangle=None, **kwargs):
    return self.__dc_init__(
      *args,
      **{
        field.name: getattr(rectangle, field.name)
        for field  in dataclasses.fields(type(rectangle))
      } if rectangle is not None else {},
      **kwargs
    )

class RectangleCollection(abc.ABC):
  @abc.abstractproperty
  def rectangles(self): pass
  @property
  def rectangledict(self):
    return rectangledict(self.rectangles)
  @property
  def rectangleindices(self):
    return {r.n for r in self.rectangles}

@dataclasses.dataclass(frozen=True)
class ImageStats:
  n: int
  mean: float
  min: float
  max: float
  std: float
  cx: int
  cy: int

def rectangledict(rectangles):
  return {rectangle.n: i for i, rectangle in enumerate(rectangles)}

def rectangleoroverlapfilter(selection, *, compatibility=False):
  if compatibility:
    if selection == -1:
      selection = None
    if isinstance(selection, tuple):
      if len(selection) == 2:
        selection = range(selection[0], selection[1]+1)
      else:
        selection = str(selection) #to get the right error message below

  if selection is None:
    return lambda r: True
  elif isinstance(selection, collections.abc.Collection) and not isinstance(selection, str):
    return lambda r: r.n in selection
  elif isinstance(selection, collections.abc.Callable):
    return selection
  else:
    raise ValueError(f"Unknown rectangle or overlap selection: {selection}")

rectanglefilter = rectangleoroverlapfilter<|MERGE_RESOLUTION|>--- conflicted
+++ resolved
@@ -1,9 +1,6 @@
 import abc, collections, dataclasses, numpy as np
-<<<<<<< HEAD
 from ..utilities import units
-=======
 from ..utilities.misc import dataclass_dc_init
->>>>>>> cc2896ed
 
 @dataclasses.dataclass
 class Rectangle:
