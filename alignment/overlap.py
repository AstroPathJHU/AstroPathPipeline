import dataclasses, matplotlib.pyplot as plt, methodtools, numpy as np, typing, uncertainties as unc

from .computeshift import computeshift, mse, shiftimg
from ..baseclasses.overlap import Overlap
from ..utilities import units
from ..utilities.misc import covariance_matrix, dataclass_dc_init, floattoint
from ..utilities.units.dataclasses import DataClassWithDistances, distancefield

@dataclasses.dataclass
class AlignmentOverlap(Overlap):
<<<<<<< HEAD
  def __init__(self, *args, layer1=None, layer2=None, **kwargs):
    super().__init__(*args, **kwargs)
    if layer1 is None:
      try:
        self.rectangles[0].layer
      except AttributeError:
        raise ValueError(f"Have to tell the overlap which layer you're using for rectangle 1. choices: {self.rectangles[0].layers}")
    if layer2 is None:
      try:
        self.rectangles[1].layer
      except AttributeError:
        raise ValueError(f"Have to tell the overlap which layer you're using for rectangle 1. choices: {self.rectangles[1].layers}")
    self.__layers = layer1, layer2

  def __hash__(self):
    if not self.ismultilayer: return super().__hash__()
    return hash((super().__hash__(), self.layers))
  def __eq__(self, other):
    return super().__eq__(other) and self.layers == other.layers

  @property
  def layers(self): return self.__layers
  @property
  def layer1(self): return self.__layers[0]
  @property
  def layer2(self): return self.__layers[1]
  @methodtools.lru_cache()
  @property
  def ismultilayer(self):
    return any(_ is not None for _ in self.layers)
=======

  def __init__(self, *args, **kwargs):
    self.__use_gpu = False
    super().__init__(*args, **kwargs)
>>>>>>> 82955ce2

  @property
  def images(self):
    result = tuple(r.image[:, :] if layer is None else r.image[r.layers.index(layer), :, :] for r, layer in zip(self.rectangles, self.layers))
    for i in result: i.flags.writeable = False
    return result

  @methodtools.lru_cache()
  @property
  def cutimageslices(self):
    image1, image2 = self.images

    hh, ww = image1.shape
    assert (hh, ww) == image2.shape
    hh, ww = units.distances(pixels=[hh, ww], pscale=self.pscale)

    image1x1 = self.x1
    image1y1 = self.y1
    image2x1 = self.x2
    image2y1 = self.y2
    image1x2 = image1x1 + ww
    image2x2 = image2x1 + ww
    image1y2 = image1y1 + hh
    image2y2 = image2y1 + hh

    overlapx1 = max(image1x1, image2x1)
    overlapx2 = min(image1x2, image2x2)
    overlapy1 = max(image1y1, image2y1)
    overlapy2 = min(image1y2, image2y2)

    offsetimage1x1 = units.Distance(pscale=self.pscale, pixels=int(units.pixels(overlapx1 - image1x1, pscale=self.pscale)))
    offsetimage1x2 = units.Distance(pscale=self.pscale, pixels=int(units.pixels(overlapx2 - image1x1, pscale=self.pscale)))
    offsetimage1y1 = units.Distance(pscale=self.pscale, pixels=int(units.pixels(overlapy1 - image1y1, pscale=self.pscale)))
    offsetimage1y2 = units.Distance(pscale=self.pscale, pixels=int(units.pixels(overlapy2 - image1y1, pscale=self.pscale)))

    offsetimage2x1 = units.Distance(pscale=self.pscale, pixels=int(units.pixels(overlapx1 - image2x1, pscale=self.pscale)))
    offsetimage2x2 = units.Distance(pscale=self.pscale, pixels=int(units.pixels(overlapx2 - image2x1, pscale=self.pscale)))
    offsetimage2y1 = units.Distance(pscale=self.pscale, pixels=int(units.pixels(overlapy1 - image2y1, pscale=self.pscale)))
    offsetimage2y2 = units.Distance(pscale=self.pscale, pixels=int(units.pixels(overlapy2 - image2y1, pscale=self.pscale)))

    cutimage1x1 = floattoint(units.pixels(offsetimage1x1 + self.nclip, pscale=self.pscale))
    cutimage1x2 = floattoint(units.pixels(offsetimage1x2 - self.nclip, pscale=self.pscale))
    cutimage1y1 = floattoint(units.pixels(offsetimage1y1 + self.nclip, pscale=self.pscale))
    cutimage1y2 = floattoint(units.pixels(offsetimage1y2 - self.nclip, pscale=self.pscale))

    cutimage2x1 = floattoint(units.pixels(offsetimage2x1 + self.nclip, pscale=self.pscale))
    cutimage2x2 = floattoint(units.pixels(offsetimage2x2 - self.nclip, pscale=self.pscale))
    cutimage2y1 = floattoint(units.pixels(offsetimage2y1 + self.nclip, pscale=self.pscale))
    cutimage2y2 = floattoint(units.pixels(offsetimage2y2 - self.nclip, pscale=self.pscale))

    #make sure that even with floattoint() they're the same size
    deltax = min(cutimage1x2 - cutimage1x1, cutimage2x2 - cutimage2x1)
    cutimage1x2 = cutimage1x1 + deltax
    cutimage2x2 = cutimage2x1 + deltax
    deltay = min(cutimage1y2 - cutimage1y1, cutimage2y2 - cutimage2y1)
    cutimage1y2 = cutimage1y1 + deltay
    cutimage2y2 = cutimage2y1 + deltay

    #positioncutimage1 = np.array([image1x1 + offsetimage1x1, image1y1 + offsetimage1y1])
    #positioncutimage2 = np.array([image2x1 + offsetimage2x1, image2y1 + offsetimage2y1])

    return (
      (slice(cutimage1y1, cutimage1y2), slice(cutimage1x1, cutimage1x2)),
      (slice(cutimage2y1, cutimage2y2), slice(cutimage2x1, cutimage2x2)),
    )

  @property
  def cutimages(self):
    image1, image2 = self.images
    slice1, slice2 = self.cutimageslices
    return (
      image1[slice1],
      image2[slice2],
    )

  def align(self, *, debug=False, alreadyalignedstrategy="error", **computeshiftkwargs):
    if self.result is None:
      alreadyalignedstrategy = None
    else:
      if alreadyalignedstrategy == "error":
        raise RuntimeError(f"Overlap {self.n} is already aligned.  To keep the previous result, call align(alreadyalignedstrategy='skip').  To align again and overwrite the previous result, call align(alreadyalignedstrategy='overwrite').")
      elif alreadyalignedstrategy == "skip":
        return self.result
      elif alreadyalignedstrategy == "overwrite":
        pass
      elif alreadyalignedstrategy == "shift_only":
        kwargs1 = {k: getattr(self.result, k) for k in ("dxvec", "exit")}
      else:
        raise ValueError(f"Unknown value alreadyalignedstrategy={alreadyalignedstrategy!r}")

    try:
      if alreadyalignedstrategy != "shift_only":
        kwargs1 = self.__computeshift(**computeshiftkwargs)
        if "gputhread" in computeshiftkwargs.keys() and "gpufftdict" in computeshiftkwargs.keys() :
          self.use_gpu = computeshiftkwargs["gputhread"] is not None and computeshiftkwargs["gpufftdict"] is not None
      kwargs2 = self.__shiftclip(dxvec=kwargs1["dxvec"])
      self.result = self.alignmentresulttype(
        **self.alignmentresultkwargs,
        **kwargs1,
        **kwargs2,
      )
    except Exception as e:
<<<<<<< HEAD
      if debug: raise
      self.result = self.alignmentresulttype(
        exit=255,
=======
      if debug: raise e
      self.result = AlignmentResult(
        exit=3,
>>>>>>> 82955ce2
        dxvec=(units.Distance(pixels=unc.ufloat(0, 9999), pscale=self.pscale), units.Distance(pixels=unc.ufloat(0, 9999), pscale=self.pscale)),
        sc=1.,
        mse=(0., 0., 0.),
        exception=e,
        **self.alignmentresultkwargs,
      )
    return self.result

  @property
  def alignmentresulttype(self):
    if self.ismultilayer:
      return LayerAlignmentResult
    else:
      return AlignmentResult

  @property
  def alignmentresultkwargs(self):
    result = {
      "n": self.n,
      "p1": self.p1,
      "p2": self.p2,
      "code": self.tag,
      "pscale": self.pscale,
    }
    if self.ismultilayer:
      result.update({
        "layer1": self.layers[0],
        "layer2": self.layers[1],
      })
    else:
      result.update({
        "layer": self.layer,
      })
    return result

  def isinverseof(self, inverse):
    return (inverse.p1, inverse.p2) == (self.p2, self.p1) and inverse.layers == tuple(reversed(self.layers))

  def getinversealignment(self, inverse):
    assert self.isinverseof(inverse)
    self.result = AlignmentResult(
      exit = inverse.result.exit,
      dxvec = -inverse.result.dxvec,
      sc = 1/inverse.result.sc,
      mse1 = inverse.result.mse2,
      mse2 = inverse.result.mse1,
      mse3 = inverse.result.mse3 / inverse.result.sc**2,
      **self.alignmentresultkwargs,
    )
    return self.result

  def __computeshift(self, **computeshiftkwargs):
    minimizeresult = computeshift(self.cutimages, **computeshiftkwargs)
    return {
      "dxvec": units.correlated_distances(
        pixels=(minimizeresult.dx, minimizeresult.dy),
        pscale=self.pscale,
        power=1,
      ),
      "exit": minimizeresult.exit,
    }

  @property
  def use_gpu(self) :
    return self.__use_gpu
  @use_gpu.setter
  def use_gpu(self,use_gpu) :
    self.__use_gpu = use_gpu

  @property
  def shifted(self):
    return shiftimg(self.cutimages, *units.nominal_values(units.pixels(self.result.dxvec)),use_gpu=self.use_gpu)

  def __shiftclip(self, dxvec):
    """
    Shift images symetrically by fractional amount
    and save the result. Compute the mse and the
    illumination correction
    """
    b1, b2 = shiftimg(self.cutimages, *units.nominal_values(units.pixels(dxvec)),use_gpu=self.use_gpu)

    mse1 = mse(b1)
    mse2 = mse(b2)

    sc = (mse1 / mse2) ** 0.5

    diff = b1 - b2*sc

    return {
      "sc": sc,
      "mse": (mse1, mse2, mse(diff))
    }

  def getimage(self,normalize=100.,shifted=True,scale=False) :
    if shifted:
      red, green = self.shifted
      if scale:
        red *= self.result.sc ** -.5
        green *= self.result.sc ** .5
    else:
      red, green = self.cutimages
    blue = (red+green)/2
    img = np.array([red, green, blue]).transpose(1, 2, 0) / normalize
    return img

  def showimages(self, normalize=100., shifted=True, scale=False, saveas=None, ticks=False, **savekwargs):
    img=self.getimage(normalize=normalize, shifted=shifted, scale=scale)
    plt.imshow(img)
    if ticks:
      plt.xlabel("$x$")
      plt.ylabel("$y$")
    else:
      plt.xticks([])
      plt.yticks([])  # to hide tick values on X and Y axis
    if saveas is None:
      plt.show()
    else:
      plt.savefig(saveas, **savekwargs)
      plt.close()

  def getShiftComparisonDetailTuple(self) :
    return (self.result.code,self.p1,self.p2,f'overlap_{self.n}_[{self.p1}x{self.p2},type{self.result.code},layer{self.result.layer:02d}]_shift_comparison.png')

  def getShiftComparisonImages(self) :
    img_orig = self.getimage(normalize=1000.,shifted=False)
    img_shifted = self.getimage(normalize=1000.,shifted=True)
    return (img_orig,img_shifted)

@dataclass_dc_init(frozen=True)
class AlignmentResultBase(DataClassWithDistances):
  def __init__(self, *args, **kwargs):
    dxvec = kwargs.pop("dxvec", None)
    if dxvec is not None:
      kwargs["dx"] = dxvec[0].n
      kwargs["dy"] = dxvec[1].n
      kwargs["covariance"] = covariance_matrix(dxvec)

    covariancematrix = kwargs.pop("covariance", None)
    if covariancematrix is not None:
      units.np.testing.assert_allclose(covariancematrix[0, 1], covariancematrix[1, 0])
      (kwargs["covxx"], kwargs["covxy"]), (kwargs["covxy"], kwargs["covyy"]) = covariancematrix

    mse = kwargs.pop("mse", None)
    if mse is not None:
      kwargs["mse1"], kwargs["mse2"], kwargs["mse3"] = mse

    return self.__dc_init__(*args, **kwargs)

  @property
  def mse(self):
    return self.mse1, self.mse2, self.mse3

  @property
  def covariance(self):
    return np.array([[self.covxx, self.covxy], [self.covxy, self.covyy]])

  @property
  def dxvec(self):
    return np.array(units.correlated_distances(distances=[self.dx, self.dy], covariance=self.covariance))

  @property
  def isedge(self):
    return self.tag % 2 == 0

  @property
  def iscorner(self):
    return self.tag % 2 == 1 and self.tag != 5

  @property
  def issamerectangle(self):
    return self.tag == 5

@dataclass_dc_init(frozen=True)
class AlignmentResult(AlignmentResultBase):
  pixelsormicrons = "pixels"

  n: int
  p1: int
  p2: int
  code: int
  layer: int
  exit: int
  dx: units.Distance = distancefield(pixelsormicrons=pixelsormicrons)
  dy: units.Distance = distancefield(pixelsormicrons=pixelsormicrons)
  sc: float
  mse1: float
  mse2: float
  mse3: float
  covxx: units.Distance = distancefield(pixelsormicrons=pixelsormicrons, power=2)
  covyy: units.Distance = distancefield(pixelsormicrons=pixelsormicrons, power=2)
  covxy: units.Distance = distancefield(pixelsormicrons=pixelsormicrons, power=2)
  pscale: dataclasses.InitVar[float] = None
  exception: typing.Optional[Exception] = dataclasses.field(default=None, metadata={"includeintable": False})
  readingfromfile: dataclasses.InitVar[bool] = False

  def __init__(self, *args, **kwargs):
    return super().__init__(*args, **kwargs)

@dataclass_dc_init(frozen=True)
class LayerAlignmentResult(AlignmentResultBase):
  pixelsormicrons = "pixels"

  n: int
  p1: int
  p2: int
  code: int
  layer1: int
  layer2: int
  exit: int
  dx: units.Distance = distancefield(pixelsormicrons=pixelsormicrons)
  dy: units.Distance = distancefield(pixelsormicrons=pixelsormicrons)
  sc: float
  mse1: float
  mse2: float
  mse3: float
  covxx: units.Distance = distancefield(pixelsormicrons=pixelsormicrons, power=2)
  covyy: units.Distance = distancefield(pixelsormicrons=pixelsormicrons, power=2)
  covxy: units.Distance = distancefield(pixelsormicrons=pixelsormicrons, power=2)
  pscale: dataclasses.InitVar[float] = None
  exception: typing.Optional[Exception] = dataclasses.field(default=None, metadata={"includeintable": False})
  readingfromfile: dataclasses.InitVar[bool] = False

  def __init__(self, *args, **kwargs):
    return super().__init__(*args, **kwargs)<|MERGE_RESOLUTION|>--- conflicted
+++ resolved
@@ -8,8 +8,8 @@
 
 @dataclasses.dataclass
 class AlignmentOverlap(Overlap):
-<<<<<<< HEAD
   def __init__(self, *args, layer1=None, layer2=None, **kwargs):
+    self.__use_gpu = False
     super().__init__(*args, **kwargs)
     if layer1 is None:
       try:
@@ -39,12 +39,6 @@
   @property
   def ismultilayer(self):
     return any(_ is not None for _ in self.layers)
-=======
-
-  def __init__(self, *args, **kwargs):
-    self.__use_gpu = False
-    super().__init__(*args, **kwargs)
->>>>>>> 82955ce2
 
   @property
   def images(self):
@@ -147,15 +141,9 @@
         **kwargs2,
       )
     except Exception as e:
-<<<<<<< HEAD
       if debug: raise
       self.result = self.alignmentresulttype(
         exit=255,
-=======
-      if debug: raise e
-      self.result = AlignmentResult(
-        exit=3,
->>>>>>> 82955ce2
         dxvec=(units.Distance(pixels=unc.ufloat(0, 9999), pscale=self.pscale), units.Distance(pixels=unc.ufloat(0, 9999), pscale=self.pscale)),
         sc=1.,
         mse=(0., 0., 0.),
