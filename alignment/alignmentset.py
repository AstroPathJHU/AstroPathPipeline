#!/usr/bin/env python3

import contextlib, cv2, methodtools, numpy as np, traceback

from ..baseclasses.overlap import RectangleOverlapCollection
from ..baseclasses.sample import FlatwSampleBase, ReadRectangles, ReadRectanglesFromXML
from ..utilities import units
from ..utilities.tableio import readtable, writetable
from .imagestats import ImageStats
from .overlap import AlignmentResult, AlignmentOverlap
from .rectangle import AlignmentRectangle, AlignmentRectangleProvideImage
from .stitch import ReadStitchResult, stitch

class AlignmentSetBase(FlatwSampleBase, RectangleOverlapCollection):
  """
  Main class for aligning a set of images
  """
  def __init__(self, root1, root2, samp, *, interactive=False, useGPU=False, forceGPU=False, filetype="flatWarp", use_mean_image=True, **kwargs):
    """
    Directory structure should be
    root1/
      samp/
        dbload/
          samp_*.csv
          samp_qptiff.jpg
    root2/
      samp/
        samp_*.(fw01/camWarp_layer01) (if using DAPI, could also be 02 etc. to align with other markers)

    interactive: if this is true, then the script might try to prompt
                 you for input if things go wrong
    """
<<<<<<< HEAD
    self.__filetype = filetype
=======
>>>>>>> 7b4245b5
    self.__use_mean_image = use_mean_image
    self.interactive = interactive
    super().__init__(root1, root2, samp, filetype=filetype, **kwargs)
    for r in self.rectangles:
      r.setrectanglelist(self.rectangles)

    self.gpufftdict = None
    self.gputhread=self.__getGPUthread(interactive=interactive, force=forceGPU) if useGPU else None

  @property
  def logmodule(self): return "align"

  def inverseoverlapsdictkey(self, overlap):
    return overlap.p2, overlap.p1

  def inverseoverlapsdictkey(self, overlap):
    return overlap.p2, overlap.p1

  def align(self,*,skip_corners=False,return_on_invalid_result=False,warpwarnings=False,**kwargs):
    self.logger.info("starting alignment")

    sum_mse = 0.
    done = set()

    for i, overlap in enumerate(self.overlaps, start=1):
      if skip_corners and overlap.tag in [1,3,7,9] :
        continue
      self.logger.info(f"aligning overlap {overlap.n} ({i}/{len(self.overlaps)})")
      result = None
      if self.overlapsdictkey(overlap) in done:
        inverseoverlap = self.overlapsdict[self.inverseoverlapsdictkey(overlap)]
        if hasattr(inverseoverlap, "result"):
          result = overlap.getinversealignment(inverseoverlap)
      if result is None:
        result = overlap.align(gputhread=self.gputhread, gpufftdict=self.gpufftdict, **kwargs)
      done.add(self.overlapsdictkey(overlap))

      if result is not None and result.exit == 0: 
        sum_mse+=result.mse[2]
      else :
        if result is None:
          reason = "is None"
        else:
          reason = f"has exit status {result.exit}"
        if return_on_invalid_result :
          if warpwarnings: self.logger.warningglobal(f'Overlap number {i} alignment result {reason}: returning 1e10!!')
          return 1e10
        else :
          if warpwarnings: self.logger.warningglobal(f'Overlap number {i} alignment result {reason}: adding 1e10 to sum_mse!!')
          sum_mse+=1e10

    self.logger.info("finished align loop for "+self.SlideID)
    return sum_mse

  def getDAPI(self, keeprawimages=False, mean_image=None):
    self.logger.info("getDAPI")
    with contextlib.ExitStack() as stack:
      for r in self.rectangles:
        stack.enter_context(r.using_image_before_flatfield())
        if keeprawimages:
          for r in self.rectangles:
            self.enter_context(r.using_image_before_flatfield())
      self.images = [self.enter_context(r.using_image()) for r in self.rectangles]

    #create the dictionary of compiled GPU FFT objects if possible
    if self.gputhread is not None :
      from reikna.fft import FFT
      #set up an FFT for images of each unique size in the set of overlaps
      self.gpufftdict = {}
      for olap in self.overlaps :
          cutimages_shapes = tuple(im.shape for im in olap.cutimages)
          assert cutimages_shapes[0] == cutimages_shapes[1]
          if cutimages_shapes[0] not in self.gpufftdict.keys() :
              gpu_im = np.ndarray(cutimages_shapes[0],dtype=np.csingle)
              new_fft = FFT(gpu_im)
              new_fftc = new_fft.compile(self.gputhread)
              self.gpufftdict[cutimages_shapes[0]] = new_fftc

  def updateRectangleImages(self,imgs,usewarpedimages=True,correct_with_meanimage=False,recalculate_meanimage=False) :
    """
    Updates the "image" variable in each rectangle based on a dictionary of image layers
    imgs            = list of WarpImages to use for update
    usewarpedimages = if True, warped rather than raw images will be read
    """
    for img in imgs:
      if usewarpedimages :
        thisupdateimg=img.warped_image
      else :
        thisupdateimg=img.raw_image

      if img.rectangle_list_index!=-1 : #if the image comes with its index in the list of rectangles it can be directly updated
        i = img.rectangle_list_index
      else : #otherwise all the rectangles have to be searched
        i = [i for (i, r) in enumerate(self.rectangles) if img.rawfile_key==r.file.rstrip('.im3')]
        assert len(i)==1
        i = i[0]

      r = self.rectangles[i]
      mean_image = None
      if not recalculate_meanimage:
        mean_image = r.meanimage
      newr = AlignmentRectangleProvideImage(rectangle=r, layer=r.layer, mean_image=mean_image, use_mean_image=correct_with_meanimage, image=thisupdateimg, readingfromfile=False)
      self.rectangles[i] = newr

    if correct_with_meanimage :
      for r in self.rectangles:
        r.setrectanglelist(self.rectangles)

    for o in self.overlaps:
      o.updaterectangles(self.rectangles)

  def getOverlapComparisonImagesDict(self) :
    """
    Write out a figure for each overlap showing comparisons between the original and shifted images
    """
    overlap_shift_comparisons = {}
    for o in self.overlaps :
      overlap_shift_comparisons[o.getShiftComparisonDetailTuple()]=o.getShiftComparisonImages()
    return overlap_shift_comparisons

  def __getGPUthread(self, interactive, force) :
    """
    Tries to create and return a Reikna Thread object to use for running some computations on the GPU
    interactive : if True (and some GPU is available), user will be given the option to choose a device 
    """
    #first try to import Reikna
    try :
      import reikna as rk 
    except ModuleNotFoundError :
      if force: raise
      self.logger.warningglobal("Reikna isn't installed. Please install with 'pip install reikna' to use GPU devices.")
      return None
    #create an API
    #try :
    #    api = rk.cluda.cuda_api()
    #except Exception :
    #  logger.info('CUDA-based GPU API not available, will try to get one based on OpenCL instead.')
    #  try :
    #    api = rk.cluda.ocl_api()
    #  except Exception :
    #    logger.warningglobal('WARNING: Failed to create an OpenCL API, no GPU computation will be available!!')
    #    return None
    try :
      api = rk.cluda.ocl_api()
      #return a thread from the API
      return api.Thread.create(interactive=interactive)
    except Exception :
      if force: raise
      self.logger.warningglobal('Failed to create an OpenCL API, no GPU computation will be available!!')
      return None

  rectangletype = AlignmentRectangle
  overlaptype = AlignmentOverlap
  alignmentresulttype = AlignmentResult
  @property
  def rectangleextrakwargs(self):
    return {**super().rectangleextrakwargs, "logger": self.logger, "use_mean_image": self.__use_mean_image}

  def stitch(self, saveresult=True, **kwargs):
    result = self.dostitching(**kwargs)
    if saveresult: self.applystitchresult(result)
    return result

  def dostitching(self, **kwargs):
    return stitch(overlaps=self.overlaps, rectangles=self.rectangles, origin=self.position, logger=self.logger, **kwargs)

  def applystitchresult(self, result):
    result.applytooverlaps()
    self.__T = result.T
    self.__fields = result.fields

  @property
  def T(self):
    try:
      return self.__T
    except AttributeError:
      raise AttributeError("Haven't run stitching, so we don't have the T matrix")

  @property
  def fields(self):
    try:
      return self.__fields
    except AttributeError:
      raise AttributeError("Haven't run stitching, so we don't have the stitched fields")

class AlignmentSet(AlignmentSetBase, ReadRectangles):
  @methodtools.lru_cache()
  def image(self):
    return cv2.imread(str(self.dbload/(self.SlideID+"_qptiff.jpg")))

  @property
  def alignmentsfilename(self): return self.csv("align")

  def writealignments(self, *, filename=None):
    if filename is None: filename = self.alignmentsfilename
    writetable(filename, [o.result for o in self.overlaps if hasattr(o, "result")], retry=self.interactive)

  def readalignments(self, *, filename=None, interactive=True):
    interactive = interactive and self.interactive and filename is None
    if filename is None: filename = self.alignmentsfilename
    self.logger.info("reading alignments from "+str(filename))

    try:
      alignmentresults = {o.n: o for o in readtable(filename, self.alignmentresulttype, extrakwargs={"pscale": self.pscale})}
    except Exception:
      if interactive:
        print()
        traceback.print_exc()
        print()
        answer = ""
        while answer.lower() not in ("y", "n"):
          answer = input(f"readalignments() gave an exception for {self.SlideID}.  Do the alignment?  [Y/N] ")
        if answer.lower() == "y":
          if not hasattr(self, "images"): self.getDAPI()
          self.align()
          return self.readalignments(interactive=False)
      raise

    for o in self.overlaps:
      try:
        o.result = alignmentresults[o.n]
      except KeyError:
        pass
    self.logger.info("done reading alignments for "+self.SlideID)

  def getDAPI(self, *args, writeimstat=True, **kwargs):
    result = super().getDAPI(*args, **kwargs)

    if writeimstat:
      with rectangle.using_image() as image:
        self.imagestats = [
          ImageStats(
            n=rectangle.n,
            mean=np.mean(image),
            min=np.min(image),
            max=np.max(image),
            std=np.std(image),
            cx=rectangle.cx,
            cy=rectangle.cy,
            pscale=self.pscale,
          ) for rectangle in self.rectangles
        ]
      self.writecsv("imstat", self.imagestats, retry=self.interactive)

    return result

  @property
  def stitchfilenames(self):
    return (
      self.csv("affine"),
      self.csv("fields"),
      self.csv("fieldoverlaps"),
    )

  def writestitchresult(self, result, *, filenames=None, check=False):
    if filenames is None: filenames = self.stitchfilenames
    result.writetable(
      *filenames,
      retry=self.interactive,
      printevery=10000,
      check=check,
    )

  def readstitchresult(self, *, filenames=None, saveresult=True, interactive=True):
    self.logger.info("reading stitch results")
    interactive = interactive and self.interactive and saveresult and filenames is None
    if filenames is None: filenames = self.stitchfilenames

    try:
      result = ReadStitchResult(
        *filenames,
        overlaps=self.overlaps,
        rectangles=self.rectangles,
        origin=self.position,
        logger=self.logger,
      )
    except Exception:
      if interactive:
        print()
        traceback.print_exc()
        print()
        answer = ""
        while answer.lower() not in ("y", "n"):
          answer = input(f"readstitchresult() gave an exception for {self.SlideID}.  Do the stitching?  [Y/N] ")
        if answer.lower() == "y":
          self.stitch()
          return self.readstitchresult(interactive=False)
      raise

    if saveresult:
      self.applystitchresult(result)

    self.logger.info("done reading stitch results")
    return result

  def stitch(self, *, saveresult=True, checkwriting=False, **kwargs):
    result = super().stitch(saveresult=saveresult, **kwargs)

    if saveresult:
      self.writestitchresult(result, check=checkwriting)

    return result

  def align(self, *args, write_result=True, **kwargs):
    result = super().align(*args, **kwargs)
    if write_result :
      self.writealignments()
    return result

class AlignmentSetFromXML(AlignmentSetBase, ReadRectanglesFromXML):
  def __init__(self, *args, nclip, position=None, **kwargs):
    self.__nclip = nclip
    super().__init__(*args, **kwargs)
    if position is None: position = np.array([0, 0])
    self.__position = position
  @property
  def nclip(self): return units.Distance(pixels=self.__nclip, pscale=self.pscale)
  @property
  def position(self): return self.__position<|MERGE_RESOLUTION|>--- conflicted
+++ resolved
@@ -30,10 +30,6 @@
     interactive: if this is true, then the script might try to prompt
                  you for input if things go wrong
     """
-<<<<<<< HEAD
-    self.__filetype = filetype
-=======
->>>>>>> 7b4245b5
     self.__use_mean_image = use_mean_image
     self.interactive = interactive
     super().__init__(root1, root2, samp, filetype=filetype, **kwargs)
@@ -45,9 +41,6 @@
 
   @property
   def logmodule(self): return "align"
-
-  def inverseoverlapsdictkey(self, overlap):
-    return overlap.p2, overlap.p1
 
   def inverseoverlapsdictkey(self, overlap):
     return overlap.p2, overlap.p1
