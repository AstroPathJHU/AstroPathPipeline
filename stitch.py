import abc, dataclasses, itertools, logging, methodtools, numpy as np, uncertainties as unc, uncertainties.unumpy as unp
from .overlap import OverlapCollection
from .rectangle import Rectangle, RectangleCollection, rectangledict
from .tableio import readtable, writetable
from .utilities import covariance_matrix

logger = logging.getLogger("align")

def stitch(*, usecvxpy=False, **kwargs):
  return (__stitch_cvxpy if usecvxpy else __stitch)(**kwargs)

def __stitch(*, rectangles, overlaps, scaleby=1, scalejittererror=1, scaleoverlaperror=1, fixpoint="origin"):
  """
  \begin{align}
  -2 \ln L =&
    1/2 \sum_\text{overlaps}
    (\vec{x}_{p1} - \vec{x}_{p2} - d\vec{x} - \vec{x}_{p1}^n + \vec{x}_{p2}^n)^T \\
    &\mathbf{cov}^{-1}
    (\vec{x}_{p1} - \vec{x}_{p2} - d\vec{x} - \vec{x}_{p1}^n + \vec{x}_{p2}^n) \\
    +&
    \sum_p \left(
      \frac{(\vec{x}_p-\vec{x}_0) - \mathbf{T}(\vec{x}_p^n-\vec{x}_0)}
      {\sigma}
    \right)^2
  \end{align}
  \begin{equation}
  \mathbf{T} = \begin{pmatrix}
  T_{xx} & T_{xy} \\ T_{yx} & T_{yy}
  \end{pmatrix}
  \end{equation}
  """
  #nll = x^T A x + bx + c

  size = 2*len(rectangles) + 4 #2* because each rectangle has an x and a y, + 4 for the components of T
  A = np.zeros(shape=(size, size))
  b = np.zeros(shape=(size,))
  c = 0

  Txx = -4
  Txy = -3
  Tyx = -2
  Tyy = -1

  rd = rectangledict(rectangles)
  alloverlaps = overlaps
  overlaps = [o for o in overlaps if not o.result.exit]
  for o in overlaps[:]:
    if o.p2 > o.p1 and any((oo.p2, oo.p1) == (o.p1, o.p2) for oo in overlaps):
      overlaps.remove(o)

  for o in overlaps:
    ix = 2*rd[o.p1]
    iy = 2*rd[o.p1]+1
    jx = 2*rd[o.p2]
    jy = 2*rd[o.p2]+1
    assert ix >= 0, ix
    assert iy < 2*len(rectangles), iy
    assert jx >= 0, jx
    assert jy < 2*len(rectangles), jy

    ii = np.ix_((ix,iy), (ix,iy))
    ij = np.ix_((ix,iy), (jx,jy))
    ji = np.ix_((jx,jy), (ix,iy))
    jj = np.ix_((jx,jy), (jx,jy))
    inversecovariance = np.linalg.inv(o.result.covariance) * scaleby**2 / scaleoverlaperror**2

    A[ii] += inversecovariance
    A[ij] -= inversecovariance
    A[ji] -= inversecovariance
    A[jj] += inversecovariance

    i = np.ix_((ix, iy))
    j = np.ix_((jx, jy))

    constpiece = (-unp.nominal_values(o.result.dxvec) - o.x1vec + o.x2vec) / scaleby

    b[i] += 2 * inversecovariance @ constpiece
    b[j] -= 2 * inversecovariance @ constpiece

    c += constpiece @ inversecovariance @ constpiece

  dxs, dys = zip(*(o.result.dxvec for o in overlaps))

  weightedvariancedx = np.average(
    unp.nominal_values(dxs)**2,
    weights=1/unp.std_devs(dxs)**2,
  )
  sigmax = np.sqrt(weightedvariancedx) / scaleby * scalejittererror

  weightedvariancedy = np.average(
    unp.nominal_values(dys)**2,
    weights=1/unp.std_devs(dys)**2,
  )
  sigmay = np.sqrt(weightedvariancedy) / scaleby * scalejittererror

  if fixpoint == "origin":
    x0vec = np.array([0, 0]) #fix the origin, linear scaling is with respect to that
  elif fixpoint == "center":
    x0vec = np.mean([r.xvec for r in rectangles], axis=0)
  else:
    x0vec = fixpoint

  x0, y0 = x0vec

  for r in rectangles:
    ix = 2*rd[r.n]
    iy = 2*rd[r.n]+1

    x = r.x / scaleby
    y = r.y / scaleby

    A[ix,ix] += 1 / sigmax**2
    A[iy,iy] += 1 / sigmay**2
    A[(ix, Txx), (Txx, ix)] -= (x - x0) / sigmax**2
    A[(ix, Txy), (Txy, ix)] -= (y - y0) / sigmax**2
    A[(iy, Tyx), (Tyx, iy)] -= (x - x0) / sigmay**2
    A[(iy, Tyy), (Tyy, iy)] -= (y - y0) / sigmay**2

    A[Txx, Txx]               += (x - x0)**2       / sigmax**2
    A[(Txx, Txy), (Txy, Txx)] += (x - x0)*(y - y0) / sigmax**2
    A[Txy, Txy]               += (y - y0)**2       / sigmax**2

    A[Tyx, Tyx]               += (x - x0)**2       / sigmay**2
    A[(Tyx, Tyy), (Tyy, Tyx)] += (x - x0)*(y - y0) / sigmay**2
    A[Tyy, Tyy]               += (y - y0)**2       / sigmay**2

    b[ix] -= 2 * x0 / sigmax**2
    b[iy] -= 2 * y0 / sigmay**2

    b[Txx] += 2 * x0 * (x - x0) / sigmax**2
    b[Txy] += 2 * x0 * (y - y0) / sigmax**2
    b[Tyx] += 2 * y0 * (x - x0) / sigmay**2
    b[Tyy] += 2 * y0 * (y - y0) / sigmay**2

    c += x0**2 / sigmax**2
    c += y0**2 / sigmay**2

  result = np.linalg.solve(2*A, -b)

  delta2nllfor1sigma = 1

  covariancematrix = np.linalg.inv(A) * delta2nllfor1sigma
  result = np.array(unc.correlated_values(result, covariancematrix))

  x = result[:-4].reshape(len(rectangles), 2) * scaleby
  T = result[-4:].reshape(2, 2)

  return StitchResult(x=x, T=T, A=A, b=b, c=c, rectangles=rectangles, overlaps=alloverlaps, covariancematrix=covariancematrix)

def __stitch_cvxpy(*, overlaps, rectangles, fixpoint="origin"):
  """
  \begin{align}
  -2 \ln L =&
    1/2 \sum_\text{overlaps}
    (\vec{x}_{p1} - \vec{x}_{p2} - d\vec{x} - \vec{x}_{p1}^n + \vec{x}_{p2}^n)^T \\
    &\mathbf{cov}^{-1}
    (\vec{x}_{p1} - \vec{x}_{p2} - d\vec{x} - \vec{x}_{p1}^n + \vec{x}_{p2}^n) \\
    +&
    \sum_p \left(
      \frac{(\vec{x}_p-\vec{x}_0) - \mathbf{T}(\vec{x}_p^n-\vec{x}_0)}
      {\sigma}
    \right)^2
  \end{align}
  \begin{equation}
  \mathbf{T} = \begin{pmatrix}
  T_{xx} & T_{xy} \\ T_{yx} & T_{yy}
  \end{pmatrix}
  \end{equation}
  """

  try:
    import cvxpy as cp
  except ImportError:
    raise ImportError("To stitch with cvxpy, you have to install cvxpy")

  x = cp.Variable(shape=(len(rectangles), 2))
  T = cp.Variable(shape=(2, 2))

  twonll = 0
  rectanglex = {r.n: xx for r, xx in zip(rectangles, x)}
  alloverlaps = overlaps
  overlaps = [o for o in overlaps if not o.result.exit]
  for o in overlaps[:]:
    if o.p2 > o.p1 and any((oo.p2, oo.p1) == (o.p1, o.p2) for oo in overlaps):
      overlaps.remove(o)

  for o in overlaps:
    x1 = rectanglex[o.p1]
    x2 = rectanglex[o.p2]
<<<<<<< HEAD
    twonll += cp.quad_form(
      x1 - x2 - o.result.dxvec - o.x1vec + o.x2vec,
=======
    twonll += 0.5 * cp.quad_form(
      x1 - x2 - unp.nominal_values(o.result.dxvec) - o.x1vec + o.x2vec,
>>>>>>> cebf8b0f
      np.linalg.inv(o.result.covariance)
    )

  dxs, dys = zip(*(o.result.dxvec for o in overlaps))

  weightedvariancedx = np.average(
    unp.nominal_values(dxs)**2,
    weights=1/unp.std_devs(dxs)**2,
  )
  sigmax = np.sqrt(weightedvariancedx)

  weightedvariancedy = np.average(
    unp.nominal_values(dys)**2,
    weights=1/unp.std_devs(dys)**2,
  )
  sigmay = np.sqrt(weightedvariancedy)

  sigma = np.array(sigmax, sigmay)

  if fixpoint == "origin":
    x0vec = np.array([0, 0]) #fix the origin, linear scaling is with respect to that
  elif fixpoint == "center":
    x0vec = np.mean([r.xvec for r in rectangles], axis=0)
  else:
    x0vec = fixpoint

  for r in rectangles:
    twonll += cp.norm(((rectanglex[r.n] - x0vec) - T @ (r.xvec - x0vec)) / sigma)

  minimize = cp.Minimize(twonll)
  prob = cp.Problem(minimize)
  prob.solve()

  return StitchResultCvxpy(x=x, T=T, problem=prob, rectangles=rectangles, overlaps=alloverlaps)

class StitchResultBase(OverlapCollection, RectangleCollection):
  def __init__(self, *, rectangles, overlaps):
    self.__rectangles = rectangles
    self.__overlaps = overlaps

  @property
  def overlaps(self): return self.__overlaps
  @property
  def rectangles(self): return self.__rectangles

  @abc.abstractmethod
  def x(self, rectangle_or_id=None): pass
  @abc.abstractmethod
  def dx(self, overlap): pass
  @abc.abstractproperty
  def T(self): pass
  @abc.abstractproperty
  def overlapcovariances(self): pass

  def applytooverlaps(self):
    for o in self.overlaps:
      o.stitchresult = self.dx(o)

  def writetable(self, *filenames, rtol=1e-3, atol=1e-5, check=False, **kwargs):
    filename, affinefilename, overlapcovariancefilename = filenames

    affine = []
    n = 0
    for rowcoordinate, row in zip("xy", self.T):
      for columncoordinate, entry in zip("xy", row):
        n += 1
        affine.append(
          AffineNominalEntry(
            n=n,
            matrixentry=entry,
            description="a"+rowcoordinate+columncoordinate
          )
        )

    for entry1, entry2 in itertools.combinations_with_replacement(affine[:], 2):
      n += 1
      affine.append(AffineCovarianceEntry(n=n, entry1=entry1, entry2=entry2))
    writetable(affinefilename, affine, rowclass=AffineEntry, **kwargs)

    rows = []
    for rectangleid in self.rectangledict:
      rows.append(
        stitchcoordinate(
          hpfid=rectangleid,
          position=self.x(rectangleid),
        )
      )
    writetable(filename, rows, **kwargs)

    writetable(overlapcovariancefilename, self.overlapcovariances, **kwargs)

    if check:
      logger.debug("reading back from the file")
      readback = ReadStitchResult(*filenames, rectangles=self.rectangles, overlaps=self.overlaps)
      logger.debug("done reading")
      x1 = self.x()
      T1 = self.T
      x2 = readback.x()
      T2 = readback.T
      logger.debug("comparing nominals")
      np.testing.assert_allclose(unp.nominal_values(x1), unp.nominal_values(x2), atol=atol, rtol=rtol)
      np.testing.assert_allclose(unp.nominal_values(T1), unp.nominal_values(T2), atol=atol, rtol=rtol)
      logger.debug("comparing individual errors")
      np.testing.assert_allclose(unp.std_devs(x1), unp.std_devs(x2), atol=atol, rtol=rtol)
      np.testing.assert_allclose(unp.std_devs(T1), unp.std_devs(T2), atol=atol, rtol=rtol)
      logger.debug("comparing overlap errors")
      for o in self.overlaps:
        np.testing.assert_allclose(covariance_matrix(self.dx(o)), covariance_matrix(readback.dx(o)), atol=atol, rtol=rtol)
      logger.debug("done")

class StitchResultFullCovariance(StitchResultBase):
  def __init__(self, *, x, T, covariancematrix, **kwargs):
    self.__x = x
    self.__T = T
    self.covariancematrix = covariancematrix
    super().__init__(**kwargs)

  @property
  def T(self): return self.__T

  @property
  def covariancematrix(self): return self.__covariancematrix
  @covariancematrix.setter
  def covariancematrix(self, matrix):
    if matrix is not None:
      matrix = (matrix + matrix.T) / 2
    self.__covariancematrix = matrix

  def sanitycheck(self):
    for thing, errorsq in zip(
      itertools.chain(np.ravel(self.x()), np.ravel(self.T)),
      np.diag(self.covariancematrix)
    ): np.testing.assert_allclose(unc.std_dev(thing)**2, errorsq)

  def x(self, rectangle_or_id=None):
    if rectangle_or_id is None: return self.__x
    if isinstance(rectangle_or_id, Rectangle): rectangle_or_id = rectangle_or_id.n
    return self.__x[self.rectangledict[rectangle_or_id]]

  def dx(self, overlap):
    return self.x(overlap.p1) - self.x(overlap.p2) - (overlap.x1vec - overlap.x2vec)

  @property
  def overlapcovariances(self):
    overlapcovariances = []
    for o in self.overlaps:
      if o.p2 < o.p1: continue
      covariance = np.array(covariance_matrix(np.concatenate([self.x(o.p1), self.x(o.p2)])))
      overlapcovariances.append(
        StitchOverlapCovariance(
          hpfid1=o.p1,
          hpfid2=o.p2,
          cov_x1_x2=covariance[0,2],
          cov_x1_y2=covariance[0,3],
          cov_y1_x2=covariance[1,2],
          cov_y1_y2=covariance[1,3],
        )
      )
    return overlapcovariances

class StitchResultOverlapCovariances(StitchResultBase):
  def __init__(self, *, x, T, overlapcovariances, **kwargs):
    self.__x = x
    self.__T = T
    self.__overlapcovariances = overlapcovariances
    super().__init__(**kwargs)

  @property
  def T(self): return self.__T
  @property
  def overlapcovariances(self): return self.__overlapcovariances

  def x(self, rectangle_or_id=None):
    if rectangle_or_id is None: return self.__x
    if isinstance(rectangle_or_id, Rectangle): rectangle_or_id = rectangle_or_id.n
    return self.__x[self.rectangledict[rectangle_or_id]]

  def dx(self, overlap):
    x1 = self.x(overlap.p1)
    x2 = self.x(overlap.p2)
    overlapcovariance = self.overlapcovariance(overlap)

    nominals = np.concatenate([unp.nominal_values(x1), unp.nominal_values(x2)])

    covariance = np.ndarray((4, 4))
    covariance[:2,:2] = unc.covariance_matrix(x1)
    covariance[2:,2:] = unc.covariance_matrix(x2)
    covariance[0,2] = covariance[2,0] = overlapcovariance.cov_x1_x2
    covariance[0,3] = covariance[3,0] = overlapcovariance.cov_x1_y2
    covariance[1,2] = covariance[2,1] = overlapcovariance.cov_y1_x2
    covariance[1,3] = covariance[3,1] = overlapcovariance.cov_y1_y2

    xx1, yy1, xx2, yy2 = unc.correlated_values(nominals, covariance)
    newx1 = np.array([xx1, yy1])
    newx2 = np.array([xx2, yy2])

    np.testing.assert_allclose(unp.nominal_values(x1), unp.nominal_values(newx1))
    np.testing.assert_allclose(unc.covariance_matrix(x1), unc.covariance_matrix(newx1))
    np.testing.assert_allclose(unp.nominal_values(x2), unp.nominal_values(newx2))
    np.testing.assert_allclose(unc.covariance_matrix(x2), unc.covariance_matrix(newx2))

    return newx1 - newx2 - (overlap.x1vec - overlap.x2vec)

  def overlapcovariance(self, overlap):
    for oc in self.overlapcovariances:
      if {overlap.p1, overlap.p2} == {oc.hpfid1, oc.hpfid2}:
        return oc
    raise KeyError(f"No overlap covariance with {overlap.p1} {overlap.p2}")

  def readtable(self, *filenames, adjustoverlaps=True):
    filename, affinefilename, overlapcovariancefilename = filenames

    coordinates = readtable(filename, StitchCoordinate)
    affines = readtable(affinefilename, AffineEntry)
    overlapcovariances = readtable(overlapcovariancefilename, StitchOverlapCovariance)

    self.__x = np.array([coordinate.xvec for coordinate in coordinates])
    self.__overlapcovariances = overlapcovariances

    iTxx, iTxy, iTyx, iTyy = range(4)

    dct = {affine.description: affine.value for affine in affines}

    Tnominal = np.ndarray(4)
    Tcovariance = np.ndarray((4, 4))

    Tnominal[iTxx] = dct["axx"]
    Tnominal[iTxy] = dct["axy"]
    Tnominal[iTyx] = dct["ayx"]
    Tnominal[iTyy] = dct["ayy"]

    Tcovariance[iTxx,iTxx] = dct["cov_axx_axx"]
    Tcovariance[iTxx,iTxy] = Tcovariance[iTxy,iTxx] = dct["cov_axx_axy"]
    Tcovariance[iTxx,iTyx] = Tcovariance[iTyx,iTxx] = dct["cov_axx_ayx"]
    Tcovariance[iTxx,iTyy] = Tcovariance[iTyy,iTxx] = dct["cov_axx_ayy"]

    Tcovariance[iTxy,iTxy] = dct["cov_axy_axy"]
    Tcovariance[iTxy,iTyx] = Tcovariance[iTyx,iTxy] = dct["cov_axy_ayx"]
    Tcovariance[iTxy,iTyy] = Tcovariance[iTyy,iTxy] = dct["cov_axy_ayy"]

    Tcovariance[iTyx,iTyx] = dct["cov_ayx_ayx"]
    Tcovariance[iTyx,iTyy] = Tcovariance[iTyy,iTyx] = dct["cov_ayx_ayy"]

    Tcovariance[iTyy,iTyy] = dct["cov_ayy_ayy"]

    self.__T = np.array(unc.correlated_values(Tnominal, Tcovariance)).reshape((2, 2))

class ReadStitchResult(StitchResultOverlapCovariances):
  def __init__(self, *args, rectangles, overlaps, **kwargs):
    super().__init__(rectangles=rectangles, overlaps=overlaps, x=None, T=None, overlapcovariances=None)
    self.readtable(*args, **kwargs)

class CalculatedStitchResult(StitchResultFullCovariance):
  def __init__(self, *args, **kwargs):
    super().__init__(*args, **kwargs)
    self.sanitycheck()

class StitchResult(CalculatedStitchResult):
  def __init__(self, *, A, b, c, **kwargs):
    super().__init__(**kwargs)
    self.A = A
    self.b = b
    self.c = c

class StitchResultCvxpy(CalculatedStitchResult):
  def __init__(self, *, x, T, problem, **kwargs):
    super().__init__(
      x=x.value,
      T=T.value,
      covariancematrix=np.zeros(x.size+T.size, x.size+T.size),
      **kwargs
    )
    self.problem = problem
    self.xvar = x
    self.Tvar = T

@dataclasses.dataclass
class StitchCoordinate:
  hpfid: int
  x: float
  y: float
  cov_x_x: float
  cov_x_y: float
  cov_y_y: float

  def __post_init__(self):
    nominal = [self.x, self.y]
    covariance = [[self.cov_x_x, self.cov_x_y], [self.cov_x_y, self.cov_y_y]]
    self.xvec = unc.correlated_values(nominal, covariance)

def stitchcoordinate(*, position=None, **kwargs):
  kw2 = {}
  if position is not None:
    kw2["x"], kw2["y"] = unp.nominal_values(position)
    (kw2["cov_x_x"], kw2["cov_x_y"]), (kw2["cov_x_y"], kw2["cov_y_y"]) = covariance_matrix(position)

  return StitchCoordinate(**kwargs, **kw2)

@dataclasses.dataclass
class AffineEntry:
  n: int
  value: float
  description: str

class AffineNominalEntry(AffineEntry):
  def __init__(self, n, matrixentry, description):
    self.matrixentry = matrixentry
    super().__init__(n=n, value=matrixentry.n, description=description)

  def __post_init__(self): pass

class AffineCovarianceEntry(AffineEntry):
  def __init__(self, n, entry1, entry2):
    self.entry1 = entry1
    self.entry2 = entry2
    if entry1 is entry2:
      value = entry1.matrixentry.s**2
    else:
      value = covariance_matrix([entry1.matrixentry, entry2.matrixentry])[0][1]
    super().__init__(n=n, value=value, description = "cov_"+entry1.description+"_"+entry2.description)

  def __post_init__(self): pass

@dataclasses.dataclass
class StitchOverlapCovariance:
  hpfid1: int
  hpfid2: int
  cov_x1_x2: float
  cov_x1_y2: float
  cov_y1_x2: float
  cov_y1_y2: float<|MERGE_RESOLUTION|>--- conflicted
+++ resolved
@@ -187,13 +187,8 @@
   for o in overlaps:
     x1 = rectanglex[o.p1]
     x2 = rectanglex[o.p2]
-<<<<<<< HEAD
     twonll += cp.quad_form(
-      x1 - x2 - o.result.dxvec - o.x1vec + o.x2vec,
-=======
-    twonll += 0.5 * cp.quad_form(
       x1 - x2 - unp.nominal_values(o.result.dxvec) - o.x1vec + o.x2vec,
->>>>>>> cebf8b0f
       np.linalg.inv(o.result.covariance)
     )
 
