import contextlib, dataclasses, itertools, numbers, numpy as np, os, pathlib, shutil, tempfile, unittest
from ..alignment.alignmentset import AlignmentSet, ImageStats
from ..alignment.overlap import AlignmentResult
from ..alignment.stitch import AffineEntry, StitchCoordinate, StitchOverlapCovariance
from ..utilities.tableio import readtable
from ..utilities import units

thisfolder = pathlib.Path(__file__).parent

def assertAlmostEqual(a, b, **kwargs):
  if isinstance(a, units.safe.Distance):
    return units.np.testing.assert_allclose(a, b, **kwargs)
  elif isinstance(a, numbers.Number):
    return np.testing.assert_allclose(a, b, **kwargs)
  elif dataclasses.is_dataclass(type(a)) and type(a) == type(b):
    try:
      for field in dataclasses.fields(type(a)):
        assertAlmostEqual(getattr(a, field.name), getattr(b, field.name), **kwargs)
    except AssertionError:
      np.testing.assert_equal(a, b)
  else:
    return np.testing.assert_equal(a, b)

def expectedFailureIf(condition):
  if condition:
    return unittest.expectedFailure
  else:
    return lambda function: function

@contextlib.contextmanager
def temporarilyremove(filepath):
  with tempfile.TemporaryDirectory() as d:
    d = pathlib.Path(d)
    tmppath = d/filepath.name
    shutil.move(filepath, tmppath)
    try:
      yield
    finally:
      shutil.move(tmppath, filepath)

class TestAlignment(unittest.TestCase):
  def setUp(self):
    pass

  def tearDown(self):
    pass

  def testAlignment(self):
    a = AlignmentSet(thisfolder/"data", thisfolder/"data"/"flatw", "M21_1")
    a.getDAPI()
    a.align(debug=True)
    a.stitch(checkwriting=True)
    for filename, cls, extrakwargs in (
      ("M21_1_imstat.csv", ImageStats, {"pscale": a.pscale}),
      ("M21_1_align.csv", AlignmentResult, {"pscale": a.pscale}),
      ("M21_1_stitch.csv", StitchCoordinate, {"pscale": a.pscale}),
      ("M21_1_affine.csv", AffineEntry, {}),
      ("M21_1_stitch_overlap_covariance.csv", StitchOverlapCovariance, {"pscale": a.pscale}),
    ):
<<<<<<< HEAD
      rows = readtable(os.path.join(thisfolder, "data", "M21_1", "dbload", filename), cls, extrakwargs=extrakwargs, checkorder=True)
      targetrows = readtable(os.path.join(thisfolder, "alignmentreference", filename), cls, extrakwargs=extrakwargs, checkorder=True)
=======
      rows = readtable(thisfolder/"data"/"M21_1"/"dbload"/filename, cls, extrakwargs=extrakwargs)
      targetrows = readtable(thisfolder/"alignmentreference"/filename, cls, extrakwargs=extrakwargs)
>>>>>>> b3882a16
      for row, target in itertools.zip_longest(rows, targetrows):
        assertAlmostEqual(row, target, rtol=1e-5, atol=8e-7)

  def testAlignmentFastUnits(self):
    with units.setup_context("fast"):
      self.testAlignment()

  @expectedFailureIf(int(os.environ.get("JENKINS_NO_GPU", 0)))
  def testGPU(self):
    a = AlignmentSet(thisfolder/"data", thisfolder/"data"/"flatw", "M21_1")
    agpu = AlignmentSet(thisfolder/"data", thisfolder/"data"/"flatw", "M21_1", useGPU=True, forceGPU=True)

    readfilename = thisfolder/"alignmentreference"/"M21_1_align.csv"
    a.readalignments(filename=readfilename)

    agpu.getDAPI(writeimstat=False)
    agpu.align(write_result=False)

    for o, ogpu in zip(a.overlaps, agpu.overlaps):
      assertAlmostEqual(o.result, ogpu.result, rtol=1e-5, atol=1e-5)

  def testReadAlignment(self):
    a = AlignmentSet(thisfolder/"data", thisfolder/"data"/"flatw", "M21_1")
    readfilename = thisfolder/"alignmentreference"/"M21_1_align.csv"
    writefilename = thisfolder/"testreadalignments.csv"

    a.readalignments(filename=readfilename)
    a.writealignments(filename=writefilename)
    rows = readtable(writefilename, AlignmentResult, extrakwargs={"pscale": a.pscale})
    targetrows = readtable(readfilename, AlignmentResult, extrakwargs={"pscale": a.pscale})
    for row, target in itertools.zip_longest(rows, targetrows):
      assertAlmostEqual(row, target, rtol=1e-5)

  def testReadAlignmentFastUnits(self):
    with units.setup_context("fast"):
      self.testReadAlignment()

  def testStitchReadingWriting(self):
    a = AlignmentSet(thisfolder/"data", thisfolder/"data"/"flatw", "M21_1")
    a.readalignments(filename=thisfolder/"alignmentreference"/"M21_1_align.csv")
    result = a.readstitchresult()

    def newfilename(filename): return thisfolder/("test_"+filename.name)

    a.writestitchresult(result, filenames=[newfilename(f) for f in a.stitchfilenames])

    for filename, cls, extrakwargs in itertools.zip_longest(
      a.stitchfilenames,
      (StitchCoordinate, AffineEntry, StitchOverlapCovariance),
      ({"pscale": a.pscale}, {}, {"pscale": a.pscale}),
    ):
      rows = readtable(newfilename(filename), cls, extrakwargs=extrakwargs)
      targetrows = readtable(filename, cls, extrakwargs=extrakwargs)
      for row, target in itertools.zip_longest(rows, targetrows):
        assertAlmostEqual(row, target, rtol=1e-5, atol=4e-7)

  def testStitchReadingWritingFastUnits(self):
    with units.setup_context("fast"):
      self.testStitchReadingWriting()

  def testStitchCvxpy(self):
    a = AlignmentSet(thisfolder/"data", thisfolder/"data"/"flatw", "M21_1")
    a.readalignments(filename=thisfolder/"alignmentreference"/"M21_1_align.csv")

    defaultresult = a.stitch(saveresult=False)
    cvxpyresult = a.stitch(saveresult=False, usecvxpy=True)

    centerresult = a.stitch(saveresult=False, fixpoint="center")
    centercvxpyresult = a.stitch(saveresult=False, fixpoint="center", usecvxpy=True)

    units.np.testing.assert_allclose(centercvxpyresult.x(), units.nominal_values(centerresult.x()), rtol=1e-3)
    units.np.testing.assert_allclose(centercvxpyresult.T,   units.nominal_values(centerresult.T  ), rtol=1e-3, atol=1e-3)
    x = units.nominal_values(np.concatenate((centerresult.x(), centerresult.T), axis=None))
    units.np.testing.assert_allclose(
      centercvxpyresult.problem.value,
      x @ centerresult.A @ x + centerresult.b @ x + centerresult.c,
      rtol=0.1,
    )

    #test that the point you fix only affects the global translation
    units.np.testing.assert_allclose(
      cvxpyresult.x() - cvxpyresult.x()[0],
      centercvxpyresult.x() - centercvxpyresult.x()[0],
      rtol=1e-4,
    )
    units.np.testing.assert_allclose(
      cvxpyresult.problem.value,
      centercvxpyresult.problem.value,
      rtol=1e-4,
    )

    #test that the point you fix only affects the global translation
    units.np.testing.assert_allclose(
      units.nominal_values(defaultresult.x() - defaultresult.x()[0]),
      units.nominal_values(centerresult.x() - centerresult.x()[0]),
      rtol=1e-4,
    )

  def testStitchCvxpyFastUnits(self):
    with units.setup_context("fast"):
      self.testStitchCvxpy()

  def testSymmetry(self):
    a = AlignmentSet(thisfolder/"data", thisfolder/"data"/"flatw", "M21_1", selectrectangles=(10, 11))
    a.getDAPI(writeimstat=False)
    o1, o2 = a.overlaps
    o1.align()
    o2.align()
    assertAlmostEqual(o1.result.dx, -o2.result.dx, rtol=1e-5)
    assertAlmostEqual(o1.result.dy, -o2.result.dy, rtol=1e-5)
    assertAlmostEqual(o1.result.covxx, o2.result.covxx, rtol=1e-5)
    assertAlmostEqual(o1.result.covyy, o2.result.covyy, rtol=1e-5)
    assertAlmostEqual(o1.result.covxy, o2.result.covxy, rtol=1e-5)
    
  def testPscale(self):
    a1 = AlignmentSet(thisfolder/"data", thisfolder/"data"/"flatw", "M21_1")
    a1.getDAPI(writeimstat=False)
    a1.align(debug=True)
    a1.stitch()

    with temporarilyremove(thisfolder/"data"/"M21_1"/"inform_data"/"Component_Tiffs"):
      a2 = AlignmentSet(thisfolder/"data", thisfolder/"data"/"flatw", "M21_1")
      a2.getDAPI(writeimstat=False)
      a2.align(debug=True)
      a2.stitch()

    pscale1 = a1.pscale
    pscale2 = a2.pscale
    rtol = 1e-6
    atol = 1e-8

    for o1, o2 in zip(a1.overlaps, a2.overlaps):
      x1, y1 = units.nominal_values(units.pixels(o1.stitchresult, pscale=pscale1))
      x2, y2 = units.nominal_values(units.pixels(o2.stitchresult, pscale=pscale2))
      assertAlmostEqual(x1, x2, rtol=rtol, atol=atol)
      assertAlmostEqual(y1, y2, rtol=rtol, atol=atol)

    for T1, T2 in zip(np.ravel(units.nominal_values(a1.T)), np.ravel(units.nominal_values(a2.T))):
      assertAlmostEqual(T1, T2, rtol=rtol, atol=atol)

  def testPscaleFastUnits(self):
    with units.setup_context("fast"):
      self.testPscale()
<|MERGE_RESOLUTION|>--- conflicted
+++ resolved
@@ -57,13 +57,8 @@
       ("M21_1_affine.csv", AffineEntry, {}),
       ("M21_1_stitch_overlap_covariance.csv", StitchOverlapCovariance, {"pscale": a.pscale}),
     ):
-<<<<<<< HEAD
-      rows = readtable(os.path.join(thisfolder, "data", "M21_1", "dbload", filename), cls, extrakwargs=extrakwargs, checkorder=True)
-      targetrows = readtable(os.path.join(thisfolder, "alignmentreference", filename), cls, extrakwargs=extrakwargs, checkorder=True)
-=======
-      rows = readtable(thisfolder/"data"/"M21_1"/"dbload"/filename, cls, extrakwargs=extrakwargs)
-      targetrows = readtable(thisfolder/"alignmentreference"/filename, cls, extrakwargs=extrakwargs)
->>>>>>> b3882a16
+      rows = readtable(thisfolder/"data"/"M21_1"/"dbload"/filename, cls, extrakwargs=extrakwargs, checkorder=True)
+      targetrows = readtable(thisfolder/"alignmentreference"/filename, cls, extrakwargs=extrakwargs, checkorder=True)
       for row, target in itertools.zip_longest(rows, targetrows):
         assertAlmostEqual(row, target, rtol=1e-5, atol=8e-7)
 
