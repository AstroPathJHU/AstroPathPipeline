--- conflicted
+++ resolved
@@ -64,7 +64,7 @@
   def alignedfilenames(self):
     return [
       thisfolder/"data"/"M21_1"/"dbload"/filename.name
-      for filename in (thisfolder/"alignmentreference").glob("M21_1_*")
+      for filename in (thisfolder/"reference"/"alignment").glob("M21_1_*")
     ] + [
       thisfolder/"data"/"logfiles"/"align.log",
       thisfolder/"data"/"M21_1"/"logfiles"/"M21_1-align.log",
@@ -115,13 +115,8 @@
       ("M21_1_affine.csv", AffineEntry, {}),
       ("M21_1_fieldoverlaps.csv", FieldOverlap, {"pscale": a.pscale, "rectangles": a.rectangles, "layer": a.layer, "nclip": a.nclip}),
     ):
-<<<<<<< HEAD
-      rows = readtable(os.path.join(thisfolder, "data", "M21_1", "dbload", filename), cls, extrakwargs=extrakwargs)
-      targetrows = readtable(os.path.join(thisfolder, "reference", "alignment", filename), cls, extrakwargs=extrakwargs)
-=======
       rows = readtable(thisfolder/"data"/"M21_1"/"dbload"/filename, cls, extrakwargs=extrakwargs, checkorder=True)
-      targetrows = readtable(thisfolder/"alignmentreference"/filename, cls, extrakwargs=extrakwargs, checkorder=True)
->>>>>>> 9dc410c6
+      targetrows = readtable(thisfolder/"reference"/"alignment"/filename, cls, extrakwargs=extrakwargs, checkorder=True)
       for row, target in itertools.zip_longest(rows, targetrows):
         assertAlmostEqual(row, target, rtol=1e-5, atol=8e-7)
 
@@ -129,7 +124,7 @@
       thisfolder/"data"/"logfiles"/"align.log",
       thisfolder/"data"/"M21_1"/"logfiles"/"M21_1-align.log",
     ):
-      ref = thisfolder/"alignmentreference"/log.name
+      ref = thisfolder/"reference"/"alignment"/log.name
       with open(ref) as fref, open(log) as fnew:
         refcontents = os.linesep.join([line.rsplit(";", 1)[0] for line in fref.read().splitlines()])+os.linesep
         newcontents = os.linesep.join([line.rsplit(";", 1)[0] for line in fnew.read().splitlines()])+os.linesep
@@ -144,11 +139,7 @@
     a = AlignmentSet(thisfolder/"data", thisfolder/"data"/"flatw", "M21_1")
     agpu = AlignmentSet(thisfolder/"data", thisfolder/"data"/"flatw", "M21_1", useGPU=True, forceGPU=True)
 
-<<<<<<< HEAD
-    readfilename = os.path.join(thisfolder, "reference", "alignment", "M21_1_align.csv")
-=======
-    readfilename = thisfolder/"alignmentreference"/"M21_1_align.csv"
->>>>>>> 9dc410c6
+    readfilename = thisfolder/"reference"/"alignment"/"M21_1_align.csv"
     a.readalignments(filename=readfilename)
 
     agpu.getDAPI(writeimstat=False)
@@ -158,15 +149,9 @@
       assertAlmostEqual(o.result, ogpu.result, rtol=1e-5, atol=1e-5)
 
   def testReadAlignment(self):
-<<<<<<< HEAD
-    a = AlignmentSet(os.path.join(thisfolder, "data"), os.path.join(thisfolder, "data", "flatw"), "M21_1")
-    readfilename = os.path.join(thisfolder, "reference", "alignment", "M21_1_align.csv")
-    writefilename = os.path.join(thisfolder, "testreadalignments.csv")
-=======
-    a = AlignmentSet(thisfolder/"data", thisfolder/"data"/"flatw", "M21_1")
-    readfilename = thisfolder/"alignmentreference"/"M21_1_align.csv"
+    a = AlignmentSet(thisfolder/"data", thisfolder/"data"/"flatw", "M21_1")
+    readfilename = thisfolder/"reference"/"alignment"/"M21_1_align.csv"
     writefilename = thisfolder/"testreadalignments.csv"
->>>>>>> 9dc410c6
 
     a.readalignments(filename=readfilename)
     a.writealignments(filename=writefilename)
@@ -180,19 +165,13 @@
       self.testReadAlignment()
 
   def testStitchReadingWriting(self):
-<<<<<<< HEAD
-    a = AlignmentSet(os.path.join(thisfolder, "data"), os.path.join(thisfolder, "data", "flatw"), "M21_1")
-    a.readalignments(filename=os.path.join(thisfolder, "reference", "alignment", "M21_1_align.csv"))
-    result = a.readstitchresult()
-=======
-    a = AlignmentSet(thisfolder/"data", thisfolder/"data"/"flatw", "M21_1")
-    a.readalignments(filename=thisfolder/"alignmentreference"/"M21_1_align.csv")
-    stitchfilenames = [thisfolder/"alignmentreference"/_.name for _ in a.stitchfilenames]
+    a = AlignmentSet(thisfolder/"data", thisfolder/"data"/"flatw", "M21_1")
+    a.readalignments(filename=thisfolder/"reference"/"alignment"/"M21_1_align.csv")
+    stitchfilenames = [thisfolder/"reference"/"alignment"/_.name for _ in a.stitchfilenames]
     result = a.readstitchresult(filenames=stitchfilenames)
->>>>>>> 9dc410c6
 
     def newfilename(filename): return thisfolder/("test_"+filename.name)
-    def referencefilename(filename): return thisfolder/"alignmentreference"/filename.name
+    def referencefilename(filename): return thisfolder/"reference"/"alignment"/filename.name
 
     a.writestitchresult(result, filenames=[newfilename(f) for f in a.stitchfilenames])
 
@@ -212,12 +191,12 @@
 
   def testStitchWritingReading(self):
     a1 = AlignmentSet(thisfolder/"data", thisfolder/"data"/"flatw", "M21_1")
-    a1.readalignments(filename=thisfolder/"alignmentreference"/"M21_1_align.csv")
+    a1.readalignments(filename=thisfolder/"reference"/"alignment"/"M21_1_align.csv")
     a1.stitch()
 
     a2 = AlignmentSet(thisfolder/"data", thisfolder/"data"/"flatw", "M21_1")
-    a2.readalignments(filename=thisfolder/"alignmentreference"/"M21_1_align.csv")
-    stitchfilenames = [thisfolder/"alignmentreference"/_.name for _ in a1.stitchfilenames]
+    a2.readalignments(filename=thisfolder/"reference"/"alignment"/"M21_1_align.csv")
+    stitchfilenames = [thisfolder/"reference"/"alignment"/_.name for _ in a1.stitchfilenames]
     a2.readstitchresult(filenames=stitchfilenames)
 
     pscale = a1.pscale
@@ -239,13 +218,8 @@
       self.testStitchWritingReading()
 
   def testStitchCvxpy(self):
-<<<<<<< HEAD
-    a = AlignmentSet(os.path.join(thisfolder, "data"), os.path.join(thisfolder, "data", "flatw"), "M21_1")
-    a.readalignments(filename=os.path.join(thisfolder, "reference", "alignment", "M21_1_align.csv"))
-=======
-    a = AlignmentSet(thisfolder/"data", thisfolder/"data"/"flatw", "M21_1")
-    a.readalignments(filename=thisfolder/"alignmentreference"/"M21_1_align.csv")
->>>>>>> 9dc410c6
+    a = AlignmentSet(thisfolder/"data", thisfolder/"data"/"flatw", "M21_1")
+    a.readalignments(filename=thisfolder/"reference"/"alignment"/"M21_1_align.csv")
 
     defaultresult = a.stitch(saveresult=False)
     cvxpyresult = a.stitch(saveresult=False, usecvxpy=True)
@@ -299,8 +273,8 @@
 
   def testPscale(self):
     a1 = AlignmentSet(thisfolder/"data", thisfolder/"data"/"flatw", "M21_1")
-    readfilename = thisfolder/"alignmentreference"/"M21_1_align.csv"
-    stitchfilenames = [thisfolder/"alignmentreference"/_.name for _ in a1.stitchfilenames]
+    readfilename = thisfolder/"reference"/"alignment"/"M21_1_align.csv"
+    stitchfilenames = [thisfolder/"reference"/"alignment"/_.name for _ in a1.stitchfilenames]
     a1.readalignments(filename=readfilename)
     a1.readstitchresult(filenames=stitchfilenames)
 
