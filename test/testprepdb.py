--- conflicted
+++ resolved
@@ -31,26 +31,15 @@
       sample.writemetadata()
 
     for filename, cls, extrakwargs in (
-<<<<<<< HEAD
-      ("M21_1_annotations.csv", Annotation, {}),
-      ("M21_1_batch.csv", Batch, {}),
-      ("M21_1_constants.csv", Constant, {"pscale": sample.pscale, "readingfromfile": True}),
-      ("M21_1_overlap.csv", Overlap, {"pscale": sample.pscale, "nclip": sample.nclip, "rectangles": sample.rectangles}),
-      ("M21_1_qptiff.csv", QPTiffCsv, {"pscale": sample.pscale}),
-      ("M21_1_rect.csv", Rectangle, {"pscale": sample.pscale}),
-      ("M21_1_regions.csv", Region, {"pscale": sample.pscale}),
-      ("M21_1_vertices.csv", Vertex, {"pscale": sample.pscale}),
-=======
       (f"{SlideID}_annotations.csv", Annotation, {}),
       (f"{SlideID}_batch.csv", Batch, {}),
       (f"{SlideID}_constants.csv", Constant, {"pscale": sample.pscale, "readingfromfile": True}),
       (f"{SlideID}_globals.csv", Globals, {"pscale": sample.pscale}),
-      (f"{SlideID}_overlap.csv", Overlap, {"pscale": sample.pscale, "layer": sample.layer, "nclip": sample.nclip, "rectangles": sample.rectangles}),
+      (f"{SlideID}_overlap.csv", Overlap, {"pscale": sample.pscale, "nclip": sample.nclip, "rectangles": sample.rectangles}),
       (f"{SlideID}_qptiff.csv", QPTiffCsv, {"pscale": sample.pscale}),
       (f"{SlideID}_rect.csv", Rectangle, {"pscale": sample.pscale}),
       (f"{SlideID}_regions.csv", Region, {"pscale": sample.pscale}),
       (f"{SlideID}_vertices.csv", Vertex, {"pscale": sample.pscale}),
->>>>>>> 2cef9b6e
     ):
       if filename == "M21_1_globals.csv": continue
       try:
