#!/usr/bin/env python3

<<<<<<< HEAD
import cv2, logging, methodtools, numpy as np, os, scipy, typing, uncertainties as unc
=======
import collections, cv2, logging, matplotlib.pyplot as plt, methodtools, numpy as np, os, scipy, typing, uncertainties as unc, uncertainties.unumpy as unp
>>>>>>> cebf8b0f

from .flatfield import meanimage
from .overlap import AlignmentResult, Overlap, OverlapCollection
from .rectangle import ImageStats, Rectangle, RectangleCollection, rectangleoroverlapfilter
from .stitch import ReadStitchResult, stitch
from .tableio import readtable, writetable

logger = logging.getLogger("align")
logger.setLevel(logging.DEBUG)
handler = logging.StreamHandler()
handler.setFormatter(logging.Formatter("%(message)s, %(funcName)s, %(asctime)s"))
logger.addHandler(handler)

class AlignmentSet(RectangleCollection, OverlapCollection):
  """
  Main class for aligning a set of images
  """
  def __init__(self, root1, root2, samp, *, interactive=False, selectrectangles=None, selectoverlaps=None):
    """
    Directory structure should be
    root1/
      samp/
        dbload/
          samp_*.csv
          samp_qptiff.jpg
    root2/
      samp/
        samp_*.(fw01/camWarp_layer01) (if using DAPI, could also be 02 etc. to align with other markers)

    interactive: if this is true, then the script might try to prompt
                 you for input if things go wrong
    """
    logger.info(samp)
    self.root1 = root1
    self.root2 = root2
    self.samp = samp
    self.interactive = interactive

    self.rectanglefilter = rectangleoroverlapfilter(selectrectangles)
    overlapfilter = rectangleoroverlapfilter(selectoverlaps)
    self.overlapfilter = lambda o: overlapfilter(o) and o.p1 in self.rectangleindices and o.p2 in self.rectangleindices

    if not os.path.exists(os.path.join(self.root1, self.samp)):
      raise IOError(f"{os.path.join(self.root1, self.samp)} does not exist")

    self.readmetadata()
    self.rawimages=None

  @property
  def dbload(self):
    return os.path.join(self.root1, self.samp, "dbload")

  def readmetadata(self):
    """
    Read metadata from csv files
    """
    def intorfloat(string):
      assert isinstance(string, str)
      try: return int(string)
      except ValueError: return float(string)
    self.annotations = readtable(os.path.join(self.dbload, self.samp+"_annotations.csv"), "Annotation", sampleid=int, layer=int, visible=int)
    self.regions     = readtable(os.path.join(self.dbload, self.samp+"_regions.csv"), "Region", regionid=int, sampleid=int, layer=int, rid=int, isNeg=int, nvert=int)
    self.vertices    = readtable(os.path.join(self.dbload, self.samp+"_vertices.csv"), "Vertex", regionid=int, vid=int, x=int, y=int)
    self.batch       = readtable(os.path.join(self.dbload, self.samp+"_batch.csv"), "Batch", SampleID=int, Scan=int, Batch=int)
    self.__overlaps  = readtable(os.path.join(self.dbload, self.samp+"_overlap.csv"), self.overlaptype)
    self.imagetable  = readtable(os.path.join(self.dbload, self.samp+"_qptiff.csv"), "ImageInfo", SampleID=int, XPosition=float, YPosition=float, XResolution=float, YResolution=float, qpscale=float, img=int)
    self.__image     = None
    self.constants   = readtable(os.path.join(self.dbload, self.samp+"_constants.csv"), "Constant", value=intorfloat)
    self.__rectangles  = readtable(os.path.join(self.dbload, self.samp+"_rect.csv"), Rectangle)

    self.constantsdict = {constant.name: constant.value for constant in self.constants}

    self.scan = f"Scan{self.batch[0].Scan:d}"

    self.fwidth    = self.constantsdict["fwidth"]
    self.fheight   = self.constantsdict["fheight"]
    self.pscale    = self.constantsdict["pscale"]
    self.qpscale   = self.constantsdict["qpscale"]
    self.xposition = self.constantsdict["xposition"]
    self.yposition = self.constantsdict["yposition"]
    self.nclip     = self.constantsdict["nclip"]
    self.layer     = self.constantsdict["layer"]

    self.__rectangles = [r for r in self.rectangles if self.rectanglefilter(r)]
    self.__overlaps = [o for o in self.overlaps if self.overlapfilter(o)]

    self.initializeoverlaps()

  def initializeoverlaps(self):
    for overlap in self.overlaps:
      p1rect = [r for r in self.rectangles if r.n==overlap.p1]
      p2rect = [r for r in self.rectangles if r.n==overlap.p2]
      if not len(p1rect) == len(p2rect) == 1:
        raise ValueError(f"Expected exactly one rectangle each with n={overlap.p1} and {overlap.p2}, found {len(p1rect)} and {len(p2rect)}")
      overlap_rectangles = p1rect[0], p2rect[0]
      overlap.setalignmentinfo(layer=self.layer, pscale=self.pscale, nclip=self.nclip, rectangles=overlap_rectangles)

  @property
  def overlaps(self): return self.__overlaps
  @property
  def rectangles(self): return self.__rectangles

  @property
  def rectanglesoverlaps(self): return self.rectangles, self.overlaps
  @rectanglesoverlaps.setter
  def rectanglesoverlaps(self, rectanglesoverlaps):
    rectangles, overlaps = rectanglesoverlaps
    self.__rectangles = rectangles
    self.__overlaps = overlaps
    self.initializeoverlaps()

  @property
  @methodtools.lru_cache()
  def image(self):
    return cv2.imread(os.path.join(self.dbload, self.samp+"_qptiff.jpg"))

  @property
  def aligncsv(self):
    return os.path.join(self.dbload, self.samp+"_align.csv")

  def align(self,*,skip_corners=False,write_result=True,return_on_invalid_result=False,**kwargs):
    #if the raw images haven't already been loaded, load them with the default argument
    #if self.rawimages is None :
    #  self.getDAPI()

    logger.info("starting align loop for "+self.samp)

    sum_mse = 0.; norm=0.
    done = set()

    for i, overlap in enumerate(self.overlaps, start=1):
      if skip_corners and overlap.tag in [1,3,7,9] :
        continue
      logger.info(f"aligning overlap {i}/{len(self.overlaps)}")
      if (overlap.p2, overlap.p1) in done:
        result = overlap.getinversealignment(self.overlapsdict[overlap.p2, overlap.p1])
      else:
        result = overlap.align(**kwargs)
      done.add((overlap.p1, overlap.p2))
      if result is not None: 
        if result.exit==0 :
          sum_mse+=result.mse[2]; norm+=((overlap.cutimages[0]).shape[0])*((overlap.cutimages[0]).shape[1])
        else :
          if return_on_invalid_result :
            logger.warning(f'WARNING: Overlap number {i} alignment result is invalid, returning 1e10!!')
            return 1e10
          else :
            logger.warning(f'WARNING: Overlap number {i} alignment result is invalid, adding 1e10 to sum_mse!!')
            sum_mse+=1e10; norm+=((overlap.cutimages[0]).shape[0])*((overlap.cutimages[0]).shape[1])
      else :
        if return_on_invalid_result :
            logger.warning(f'WARNING: Overlap number {i} alignment result is "None"; returning 1e10!!')
            return 1e10
        else :
          logger.warning(f'WARNING: Overlap number {i} alignment result is "None"!')
          sum_mse+=1e10; norm+=((overlap.cutimages[0]).shape[0])*((overlap.cutimages[0]).shape[1])

    if write_result :
      self.writealignments()

    logger.info("finished align loop for "+self.samp)
    return sum_mse/norm

  def writealignments(self, *, filename=None):
    if filename is None: filename = self.aligncsv
    writetable(filename, [o.result for o in self.overlaps if hasattr(o, "result")], retry=self.interactive)

  def readalignments(self, *, filename=None):
    if filename is None: filename = self.aligncsv
    alignmentresults = {o.n: o for o in readtable(filename, AlignmentResult)}
    for o in self.overlaps:
      try:
        o.result = alignmentresults[o.n]
      except KeyError:
        pass

  def getDAPI(self, filetype="flatWarpDAPI", keeprawimages=False, writeimstat=True, mean_image=None):
    logger.info(self.samp)
    rawimages = self.__getrawlayers(filetype, keep=keeprawimages)

    # apply the extra flattening

    self.meanimage = mean_image if mean_image is not None else meanimage(rawimages, self.samp)

    for image in rawimages:
        image[:] = np.rint(image / self.meanimage.flatfield)
    self.images = rawimages

    for rectangle, image in zip(self.rectangles, self.images):
      rectangle.image = image

    self.imagestats = [
      ImageStats(
        n=rectangle.n,
        mean=np.mean(rectangle.image),
        min=np.min(rectangle.image),
        max=np.max(rectangle.image),
        std=np.std(rectangle.image),
        cx=rectangle.cx,
        cy=rectangle.cy,
      ) for rectangle in self.rectangles
    ]
    if writeimstat:
      writetable(os.path.join(self.dbload, self.samp+"_imstat.csv"), self.imagestats, retry=self.interactive)

  def updateRectangleImages(self,imgs) :
    """
    Updates the "image" variable in each rectangle based on a dictionary of image layers
    imgs = list of WarpImages to use for update
    """
    for r in self.rectangles :
      thiswarpedimg=[(img.warped_image).get() for img in imgs if img.rawfile_key==r.file.rstrip('.im3')]
      assert len(thiswarpedimg)<2
      if len(thiswarpedimg)==1 :
        np.copyto(r.image,(thiswarpedimg[0]/self.meanimage.flatfield).astype(np.uint16),casting='no')
        #np.copyto(r.image,thiswarpedimg[0],casting='no') #question for Alex: applying meanimage?

  def getOverlapComparisonImagesDict(self) :
    """
    Write out a figure for each overlap showing comparisons between the original and shifted images
    """
    overlap_shift_comparisons = {}
    for o in self.overlaps :
      overlap_shift_comparisons[o.getShiftComparisonImageCodeNameTuple()]=o.getShiftComparisonImages()
    return overlap_shift_comparisons

  def __getrawlayers(self, filetype, keep=False):
    logger.info(self.samp)
    if filetype=="flatWarpDAPI" :
      ext = f".fw{self.layer:02d}"
    elif filetype=="camWarpDAPI" :
      ext = f".camWarp_layer{self.layer:02d}"
    else :
      raise ValueError(f"requested file type {filetype} not recognized by getrawlayers")
    path = os.path.join(self.root2, self.samp)

    rawimages = np.ndarray(shape=(len(self.rectangles), self.fheight, self.fwidth), dtype=np.uint16)

    if not self.rectangles:
      raise IOError("didn't find any rows in the rectangles table for "+self.samp, 1)

    for i, rectangle in enumerate(self.rectangles):
      #logger.info(f"loading rectangle {i+1}/{len(self.rectangles)}")
      with open(os.path.join(path, rectangle.file.replace(".im3", ext)), "rb") as f:
        #use fortran order, like matlab!
        rawimages[i] = np.memmap(
          f,
          dtype=np.uint16,
          shape=(self.fheight, self.fwidth),
          order="F",
          mode="r"
        )

    if keep:
        self.rawimages = rawimages.copy()
        for rectangle, rawimage in zip(rectangles, self.rawimages):
            rectangle.rawimage = rawimage

    return rawimages

  overlaptype = Overlap #can be overridden in subclasses

  @property
  def stitchfilenames(self):
    return (
      os.path.join(self.dbload, self.samp+"_stitch.csv"),
      os.path.join(self.dbload, self.samp+"_affine.csv"),
      os.path.join(self.dbload, self.samp+"_stitch_overlap_covariance.csv"),
    )

  def stitch(self, *, saveresult=True, checkwriting=False, **kwargs):
    result = stitch(overlaps=self.overlaps, rectangles=self.rectangles, **kwargs)

    if saveresult:
      result.applytooverlaps()
      self.writestitchresult(result, check=checkwriting)

    return result

  def writestitchresult(self, result, *, filenames=None, check=False):
    if filenames is None: filenames = self.stitchfilenames
    result.writetable(
      *filenames,
      retry=self.interactive,
      printevery=10000,
      check=check,
    )

  def readstitchresult(self, *, filenames=None, saveresult=True):
    if filenames is None: filenames = self.stitchfilenames
    result = ReadStitchResult(
      *filenames,
      overlaps=self.overlaps,
      rectangles=self.rectangles
    )
    if saveresult: result.applytooverlaps()
    return result

  def subset(self, *, selectrectangles=None, selectoverlaps=None):
    rectanglefilter = rectangleoroverlapfilter(selectrectangles)
    overlapfilter = rectangleoroverlapfilter(selectoverlaps)

    result = AlignmentSet(
      self.root1, self.root2, self.samp,
      interactive=self.interactive,
      selectrectangles=lambda r: self.rectanglefilter(r) and rectanglefilter(r),
      selectoverlaps=lambda o: self.overlapfilter(o) and overlapfilter(o),
    )
    for i, rectangle in enumerate(result.rectangles):
      result.rectangles[i] = [r for r in self.rectangles if r.n == rectangle.n][0]
    result.meanimage = self.meanimage
    result.images = self.images
    for i, overlap in enumerate(result.overlaps):
      result.overlaps[i] = [o for o in self.overlaps if o.n == overlap.n][0]
    return result

<<<<<<< HEAD
=======
  def plotresults(self, *, stitched=False, tags=[1, 2, 3, 4, 6, 7, 8, 9], errorbars=True):
    vectors = np.array([
      o.result.dxvec - (o.stitchresult if stitched else 0)
      for o in self.overlaps
      if not o.result.exit
      and o.tag in tags
    ])
    if not errorbars: vectors = unp.nominal_values(vectors)
    plt.errorbar(
      x=unp.nominal_values(vectors[:,0]),
      xerr=unp.std_devs(vectors[:,0]),
      y=unp.nominal_values(vectors[:,1]),
      yerr=unp.std_devs(vectors[:,1]),
      fmt='o',
    )
    plt.show()

def rectangleoroverlapfilter(selection):
  if selection is None:
    return lambda r: True
  elif isinstance(selection, collections.abc.Container):
    return lambda r: r.n in selection
  else:
    return selection

>>>>>>> cebf8b0f
if __name__ == "__main__":
  print(Aligner(r"G:\heshy", r"G:\heshy\flatw", "M21_1", 0))<|MERGE_RESOLUTION|>--- conflicted
+++ resolved
@@ -1,10 +1,6 @@
 #!/usr/bin/env python3
 
-<<<<<<< HEAD
-import cv2, logging, methodtools, numpy as np, os, scipy, typing, uncertainties as unc
-=======
-import collections, cv2, logging, matplotlib.pyplot as plt, methodtools, numpy as np, os, scipy, typing, uncertainties as unc, uncertainties.unumpy as unp
->>>>>>> cebf8b0f
+import cv2, logging, matplotlib.pyplot as plt, methodtools, numpy as np, os, scipy, typing, uncertainties as unc, uncertainties.unumpy as unp
 
 from .flatfield import meanimage
 from .overlap import AlignmentResult, Overlap, OverlapCollection
@@ -321,8 +317,6 @@
       result.overlaps[i] = [o for o in self.overlaps if o.n == overlap.n][0]
     return result
 
-<<<<<<< HEAD
-=======
   def plotresults(self, *, stitched=False, tags=[1, 2, 3, 4, 6, 7, 8, 9], errorbars=True):
     vectors = np.array([
       o.result.dxvec - (o.stitchresult if stitched else 0)
@@ -340,14 +334,5 @@
     )
     plt.show()
 
-def rectangleoroverlapfilter(selection):
-  if selection is None:
-    return lambda r: True
-  elif isinstance(selection, collections.abc.Container):
-    return lambda r: r.n in selection
-  else:
-    return selection
-
->>>>>>> cebf8b0f
 if __name__ == "__main__":
   print(Aligner(r"G:\heshy", r"G:\heshy\flatw", "M21_1", 0))