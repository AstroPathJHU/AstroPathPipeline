--- conflicted
+++ resolved
@@ -101,10 +101,7 @@
   librsvg2-dev \
   #for gdal
   libspatialite-dev \
-<<<<<<< HEAD
-=======
   libsqlite3-dev \
->>>>>>> 3bf6acad
   libssl-dev \
   #for vips
   libtiff-dev \
@@ -122,10 +119,7 @@
   #for vips
   pkg-config \
   #for gdal
-<<<<<<< HEAD
-=======
   sqlite3 \
->>>>>>> 3bf6acad
   swig \
   unixodbc-dev \
   #for vips
@@ -330,22 +324,14 @@
 ARG WITH_DEBUG_SYMBOLS=no
 
 # Build PROJ
-<<<<<<< HEAD
-ARG PROJ_VERSION=5.2.0
-=======
 ARG PROJ_VERSION=7.2.1
->>>>>>> 3bf6acad
 ARG PROJ_INSTALL_PREFIX=/usr/local
 COPY ./bh-proj.sh /buildscripts/bh-proj.sh
 RUN sudo -E bash /buildscripts/bh-proj.sh
 
 # Build GDAL
 ARG JAVA_VERSION=11
-<<<<<<< HEAD
-ARG GDAL_VERSION=v2.3.3
-=======
 ARG GDAL_VERSION=v3.2.1
->>>>>>> 3bf6acad
 ARG GDAL_RELEASE_DATE
 ARG GDAL_BUILD_IS_RELEASE
 COPY ./bh-gdal.sh /buildscripts/bh-gdal.sh
@@ -366,11 +352,7 @@
 COPY --from=gdal  /build_gdal_version_changing/usr/ /usr/
 RUN sudo ldconfig
 
-<<<<<<< HEAD
-ENV ASTROPATH_DEPENDENCY_COMMIT 515aa2649c8d05d29375fd7066650adb2e151463
-=======
 ENV ASTROPATH_DEPENDENCY_COMMIT 5fbeea2e78cda3072ce5a8ec26a25d4f8b68c11d
->>>>>>> 3bf6acad
 ARG GITHUB_TOKEN
 
 #add python packages
