import abc, contextlib, cv2, dataclassy, datetime, fractions, functools, itertools, job_lock, jxmlease, logging, methodtools, numpy as np, os, pathlib, re, tempfile, tifffile

from ..utilities import units
from ..utilities.dataclasses import MyDataClass
from ..utilities.misc import floattoint
from ..utilities.tableio import readtable, writetable
from .annotationxmlreader import AnnotationXMLReader
<<<<<<< HEAD
from .argumentparser import DbloadArgumentParser, DeepZoomArgumentParser, GeomFolderArgumentParser, Im3ArgumentParser, MaskArgumentParser, RunFromArgumentParser, SelectLayersArgumentParser, SelectRectanglesArgumentParser, TempDirArgumentParser, ZoomFolderArgumentParser
from .csvclasses import constantsdict, RectangleFile
=======
from .csvclasses import constantsdict, ExposureTime, MergeConfig, RectangleFile
>>>>>>> a809c130
from .logging import getlogger
from .rectangle import Rectangle, RectangleCollection, rectangleoroverlapfilter, RectangleReadComponentTiff, RectangleReadComponentTiffMultiLayer, RectangleReadIm3, RectangleReadIm3MultiLayer
from .overlap import Overlap, OverlapCollection, RectangleOverlapCollection
from .workflowdependency import ThingWithRoots, WorkflowDependency

class SampleDef(MyDataClass):
  """
  The sample definition from sampledef.csv in the cohort folder.
  To construct it, you can give all the arguments, or you can give
  SlideID and leave out some of the others.  If you give a root,
  it will try to figure out the other arguments from there.
  """
  SampleID: int
  SlideID: str
  Project: int = None
  Cohort: int = None
  Scan: int = None
  BatchID: int = None
  isGood: int = True

  @classmethod
  def transforminitargs(cls, *args, root=None, samp=None, **kwargs):
    if samp is not None:
      if isinstance(samp, str):
        if "SlideID" in kwargs:
          raise TypeError("Provided both samp and SlideID")
        else:
          kwargs["SlideID"] = samp
      else:
        if args or kwargs:
          raise TypeError("Have to give either a sample or other arguments, not both.")
        return super().transforminitargs(*args, **kwargs, **{field: getattr(samp, field) for field in dataclassy.fields(SampleDef)})

    if "SlideID" in kwargs and root is not None:
      root = pathlib.Path(root)
      try:
        cohorttable = readtable(root/"sampledef.csv", SampleDef)
      except IOError:
        pass
      else:
        for row in cohorttable:
          if row.SlideID == kwargs["SlideID"]:
            return cls.transforminitargs(root=root, samp=row)

      if "Scan" not in kwargs:
        try:
          kwargs["Scan"] = max(int(folder.name.replace("Scan", "")) for folder in (root/kwargs["SlideID"]/"im3").glob("Scan*/"))
        except ValueError:
          pass
      if "BatchID" not in kwargs and kwargs.get("Scan", None) is not None:
        try:
          with open(root/kwargs["SlideID"]/"im3"/f"Scan{kwargs['Scan']}"/"BatchID.txt") as f:
            kwargs["BatchID"] = int(f.read())
        except FileNotFoundError:
          pass

    if "SampleID" not in kwargs: kwargs["SampleID"] = 0

    return super().transforminitargs(*args, **kwargs)

  def __bool__(self):
    return bool(self.isGood)

class SampleBase(contextlib.ExitStack, units.ThingWithPscale, ThingWithRoots, RunFromArgumentParser):
  """
  Base class for all sample classes.

  root: the Clinical_Specimen_i folder, which contains a bunch of SlideID folders
  samp: the SampleDef for this sample, or the SlideID for this sample as a string
  xmlfolders: possible places to look for xml metadata
              (will look by default in root/SlideID/im3/xml as well as
              with image files if they exist)

  uselogfiles, logthreshold, reraiseexceptions, logroot, mainlog, samplelog:
    these arguments get passed to getlogger
    logroot, by default, is the same as root
  """
  def __init__(self, root, samp, *, xmlfolders=None, uselogfiles=False, logthreshold=logging.DEBUG, reraiseexceptions=True, logroot=None, mainlog=None, samplelog=None):
    self.__root = pathlib.Path(root)
    self.samp = SampleDef(root=root, samp=samp)
    if not (self.root/self.SlideID).exists():
      raise IOError(f"{self.root/self.SlideID} does not exist")
    if logroot is None: logroot = root
    self.__logroot = pathlib.Path(logroot)
    self.logger = getlogger(module=self.logmodule(), root=self.logroot, samp=self.samp, uselogfiles=uselogfiles, threshold=logthreshold, reraiseexceptions=reraiseexceptions, mainlog=mainlog, samplelog=samplelog)
    if xmlfolders is None: xmlfolders = []
    self.__xmlfolders = xmlfolders
    self.__logonenter = []
    self.__entered = False
    super().__init__()

  @property
  def root(self): return self.__root
  @property
  def logroot(self): return self.__logroot

  @property
  def rootnames(self):
    return {"root", "logroot", *super().rootnames}

  @property
  def SampleID(self): return self.samp.SampleID
  @property
  def SlideID(self): return self.samp.SlideID
  @property
  def Project(self): return self.samp.Project
  @property
  def Cohort(self): return self.samp.Cohort
  @property
  def Scan(self): return self.samp.Scan
  @property
  def BatchID(self): return self.samp.BatchID
  @property
  def isGood(self): return self.samp.isGood
  def __bool__(self): return bool(self.samp)

  def __str__(self):
    return str(self.mainfolder)

  @property
  def mainfolder(self):
    """
    The folder where this sample's data lives
    """
    return self.root/self.SlideID

  @property
  def im3folder(self):
    """
    The sample's im3 folder
    """
    return self.mainfolder/"im3"

  @property
  def scanfolder(self):
    """
    The sample's scan folder
    """
    return self.im3folder/f"Scan{self.Scan}"

  @property
  def qptifffilename(self):
    """
    The sample's qptiff image
    """
    return self.scanfolder/(self.SlideID+"_"+self.scanfolder.name+".qptiff")

  @property
  def componenttiffsfolder(self):
    """
    The sample's component tiffs folder
    """
    return self.mainfolder/"inform_data"/"Component_Tiffs"

  def __getimageinfofromcomponenttiff(self):
    """
    Find the pscale and image dimensions from the component tiff.
    """
    try:
      componenttifffilename = next(self.componenttiffsfolder.glob(self.SlideID+"*_component_data.tif"))
    except StopIteration:
      raise FileNotFoundError(f"No component tiffs for {self}")
    with tifffile.TiffFile(componenttifffilename) as f:
      nlayers = None
      page = f.pages[0]
      resolutionunit = page.tags["ResolutionUnit"].value
      xresolution = page.tags["XResolution"].value
      xresolution = fractions.Fraction(*xresolution)
      yresolution = page.tags["YResolution"].value
      yresolution = fractions.Fraction(*yresolution)
      if xresolution != yresolution: raise ValueError(f"x and y have different resolutions {xresolution} {yresolution}")
      resolution = float(xresolution)
      kw = {
        tifffile.TIFF.RESUNIT.CENTIMETER: "centimeters",
      }[resolutionunit]
      pscale = float(units.Distance(pixels=resolution, pscale=1) / units.Distance(**{kw: 1}, pscale=1))
      height, width = units.distances(pixels=page.shape, pscale=pscale, power=1)

      return pscale, width, height, nlayers

  @property
  def possiblexmlfolders(self):
    """
    Possible places to look for xml metadata
    """
    return self.__xmlfolders + [folder/self.SlideID for folder in self.__xmlfolders] + [self.im3folder/"xml"]
  @property
  def xmlfolder(self):
    """
    The folder where the xml metadata lives.
    It's the first one in possiblexmlfolders that contains SlideID.Parameters.xml
    """
    possibilities = self.possiblexmlfolders
    for possibility in possibilities:
      if (possibility/(self.SlideID+".Parameters.xml")).exists(): return possibility
    raise FileNotFoundError(f"Didn't find {self.SlideID}.Parameters.xml in any of these folders:\n" + ", ".join(str(_) for _ in possibilities))

  @property
  def parametersxmlfile(self):
    return self.xmlfolder/(self.SlideID+".Parameters.xml")
  @property
  def fullxmlfile(self):
    return self.xmlfolder/(self.SlideID+".Full.xml")
  @property
  def annotationsxmlfile(self):
    return self.scanfolder/(self.SlideID+"_"+self.scanfolder.name+"_annotations.xml")
  @property
  def annotationspolygonsxmlfile(self):
    return self.scanfolder/(self.SlideID+"_"+self.scanfolder.name+".annotations.polygons.xml")

  def __getimageinfofromXMLfiles(self):
    """
    Find the pscale, image dimensions, and number of layers from the XML metadata.
    """
    with open(self.parametersxmlfile, "rb") as f:
      for path, _, node in jxmlease.parse(f, generator="/IM3Fragment/D"):
        if node.xml_attrs["name"] == "Shape":
          width, height, nlayers = (int(_) for _ in str(node).split())
        if node.xml_attrs["name"] == "MillimetersPerPixel":
          pscale = 1e-3/float(node)

    try:
      width *= units.onepixel(pscale=pscale)
      height *= units.onepixel(pscale=pscale)
    except NameError:
      raise IOError(f'Couldn\'t find Shape and/or MillimetersPerPixel in {self.parametersxmlfile}')

    return pscale, width, height, nlayers

  @methodtools.lru_cache()
  @property
  def samplelocation(self):
    """
    Find the location of the image on the slide from the xml metadata
    """
    with open(self.parametersxmlfile, "rb") as f:
      for path, _, node in jxmlease.parse(f, generator="/IM3Fragment/D"):
        if node.xml_attrs["name"] == "SampleLocation":
          return np.array([float(_) for _ in str(node).split()]) * units.onemicron(pscale=self.apscale)

  @methodtools.lru_cache()
  def __getcamerastateparameter(self, parametername):
    """
    Find info from the CameraState Parameters block in the xml metadata
    """
    with open(self.fullxmlfile, "rb") as f:
      for path, _, node in jxmlease.parse(f, generator="/IM3/G/G/G/G/G/G/G/G"):
        if node.xml_attrs["name"] == "CameraState":
          for G in node["G"]["G"]:
            if G.xml_attrs["name"] == "Parameters":
              for subG in G["G"]["G"]["G"]:
                name = value = None
                for D in subG["D"]:
                  if D.xml_attrs["name"] == "Name":
                    name = str(D)
                  if D.xml_attrs["name"] == "Value":
                    value = int(str(D))
                assert name is not None is not value
                if name == parametername: return value
      assert False

  @property
  def resolutionbits(self):
    """
    Find the number of resolution bits from the xml metadata
    """
    return self.__getcamerastateparameter("ResolutionBits")

  @property
  def gainfactor(self):
    """
    Find the camera gain factor from the xml metadata
    """
    return self.__getcamerastateparameter("GainFactor")

  @methodtools.lru_cache()
  def __getcamerabinning(self, xory):
    """
    Find the camera binning from the xml metadata
    """
    with open(self.fullxmlfile, "rb") as f:
      for path, _, node in jxmlease.parse(f, generator="/IM3/G/G/G/G/G/G/G/G"):
        if node.xml_attrs["name"] == "CameraState":
          for G in node["G"]["G"]:
            if G.xml_attrs["name"] == "Binning":
              for D in G["G"]["D"]:
                if D.xml_attrs["name"] == xory:
                  return int(str(D)) * self.onepixel
    assert False

  @property
  def camerabinningx(self):
    """
    Find the camera binning in x
    """
    return self.__getcamerabinning("X")
  @property
  def camerabinningy(self):
    """
    Find the camera binning in y
    """
    return self.__getcamerabinning("Y")

  @methodtools.lru_cache()
  @property
  def nlayersim3(self):
    """
    Find the number of im3 layers from the xml metadata
    """
    with open(self.parametersxmlfile, "rb") as f:
      for path, _, node in jxmlease.parse(f, generator="/IM3Fragment/D"):
        if node.xml_attrs["name"] == "Shape":
          width, height, nlayers = (int(_) for _ in str(node).split())
          return nlayers
      else:
        raise IOError(f'Couldn\'t find Shape in {self.parametersxmlfile}')

  @methodtools.lru_cache()
  @property
  def nlayersunmixed(self):
    """
    Find the number of component tiff layers from the xml metadata
    """
    with open(self.componenttiffsfolder/"batch_procedure.ifp", "rb") as f:
      for path, _, node in jxmlease.parse(f, generator="AllComponents"):
        return int(node.xml_attrs["dim"])

  def _getimageinfos(self):
    """
    Try to find the image info from a bunch of sources.
    Called by getimageinfo.
    """
    result = {}
    try:
      result["component tiff"] = self.__getimageinfofromcomponenttiff()
    except FileNotFoundError:
      result["component tiff"] = None
    try:
      result["xml files"] = self.__getimageinfofromXMLfiles()
    except (FileNotFoundError, IOError):
      result["xml files"] = None
    return result

  @methodtools.lru_cache()
  def getimageinfo(self):
    """
    Try to find the image info from a bunch of sources.
    Gives a warning or error if they are inconsistent, then returns one of them.
    """
    results = self._getimageinfos()
    result = None
    warnfunction = None
    for k, v in sorted(results.items(), key=lambda kv: kv[1] is None or any(_ is None for _ in kv[1])):
      if v is None: continue
      pscale, width, height, layers = v
      if result is None:
        result = resultpscale, resultwidth, resultheight, resultlayers = v
        resultk = k
      elif None is not layers != resultlayers is not None:
        raise ValueError(f"Found different numbers of layers from different sources: {resultk}: {resultlayers}, {k}: {layers}")
      elif np.allclose(units.microns(result[:3], power=[0, 1, 1], pscale=result[0]), units.microns(v[:3], power=[0, 1, 1], pscale=v[0]), rtol=1e-6):
        continue
      elif np.allclose(units.microns(result[:3], power=[0, 1, 1], pscale=result[0]), units.microns(v[:3], power=[0, 1, 1], pscale=v[0]), rtol=1e-6):
        if warnfunction != self.logger.warningglobal: warnfunction = self.logger.warning
      else:
        warnfunction = self.logger.warningglobal

    if warnfunction is not None:
      if not self.logger.nentered:
        warnfunction = functools.partial(self._logonenter, warnfunction=warnfunction)
      fmt = "{:30} {:30} {:30} {:30}"
      warninglines = [
        "Found inconsistent image infos from different sources:",
        fmt.format("source", "pscale", "field width", "field height"),
      ]
      for k, v in results.items():
        if v is None: continue
        warninglines.append(fmt.format(k, *(str(_) for _ in v)))
      for warningline in warninglines:
        warnfunction(warningline)

    if result is None:
      raise FileNotFoundError("Didn't find any of the possible ways of finding image info: "+", ".join(results))

    return result

  @property
  def mergeconfigcsv(self):
    return self.root/"Batch"/f"MergeConfig_{self.BatchID:02d}.csv"
  @property
  def mergeconfig(self):
    return self.readtable(self.mergeconfigcsv, MergeConfig)
  @methodtools.lru_cache()
  @property
  def segmentationids(self):
    dct = {}
    for layer in self.mergeconfig:
      segstatus = layer.SegmentationStatus
      if segstatus != 0:
        segid = layer.ImageQA
        if segstatus not in dct:
          dct[segstatus] = segid
        elif segid != "NA":
          if segid != dct[segstatus] != "NA":
            raise ValueError(f"Multiple different non-NA ImageQAs for SegmentationStatus {segstatus} ({self.mergeconfigcsv})")
          else:
            dct[segstatus] = segid
    if "NA" in dct.values():
      raise ValueError("No non-NA ImageQA for SegmentationStatus {', '.join(str(k) for k, v in dct.items() if v == 'NA')} ({self.mergeconfigcsv})")
    if sorted(dct.keys()) != list(range(1, len(dct)+1)):
      raise ValueError("Non-sequential SegmentationStatuses {sorted(dct.keys()}} ({self.mergeconfigcsv})")
    return [dct[k] for k in range(1, len(dct)+1)]

  @property
  def nsegmentations(self):
    return len(self.segmentationids)

  def _logonenter(self, warning, warnfunction):
    """
    Puts the function and warning into a queue to be logged
    when we enter the with statement.
    """
    self.__logonenter.append((warnfunction, warning))

  @property
  def samplelog(self):
    """
    The sample log file, which contains detailed logging info
    """
    return self.logger.samplelog
  @property
  def mainlog(self):
    """
    The cohort log file, which contains basic logging info
    """
    return self.logger.mainlog

  @property
  def pscale(self):
    """
    Pixels per micron of the im3 image.
    """
    return self.getimageinfo()[0]
  @property
  def fwidth(self):
    """
    Width of the im3 image.
    """
    return self.getimageinfo()[1]
  @property
  def fheight(self):
    """
    Height of the im3 image.
    """
    return self.getimageinfo()[2]
  @property
  def flayers(self):
    """
    Number of layers in the im3 image.
    """
    layers = self.getimageinfo()[3]
    if layers is None: raise FileNotFoundError("Couldn't get image info from any source that has flayers")
    return layers

  @methodtools.lru_cache()
  def getXMLplan(self):
    """
    Read the annotations xml file to get the structure of the
    image as well as the microscope name (really the name of the
    computer that processed the image).
    """
    xmlfile = self.annotationsxmlfile
    try:
      xmlfolder = self.xmlfolder
    except FileNotFoundError:
      xmlfolder = None
    reader = AnnotationXMLReader(xmlfile, xmlfolder=xmlfolder, pscale=self.pscale)
    return reader.rectangles, reader.globals, reader.perimeters, reader.microscopename

  @property
  def microscopename(self):
    """
    Name of the computer that processed the image.
    """
    return self.getXMLplan()[3]

  def __enter__(self):
    self.__entered = True
    self.enter_context(self.logger)
    for warnfunction, warning in self.__logonenter:
      warnfunction(warning)
    return super().__enter__()

  #def enter_context(self, *args, **kwargs):
  #  if not self.__entered:
  #    raise ValueError(f"Have to use {self} in a with statement if you want to enter_context")
  #  return super().enter_context(*args, **kwargs)

  @classmethod
  @abc.abstractmethod
  def logmodule(cls):
    "name of the log files for this class (e.g. align)"

  @classmethod
  def logstartregex(cls): return rf"{cls.logmodule()} v[0-9a-f.devgd+]+$"
  @classmethod
  def logendregex(cls): return rf"end {cls.logmodule()}"

  @classmethod
  def makeargumentparser(cls):
    p = super().makeargumentparser()
    p.add_argument("SlideID", help="The SlideID of the sample to run")
    return p

  @classmethod
  def defaultunits(cls):
    return "fast_pixels"

  @classmethod
  def runfromargsdicts(cls, *, initkwargs, runkwargs, misckwargs):
    """
    Run the sample from command line arguments.
    """
    with units.setup_context(misckwargs.pop("units")):
      if misckwargs:
        raise TypeError(f"Some miscellaneous kwargs were not processed:\n{misckwargs}")
      sample = cls(**initkwargs)
      sample.run(**runkwargs)
      return sample

  @abc.abstractmethod
  def run(self, **kwargs):
    "actually run whatever is supposed to be run on the sample"

class WorkflowSample(SampleBase, WorkflowDependency):
  """
  Base class for a sample that will be used in a workflow,
  i.e. it takes in input files and creates output files.
  It contains functions to assess the status of the run.
  """

  @property
  @abc.abstractmethod
  def inputfiles(self):
    """
    Required files that have to be present for this step to run
    """
    return []

  @classmethod
  @abc.abstractmethod
  def workflowdependencies(cls):
    """
    Previous steps that this step depends on
    """
    return []

<<<<<<< HEAD
class DbloadSampleBase(SampleBase, DbloadArgumentParser):
=======
  def job_lock(self):
    self.samplelog.parent.mkdir(exist_ok=True, parents=True)
    return job_lock.JobLock(self.samplelog.with_suffix(".lock"))

class DbloadSampleBase(SampleBase):
>>>>>>> a809c130
  """
  Base class for any sample that uses the csvs in the dbload folder.
  If the dbload folder is initialized already, you should instead inherit
  from DbloadSample to get more functionality.

  dbloadroot: A different root to use to find the dbload (default: same as root)
  """
  def __init__(self, *args, dbloadroot=None, **kwargs):
    super().__init__(*args, **kwargs)
    if dbloadroot is None:
      dbloadroot = self.mainfolder.parent
    else:
      dbloadroot = pathlib.Path(dbloadroot)
    self.__dbloadroot = dbloadroot
  @property
  def dbload(self):
    """
    The folder where the csv files live.
    """
    return self.__dbloadroot/self.SlideID/"dbload"
  @property
  def dbloadroot(self): return self.__dbloadroot

  @property
  def rootnames(self):
    return {"dbloadroot", *super().rootnames}

  def csv(self, csv):
    """
    Full path to the csv file identified by csv.
    """
    return self.dbload/f"{self.SlideID}_{csv}.csv"
  def readcsv(self, csv, *args, **kwargs):
    """
    Read the csv file using readtable.
    """
    return self.readtable(self.csv(csv), *args, **kwargs)
  def writecsv(self, csv, *args, **kwargs):
    """
    Write the csv file using writetable.
    """
    return writetable(self.csv(csv), *args, logger=self.logger, **kwargs)

  @methodtools.lru_cache()
  def qptiffjpgimage(self):
    """
    Read the qptiff jpg thumbnail as an image.
    """
    return cv2.imread(os.fspath(self.dbload/(self.SlideID+"_qptiff.jpg")))

class DbloadSample(DbloadSampleBase, units.ThingWithQpscale, units.ThingWithApscale):
  """
  Base class for any sample that uses the csvs in the dbload folder
  after the folder has been set up.

  dbloadroot: A different root to use to find the dbload (default: same as root)
  """
  def __getimageinfofromconstants(self):
    """
    Find the image size and pscale from the constants csv.
    """
    dct = constantsdict(self.csv("constants"))

    fwidth    = dct["fwidth"]
    fheight   = dct["fheight"]
    flayers   = dct["flayers"]
    pscale    = float(dct["pscale"])

    return pscale, fwidth, fheight, flayers

  def _getimageinfos(self):
    result = super()._getimageinfos()

    try:
      result["constants.csv"] = self.__getimageinfofromconstants()
    except (FileNotFoundError, KeyError):
      result["constants.csv"] = None

    return result

  @methodtools.lru_cache()
  @property
  def constantsdict(self):
    """
    Read the constants.csv file into a dict.
    """
    return constantsdict(self.csv("constants"), pscale=self.pscale)

  @property
  def position(self):
    """
    x and y position of the tissue from constants.csv
    """
    return np.array([self.constantsdict["xposition"], self.constantsdict["yposition"]])
  @property
  def nclip(self):
    """
    number of pixels to clip off the edge of the image for calibration
    """
    return self.constantsdict["nclip"]
  @property
  def qpscale(self):
    """
    Pixels/micron of the qptiff layer used for the jpg thumbnail
    """
    return self.constantsdict["qpscale"]
  @property
  def apscale(self):
    """
    Pixels/micron of the first qptiff layer
    """
    return self.constantsdict["apscale"]

class MaskSampleBase(SampleBase, MaskArgumentParser):
  """
  Base class for any sample that uses the masks in im3/meanimage

  maskroot: A different root to use to find the masks (default: same as root)
  """
  def __init__(self, *args, maskroot=None, **kwargs):
    super().__init__(*args, **kwargs)
    if maskroot is None: maskroot = self.root
    self.__maskroot = pathlib.Path(maskroot)
  @property
  def maskroot(self): return self.__maskroot

  @property
  def rootnames(self): return {"maskroot", *super().rootnames}

  @property
  def maskfolder(self):
    result = self.im3folder/"meanimage"
    if self.maskroot != self.root:
      result = self.maskroot/result.relative_to(self.root)
    return result

class Im3SampleBase(SampleBase, Im3ArgumentParser):
  """
  Base class for any sample that uses sharded im3 images.
  root2: Root location of the im3 images.
         (The images are in root2/SlideID)
  """
  def __init__(self, root, root2, samp, *args, **kwargs):
    super().__init__(root=root, samp=samp, *args, **kwargs)
    self.root2 = pathlib.Path(root2)

  @property
  def root1(self): return self.root

  @property
  def rootnames(self): return {"root2", *super().rootnames}

  @property
  def possiblexmlfolders(self):
    return super().possiblexmlfolders + [self.root2/self.SlideID]

class ZoomFolderSampleBase(SampleBase, ZoomFolderArgumentParser):
  """
  Base class for any sample that uses the zoomed "big" or "wsi" images.
  zoomroot: Root location of the zoomed images.
            (The images are in zoomroot/SlideID/big and zoomroot/SlideID/wsi)
  """
  def __init__(self, *args, zoomroot, **kwargs):
    super().__init__(*args, **kwargs)
    self.__zoomroot = pathlib.Path(zoomroot)
  @property
  def rootnames(self): return {"zoomroot", *super().rootnames}
  @property
  def zoomroot(self): return self.__zoomroot
  @property
  def zoomfolder(self): return self.zoomroot/self.SlideID/"big"
  @property
  def wsifolder(self): return self.zoomroot/self.SlideID/"wsi"

  zmax = 9

  def zoomfilename(self, layer, tilex, tiley):
    """
    Zoom filename for a given layer and tile.
    """
    return self.zoomfolder/f"{self.SlideID}-Z{self.zmax}-L{layer}-X{tilex}-Y{tiley}-big.png"
  def wsifilename(self, layer):
    """
    Wsi filename for a given layer.
    """
    return self.wsifolder/f"{self.SlideID}-Z{self.zmax}-L{layer}-wsi.png"

class DeepZoomSampleBase(SampleBase, DeepZoomArgumentParser):
  """
  Base class for any sample that uses the deepzoomed images.
  deepzoomroot: Root location of the deepzoomed images.
                (The images are in deepzoomroot/SlideID)
  """
  def __init__(self, *args, deepzoomroot, **kwargs):
    super().__init__(*args, **kwargs)
    self.__deepzoomroot = pathlib.Path(deepzoomroot)
  @property
  def rootnames(self): return {"deepzoomroot", *super().rootnames}
  @property
  def deepzoomroot(self): return self.__deepzoomroot
  @property
  def deepzoomfolder(self): return self.deepzoomroot/self.SlideID

class GeomSampleBase(SampleBase, GeomFolderArgumentParser):
  """
  Base class for any sample that uses the _cellgeomload.csv files

  geomroot: A different root to use to find the cellgeomload (default: same as root)
  """
  def __init__(self, *args, geomroot=None, **kwargs):
    super().__init__(*args, **kwargs)
    if geomroot is None: geomroot = self.root
    self.__geomroot = pathlib.Path(geomroot)

  @property
  def rootnames(self): return {"geomroot", *super().rootnames}
  @property
  def geomroot(self): return self.__geomroot
  @property
  def geomfolder(self):
    return self.geomroot/self.SlideID/"geom"

<<<<<<< HEAD
class SelectLayersSample(SampleBase, SelectLayersArgumentParser):
=======
class CellPhenotypeSampleBase(SampleBase):
  """
  Base class for any sample that uses the _cleaned_phenotype_table.csv files

  phenotyperoot: A different root to use to find the Phenotyped folder (default: same as root)
  """
  def __init__(self, *args, phenotyperoot=None, **kwargs):
    super().__init__(*args, **kwargs)
    if phenotyperoot is None: phenotyperoot = self.root
    self.__phenotyperoot = pathlib.Path(phenotyperoot)

  @property
  def rootnames(self): return {"phenotyperoot", *super().rootnames}
  @property
  def phenotyperoot(self): return self.__phenotyperoot
  @property
  def phenotypefolder(self):
    return self.phenotyperoot/self.SlideID/"inform_data"/"Phenotyped"
  @property
  def phenotypetablesfolder(self):
    return self.phenotypefolder/"Results"/"Tables"

class SelectLayersSample(SampleBase):
>>>>>>> a809c130
  """
  Base class for any sample that needs a layer selection.
  """
  def __init__(self, *args, layer=None, layers=None, **kwargs):
    if layer != "setlater" != layers:
      self.setlayers(layer=layer, layers=layers)
    super().__init__(*args, **kwargs)

  def setlayers(self, layer=None, layers=None):
    try:
      self.__layers
    except AttributeError:
      pass
    else:
      raise AttributeError("Already called setlayers for this sample")
    if self.multilayer:
      if layer is not None:
        raise TypeError(f"Can't provide layer for a multilayer sample {type(self).__name__}")
    else:
      if layers is not None:
        raise TypeError(f"Can't provide layers for a single layer sample {type(self).__name__}")
      if layer is None:
        layer = 1
      self.__layer = layer
      layers = layer,

    self.__layers = layers

  @property
  def layers(self):
    result = self.__layers
    if result is None: return range(1, self.nlayers+1)
    return result

  @property
  def layer(self):
    if self.multilayer:
      raise TypeError(f"Can't get layer for a multilayer sample {type(self).__name__}")
    return self.__layer

  @abc.abstractproperty
  def nlayers(self): pass

  multilayer = False #can override in subclasses

class SelectLayersIm3(SelectLayersSample):
  @property
  def nlayers(self): return self.nlayersim3

class SelectLayersComponentTiff(SelectLayersSample):
  @property
  def nlayers(self): return self.nlayersunmixed

class ReadRectanglesBase(RectangleCollection, SampleBase, SelectRectanglesArgumentParser):
  """
  Base class for any sample that reads HPF info from any source.
  selectrectangles: filter for selecting rectangles (a list of ids or a function)
  """
  def __init__(self, *args, selectrectangles=None, **kwargs):
    super().__init__(*args, **kwargs)
    self.__rectanglefilter = rectangleoroverlapfilter(selectrectangles)
    self.__initedrectangles = False

  def initrectangles(self):
    self.__initedrectangles = True
    self.__rectangles  = self.readallrectangles()
    self.__rectangles = [r for r in self.rectangles if self.__rectanglefilter(r)]

  @abc.abstractmethod
  def readallrectangles(self):
    """
    The function that actually reads the HPF info and returns a list of rectangletype
    """
  rectangletype = Rectangle #can be overridden in subclasses
  @property
  def rectangleextrakwargs(self):
    """
    Extra keyword arguments to give to the rectangle constructor
    besides the ones determined from the direct source in readallrectangles
    """
    kwargs = {
      "pscale": self.pscale,
    }
    try:
      kwargs.update({
        "xmlfolder": self.xmlfolder,
      })
    except FileNotFoundError:
      pass
    return kwargs

  @property
  def _rectangles(self):
    assert False
  @_rectangles.setter
  def _rectangles(self, value):
    self.__rectangles = value

  @property
  def rectangles(self):
    if not self.__initedrectangles: self.initrectangles()
    return self.__rectangles

class ReadRectanglesWithLayers(ReadRectanglesBase, SelectLayersSample):
  """
  Base class for any sample that reads rectangles
  and needs a layer selection.
  """
  @property
  def rectangleextrakwargs(self):
    kwargs = {
      **super().rectangleextrakwargs,
      "nlayers": self.nlayers,
    }
    if self.multilayer:
      kwargs.update({
        "layers": self.layers,
      })
    else:
      kwargs.update({
        "layer": self.layer,
      })
    return kwargs

class ReadRectanglesIm3Base(ReadRectanglesWithLayers, Im3SampleBase, SelectLayersIm3):
  """
  Base class for any sample that loads images from an im3 file.
  filetype: "raw", "flatWarp", or "camWarp"
  layer or layers: the layer or layers to read, depending on whether
                   the class uses multilayer images or not
  readlayerfile: whether or not to read from a file with a single layer, e.g. .fw01
  """

  def __init__(self, *args, filetype, readlayerfile=None, **kwargs):
    self.__filetype = filetype

    if readlayerfile is None: readlayerfile = not self.multilayer

    if self.multilayer and readlayerfile:
      raise ValueError(f"Can't read a layer file for a multilayer sample {type(self).__name__}")

    self.__readlayerfile = readlayerfile

    super().__init__(*args, **kwargs)

  @property
  def nlayers(self):
    if self.__readlayerfile: return 1
    return super().nlayers
  @property
  def rectangletype(self):
    if self.multilayer:
      return RectangleReadIm3MultiLayer
    else:
      return RectangleReadIm3
  @property
  def rectangleextrakwargs(self):
    kwargs = {
      **super().rectangleextrakwargs,
      "imagefolder": self.root2/self.SlideID,
      "filetype": self.filetype,
      "width": self.fwidth,
      "height": self.fheight,
    }
    if self.multilayer:
      pass
    else:
      kwargs.update({
        "readlayerfile": self.__readlayerfile,
      })
    return kwargs

  @property
  def filetype(self): return self.__filetype

class ReadRectanglesComponentTiffBase(ReadRectanglesWithLayers, SelectLayersComponentTiff):
  """
  Base class for any sample that loads images from a component tiff file.
  layer or layers: the layer or layers to read, depending on whether
                   the class uses multilayer images or not
  with_seg: whether or not to read from the _w_seg component tiff file
  """

  def __init__(self, *args, with_seg=False, **kwargs):
    self.__with_seg = with_seg
    super().__init__(*args, **kwargs)

  @property
  def masklayer(self):
    if not self.__with_seg: raise ValueError("This sample does not use the segmented component tiff")
    return self.nlayersunmixed + 1
  def segmentationnucleuslayer(self, segid):
    if not self.__with_seg: raise ValueError("This sample does not use the segmented component tiff")
    return self.nlayersunmixed + 2 + self.segmentationids.index(segid)
  def segmentationmembranelayer(self, segid):
    if not self.__with_seg: raise ValueError("This sample does not use the segmented component tiff")
    return self.nlayersunmixed + 2 + self.nsegmentations + self.segmentationids.index(segid)

  def isnucleuslayer(self, layer):
    if not self.__with_seg: raise ValueError("This sample does not use the segmented component tiff")
    return self.nlayersunmixed + 1 < layer <= self.nlayersunmixed + 1 + self.nsegmentations
  def ismembranelayer(self, layer):
    if not self.__with_seg: raise ValueError("This sample does not use the segmented component tiff")
    return self.nlayersunmixed + 1 + self.nsegmentations < layer <= self.nlayersunmixed + 1 + 2*self.nsegmentations
  def segmentationidfromlayer(self, layer):
    if not self.__with_seg: raise ValueError("This sample does not use the segmented component tiff")
    if layer <= self.masklayer: raise ValueError(f"{layer} is not a segmentation layer")
    idx = layer - self.masklayer
    if self.ismembranelayer(layer):
      idx -= self.nsegmentations
    return self.segmentationids[idx-1]

  @property
  def rectangletype(self):
    if self.multilayer:
      return RectangleReadComponentTiffMultiLayer
    else:
      return RectangleReadComponentTiff
  @property
  def rectangleextrakwargs(self):
    kwargs = {
      **super().rectangleextrakwargs,
      "imagefolder": self.componenttiffsfolder,
      "with_seg": self.__with_seg,
    }
    if self.__with_seg:
      kwargs.update({
        "nsegmentations": self.nsegmentations
      })
    return kwargs

class ReadRectanglesOverlapsBase(ReadRectanglesBase, RectangleOverlapCollection, OverlapCollection, SampleBase):
  """
  Base class for any sample that reads rectangles and overlaps from any source.
  selectoverlaps: filter for which overlaps to use (a list of overlap ids or a function that returns True or False).
  onlyrectanglesinoverlaps: an additional selection that only includes rectangles that are in selected overlaps.
  """

  def __init__(self, *args, selectoverlaps=None, onlyrectanglesinoverlaps=False, **kwargs):
    super().__init__(*args, **kwargs)

    _overlapfilter = rectangleoroverlapfilter(selectoverlaps)
    self.__overlapfilter = lambda o: _overlapfilter(o) and o.p1 in self.rectangleindices and o.p2 in self.rectangleindices
    self.__onlyrectanglesinoverlaps = onlyrectanglesinoverlaps

  def initrectangles(self):
    super().initrectangles()
    self.__overlaps  = self.readalloverlaps()
    self.__overlaps = [o for o in self.overlaps if self.__overlapfilter(o)]
    if self.__onlyrectanglesinoverlaps:
      self._rectangles = [r for r in self.rectangles if self.selectoverlaprectangles(r)]

  @abc.abstractmethod
  def readalloverlaps(self): pass
  @property
  def overlapextrakwargs(self):
    return {"pscale": self.pscale, "rectangles": self.rectangles, "nclip": self.nclip}

  @property
  def overlaps(self):
    self.rectangles #make sure initrectangles() has been called
    return self.__overlaps

class ReadRectanglesOverlapsIm3Base(ReadRectanglesOverlapsBase, ReadRectanglesIm3Base):
  """
  Base class for any sample that reads rectangles and overlaps from any source
  and loads the rectangle images from im3 files.
  """

class ReadRectanglesOverlapsComponentTiffBase(ReadRectanglesOverlapsBase, ReadRectanglesComponentTiffBase):
  """
  Base class for any sample that reads rectangles and overlaps from any source
  and loads the rectangle images from component tiff files.
  """

class ReadRectanglesDbload(ReadRectanglesBase, DbloadSample):
  """
  Base class for any sample that reads rectangles from the dbload folder.
  """
  @property
  def rectangleextrakwargs(self):
    result = {
      **super().rectangleextrakwargs,
    }
    try:
      result.update({
        "allexposures": self.readcsv("exposures", ExposureTime)
      })
    except FileNotFoundError:
      pass
    return result

  @property
  def rectanglecsv(self): return "rect"
  def readallrectangles(self, **extrakwargs):
    return self.readcsv(self.rectanglecsv, self.rectangletype, extrakwargs={**self.rectangleextrakwargs, **extrakwargs})

class ReadRectanglesDbloadIm3(ReadRectanglesIm3Base, ReadRectanglesDbload):
  """
  Base class for any sample that reads rectangles from the dbload folder
  and loads the rectangle images from im3 files.
  """

class ReadRectanglesDbloadComponentTiff(ReadRectanglesComponentTiffBase, ReadRectanglesDbload):
  """
  Base class for any sample that reads rectangles from the dbload folder
  and loads the rectangle images from component tiff files.
  """

class ReadRectanglesOverlapsDbload(ReadRectanglesOverlapsBase, ReadRectanglesDbload):
  """
  Base class for any sample that reads rectangles and overlaps from the dbload folder.
  """
  @property
  def overlapcsv(self): return "overlap"
  def readalloverlaps(self, *, overlaptype=None, **extrakwargs):
    if overlaptype is None: overlaptype = self.overlaptype
    return self.readcsv(self.overlapcsv, overlaptype, filter=lambda row: row["p1"] in self.rectangleindices and row["p2"] in self.rectangleindices, extrakwargs={**self.overlapextrakwargs, **extrakwargs})

class ReadRectanglesOverlapsDbloadIm3(ReadRectanglesOverlapsIm3Base, ReadRectanglesOverlapsDbload, ReadRectanglesDbloadIm3):
  """
  Base class for any sample that reads rectangles and overlaps from the dbload folder
  and loads the rectangle images from im3 files.
  """

class ReadRectanglesOverlapsDbloadComponentTiff(ReadRectanglesOverlapsComponentTiffBase, ReadRectanglesOverlapsDbload, ReadRectanglesDbloadComponentTiff):
  """
  Base class for any sample that reads rectangles and overlaps from the dbload folder
  and loads the rectangle images from component tiff files.
  """

class XMLLayoutReader(SampleBase):
  """
  Base class for any sample that reads the HPF layout from the XML metadata.
  """
  def __init__(self, *args, checkim3s=False, **kwargs):
    self.__checkim3s = checkim3s
    super().__init__(*args, **kwargs)

  @methodtools.lru_cache()
  def getrectanglelayout(self):
    """
    Find the rectangle layout from both the XML metadata
    and the im3 files, compare them, and return the rectangles.
    """
    rectangles, globals, perimeters, microscopename = self.getXMLplan()
    self.fixM2(rectangles)
    self.fixrectanglefilenames(rectangles)
    self.fixduplicaterectangles(rectangles)
    rectanglefiles = self.getdir()
    maxtimediff = datetime.timedelta(0)
    for r in rectangles[:]:
      rfs = {rf for rf in rectanglefiles if np.all(rf.cxvec == r.cxvec)}
      assert len(rfs) <= 1
      if not rfs:
        cx, cy = floattoint((r.cxvec / self.onemicron).astype(float))
        errormessage = f"File {self.SlideID}_[{cx},{cy}].im3 (expected from annotations) does not exist"
        if self.__checkim3s:
          raise FileNotFoundError(errormessage)
        else:
          self.logger.warningglobal(errormessage)
        rectangles.remove(r)
      else:
        rf = rfs.pop()
        maxtimediff = max(maxtimediff, abs(rf.t-r.t))
    if maxtimediff >= datetime.timedelta(seconds=5):
      self.logger.warning(f"Biggest time difference between annotation and file mtime is {maxtimediff}")
    rectangles.sort(key=lambda x: x.t)
    for i, rectangle in enumerate(rectangles, start=1):
      rectangle.n = i
    if not rectangles:
      raise ValueError("No layout annotations")
    return rectangles

  def fixM2(self, rectangles):
    """
    Fix any _M2 in the rectangle filenames
    """
    for rectangle in rectangles[:]:
      if "_M2" in rectangle.file:
        duplicates = [r for r in rectangles if r is not rectangle and np.all(r.cxvec == rectangle.cxvec)]
        if not duplicates:
          rectangle.file = rectangle.file.replace("_M2", "")
        for d in duplicates:
          rectangles.remove(d)
        self.logger.warningglobal(f"{rectangle.file} has _M2 in the name.  {len(duplicates)} other duplicate rectangles.")
    for i, rectangle in enumerate(rectangles, start=1):
      rectangle.n = i

  def fixrectanglefilenames(self, rectangles):
    """
    Fix rectangle filenames if the coordinates are messed up
    """
    for r in rectangles:
      expected = self.SlideID+f"_[{floattoint(float(r.cx/r.onemicron)):d},{floattoint(float(r.cy/r.onemicron)):d}].im3"
      actual = r.file
      if expected != actual:
        self.logger.warningglobal(f"rectangle at ({r.cx}, {r.cy}) has the wrong filename {actual}.  Changing it to {expected}.")
      r.file = expected

  def fixduplicaterectangles(self, rectangles):
    """
    Remove duplicate rectangles from the list
    """
    seen = set()
    for r in rectangles[:]:
      if tuple(r.cxvec) in seen: continue
      seen.add(tuple(r.cxvec))
      duplicates = [r2 for r2 in rectangles if r2 is not r and np.all(r2.cxvec == r.cxvec)]
      if not duplicates: continue
      for r2 in duplicates:
        if r2.file != r.file:
          raise ValueError(f"Multiple rectangles at {r.cxvec} with different filenames {', '.join(r3.file for r3 in [r]+duplicates)}")
      self.logger.warningglobal(f"annotations.xml has the rectangle at {r.cxvec} with filename {r.file} {len(duplicates)+1} times")
      for r2 in [r]+duplicates[:-1]:
        rectangles.remove(r2)
    for i, rectangle in enumerate(rectangles, start=1):
      rectangle.n = i

  @methodtools.lru_cache()
  def getdir(self):
    """
    List all rectangles that have im3 files.
    """
    folder = self.scanfolder/"MSI"
    im3s = folder.glob("*.im3")
    result = []
    for im3 in im3s:
      regex = self.SlideID+r"_\[([0-9]+),([0-9]+)\].im3"
      match = re.match(regex, im3.name)
      if not match:
        raise ValueError(f"Unknown im3 filename {im3}, should match {regex}")
      x = int(match.group(1)) * self.onemicron
      y = int(match.group(2)) * self.onemicron
      t = datetime.datetime.fromtimestamp(os.path.getmtime(im3)).astimezone()
      result.append(
        RectangleFile(
          cx=x,
          cy=y,
          t=t,
          pscale=self.pscale,
        )
      )
    return result

  @methodtools.lru_cache()
  def getoverlaps(self, *, overlaptype=Overlap):
    """
    Calculate all overlaps between rectangles.
    """
    overlaps = []
    for r1, r2 in itertools.product(self.rectangles, repeat=2):
      if r1 is r2: continue
      if np.all(abs(r1.cxvec - r2.cxvec) < r1.shape):
        tag = int(np.sign(r1.cx-r2.cx)) + 3*int(np.sign(r1.cy-r2.cy)) + 5
        overlaps.append(
          overlaptype(
            n=len(overlaps)+1,
            p1=r1.n,
            p2=r2.n,
            x1=r1.x,
            y1=r1.y,
            x2=r2.x,
            y2=r2.y,
            tag=tag,
            nclip=self.nclip,
            rectangles=(r1, r2),
            pscale=self.pscale,
            readingfromfile=False,
          )
        )
    return overlaps

class ReadRectanglesFromXML(ReadRectanglesBase, XMLLayoutReader):
  """
  Base class for any sample that reads rectangles from the XML metadata.
  """
  def readallrectangles(self, **extrakwargs):
    rectangles = self.getrectanglelayout()
    rectangleextrakwargs = self.rectangleextrakwargs
    del rectangleextrakwargs["pscale"]
    return [self.rectangletype(rectangle=r, readingfromfile=False, **rectangleextrakwargs, **extrakwargs) for r in rectangles]

class ReadRectanglesIm3FromXML(ReadRectanglesIm3Base, ReadRectanglesFromXML):
  """
  Base class for any sample that reads rectangles from the XML metadata
  and loads the rectangle images from im3 files.
  """

class ReadRectanglesComponentTiffFromXML(ReadRectanglesComponentTiffBase, ReadRectanglesFromXML):
  """
  Base class for any sample that reads rectangles from the XML metadata
  and loads the rectangle images from component tiff files.
  """

class ReadRectanglesOverlapsFromXML(ReadRectanglesOverlapsBase, ReadRectanglesFromXML):
  """
  Base class for any sample that reads rectangles and overlaps from the XML metadata.
  """
  def readalloverlaps(self, **kwargs):
    return self.getoverlaps(overlaptype=self.overlaptype, **kwargs)

class ReadRectanglesOverlapsIm3FromXML(ReadRectanglesOverlapsIm3Base, ReadRectanglesOverlapsFromXML, ReadRectanglesIm3FromXML):
  """
  Base class for any sample that reads rectangles and overlaps from the XML metadata
  and loads the rectangle images from im3 files.
  """

class ReadRectanglesOverlapsComponentTiffFromXML(ReadRectanglesOverlapsComponentTiffBase, ReadRectanglesOverlapsFromXML, ReadRectanglesComponentTiffFromXML):
  """
  Base class for any sample that reads rectangles and overlaps from the XML metadata
  and loads the rectangle images from component tiff files.
  """

class TempDirSample(SampleBase, TempDirArgumentParser):
  """
  Base class for any sample that wants to use a temp folder
  temproot: main folder to make the tmpdir in (default is whatever the system uses)
  """
  def __init__(self, *args, temproot=None, **kwargs):
    if temproot is not None: temproot = pathlib.Path(temproot)
    self.__temproot = temproot
    super().__init__(*args, **kwargs)

  @methodtools.lru_cache()
  @property
  def tempfolder(self):
    return self.enter_context(tempfile.TemporaryDirectory(dir=self.__temproot))

  def tempfile(self, *args, **kwargs):
    return self.enter_context(tempfile.NamedTemporaryFile(*args, dir=self.tempfolder, **kwargs))<|MERGE_RESOLUTION|>--- conflicted
+++ resolved
@@ -5,12 +5,8 @@
 from ..utilities.misc import floattoint
 from ..utilities.tableio import readtable, writetable
 from .annotationxmlreader import AnnotationXMLReader
-<<<<<<< HEAD
 from .argumentparser import DbloadArgumentParser, DeepZoomArgumentParser, GeomFolderArgumentParser, Im3ArgumentParser, MaskArgumentParser, RunFromArgumentParser, SelectLayersArgumentParser, SelectRectanglesArgumentParser, TempDirArgumentParser, ZoomFolderArgumentParser
-from .csvclasses import constantsdict, RectangleFile
-=======
 from .csvclasses import constantsdict, ExposureTime, MergeConfig, RectangleFile
->>>>>>> a809c130
 from .logging import getlogger
 from .rectangle import Rectangle, RectangleCollection, rectangleoroverlapfilter, RectangleReadComponentTiff, RectangleReadComponentTiffMultiLayer, RectangleReadIm3, RectangleReadIm3MultiLayer
 from .overlap import Overlap, OverlapCollection, RectangleOverlapCollection
@@ -568,15 +564,11 @@
     """
     return []
 
-<<<<<<< HEAD
-class DbloadSampleBase(SampleBase, DbloadArgumentParser):
-=======
   def job_lock(self):
     self.samplelog.parent.mkdir(exist_ok=True, parents=True)
     return job_lock.JobLock(self.samplelog.with_suffix(".lock"))
 
-class DbloadSampleBase(SampleBase):
->>>>>>> a809c130
+class DbloadSampleBase(SampleBase, DbloadArgumentParser):
   """
   Base class for any sample that uses the csvs in the dbload folder.
   If the dbload folder is initialized already, you should instead inherit
@@ -799,9 +791,6 @@
   def geomfolder(self):
     return self.geomroot/self.SlideID/"geom"
 
-<<<<<<< HEAD
-class SelectLayersSample(SampleBase, SelectLayersArgumentParser):
-=======
 class CellPhenotypeSampleBase(SampleBase):
   """
   Base class for any sample that uses the _cleaned_phenotype_table.csv files
@@ -824,8 +813,7 @@
   def phenotypetablesfolder(self):
     return self.phenotypefolder/"Results"/"Tables"
 
-class SelectLayersSample(SampleBase):
->>>>>>> a809c130
+class SelectLayersSample(SampleBase, SelectLayersArgumentParser):
   """
   Base class for any sample that needs a layer selection.
   """
