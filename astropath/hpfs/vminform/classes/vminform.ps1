--- conflicted
+++ resolved
@@ -1,666 +1,652 @@
-﻿<#
---------------------------------------------------------
-<<<<<<< HEAD
-informinput
-Created By: Benjamin Green, Andrew Jorquera
-Last Edit: 03/28/2022
-=======
-vminform
-Created By: Benjamin Green -JHU
-Last Edit: 07/23/2021
->>>>>>> 82fe6637
---------------------------------------------------------
-Description
-Task to be launched remotely to ANY computer from ANYWHERE
---------------------------------------------------------
-Input:
-$task[hashtable]: must contain slideid, 
-    antibody, algorithm, and inform version to use
-    E.g. @('\\bki04\Clinical_Specimen_2','M18_1','CD8,CD8_12.05.2018_highTH.ifr','2.4.8.)
-$sample[launchmodule]: A launchmodule object 
---------------------------------------------------------
-Usage: $a = [informinput]::new($task, $sample)
-       $a.RunBatchInForm()
---------------------------------------------------------
-#>
-<<<<<<< HEAD
-Class informinput : moduletools {
-=======
-Class vminform {
->>>>>>> 82fe6637
-    #
-    [string]$abx
-    [string]$alg
-    [string]$abpath
-    [string]$algpath
-    [string]$outpath = "C:\Users\Public\BatchProcessing"
-    [string]$informoutpath
-    [string]$image_list_file = $this.outpath + "\image_list.tmp"
-    [array]$image_list
-    [string]$informpath
-    [launchmodule]$sample
-    [string]$informbatchlog
-    [int]$err
-    [string]$informprocesserrorlog =  $this.outpath + "\informprocesserror.log"
-    [array]$corruptedfiles
-    [array]$skippedfiles
-    [bool]$needsbinaryseg
-    [bool]$needscomponent
-    #
-<<<<<<< HEAD
-    $export_type_setting = @{
-        Default          = '     <ExportTypes>eet_NucSegmentation, eet_CytoSegmentation, eet_MembraneSegmentation</ExportTypes>';
-        BinaryMaps       = '     <ExportTypes>eet_Segmentation, eet_NucSegmentation, eet_CytoSegmentation, eet_MembraneSegmentation</ExportTypes>';
-        Component        = '     <ExportTypes>eet_NucSegmentation, eet_CytoSegmentation, eet_MembraneSegmentation, eet_ComponentData</ExportTypes>';
-        BinaryWComponent = '     <ExportTypes>eet_Segmentation, eet_NucSegmentation, eet_CytoSegmentation, eet_MembraneSegmentation, eet_ComponentData</ExportTypes>'
-    }
-    #
-    $error_dictionary = @{
-        ConnectionFailed = 'A connection attempt failed because the connected party did not properly respond after a period of time, or established connection failed because connected host has failed to respond';
-        NoElements = 'Sequence contains no elements';
-        SegmentCells = 'Please segment cells';
-        CorruptIM3 = 'External component has thrown an exception'
-    }
-    #
-    informinput([hashtable]$task,[launchmodule]$sample) : base ([hashtable]$task, [launchmodule]$sample){
-        #
-        $this.flevel = [FileDownloads]::FLATWIM3
-=======
-    vminform([hashtable]$task,[launchmodule]$sample) {
->>>>>>> 82fe6637
-        #
-        $this.sample = $sample
-        $this.abx = $task.antibody.trim()
-        $this.alg = $task.algorithm.trim()
-        $this.abpath = $this.sample.phenotypefolder() + '\' + $this.abx
-        $this.algpath = $this.sample.basepath +
-             '\tmp_inform_data\Project_Development\' + $this.alg
-        $this.informoutpath = $this.outpath + "\" + $this.abx + '_' + $this.err
-        $this.informpath = '"'+"C:\Program Files\Akoya\inForm\" + 
-            $task.informvers.trim() + "\inForm.exe"+'"'
-        $this.informbatchlog = $this.informoutpath + "\Batch.log"
-        $this.processvars[0] = $this.outpath
-        $this.processvars[1] = $this.outpath
-        $this.processvars[2] = $this.outpath
-        #
-        $this.TestPaths()
-        $this.KillinFormProcess()
-        #
-    }
-    <# -----------------------------------------
-     TestPaths
-     Test that the algorithm, flatw, and inform
-     version all exist in the correct locations
-     ------------------------------------------
-     Usage: $this.TestPaths()
-    ----------------------------------------- #>
-    [void]TestPaths(){
-        #
-        if (!(test-path $this.algpath)){
-            Throw "algorithm not found for:" + $this.algpath
-        }
-        if (!(test-path $this.sample.flatwim3folder())){
-            Throw "flatw path not found for:" + $this.sample.flatwim3folder()
-        }
-        #
-    }
-    <# -----------------------------------------
-     RunBatchInForm
-     Run the batch process 
-     ------------------------------------------
-     Usage: $this.RunBatchInForm()
-    ----------------------------------------- #>
-    [void]Runvminform(){
-        #
-        $this.sample.createnewdirs($this.outpath)
-        $this.DownloadFiles()
-        while(($this.err -le 5) -AND ($this.err -ge 0)){
-            $this.CreateOutputDir()
-            $this.CreateImageList()
-            $this.CheckExportOptions()
-            $this.StartInForm()
-            $this.WatchBatchInForm()
-            $this.CheckErrors()
-            if (($this.err -le 5) -and ($this.err -gt 0)){
-                $this.sample.warning("Task will restart. Attempt "+ $this.err)
-            } elseif ($this.err -gt 5){
-                Throw "Could not complete task after 5 attempts"
-            } elseif ($this.err -eq -1){
-                $this.sample.info("inForm Batch Process Finished Successfully")
-                $this.MergeOutputDirectories()
-                $this.informoutpath = $this.outpath + "\" + $this.abx + '_0'
-            }
-        }
-        #
-        $this.ReturnData()
-        #
-    }
-    <# -----------------------------------------
-     CreateOutputDir
-     First kill any old inForm processes that are
-     running on the system which would cause the 
-     current processing to crash. Next, delete 
-     any old processing directory and create a
-     new processing directory.
-     ------------------------------------------
-     Usage: $this.CreateOutputDir()
-    ----------------------------------------- #>
-    [void]CreateOutputDir(){
-        #
-        $this.KillinFormProcess()
-        $this.sample.info("Create inForm output location")
-        $this.informoutpath = $this.outpath + "\" + $this.abx + '_' + $this.err
-        $this.informbatchlog = $this.informoutpath + '\Batch.log'
-        $this.sample.createnewdirs($this.informoutpath)
-        #
-    }
-    <# -----------------------------------------
-     KillinFormProcess
-     Kill any inForm processes that are running
-     on the system 
-     ------------------------------------------
-     Usage: $this.KillinFormProcess()
-    ----------------------------------------- #>
-    [void]KillinFormProcess(){
-        #
-        get-process -name inform -EA SilentlyContinue |
-            Stop-Process -Force -EA stop | Out-Null
-        #
-        get-process |
-            where-object {$_.MainWindowTitle -eq 'inform'} |
-            Stop-process -force -EA Stop | out-null
-        #
-        get-process -name rserve -EA SilentlyContinue |
-            Stop-Process -Force -EA stop | Out-Null
-        Start-Sleep 20
-        #
-    }
-    <# -----------------------------------------
-     CreateImageList
-     Create a list of images for inForm to process
-     and save it to the processing directory
-     ------------------------------------------
-     Usage: $this.CreateImageList()
-    ----------------------------------------- #>
-    [void]CreateImageList(){
-        #
-        $this.sample.info("Compile image list")
-        $p = $this.outpath + '\' + $this.sample.slideid + '\im3\flatw\*'
-        $this.image_list = Get-ChildItem -Path $p -include *.im3 |
-            ForEach-Object {$_.FullName} |
-            foreach-object {$_+"`r`n"}
-        $this.sample.setfile($this.image_list_file, $this.image_list)
-        #
-    }
-    <# -----------------------------------------
-     CheckExportOptions
-     Gets MergeConfig data and checks/updates
-     the inform procedure output options to 
-     toggle segmentation table data and 
-     file type data
-     ------------------------------------------
-     Usage: $this.CheckExportOptions()
-    ----------------------------------------- #>
-    [void]CheckExportOptions(){
-        #
-        $this.GetMergeConfigData()
-        #
-        $procedure = $this.sample.GetContent($this.algpath)
-        if ($this.abx -notmatch 'Component') {
-            $procedure = $this.CheckSegmentationTableOption($procedure, 'false', 'true')
-        }
-        else {
-            $procedure = $this.CheckSegmentationTableOption($procedure, 'true', 'false')
-        }
-        #
-        $procedure = $this.CheckCoordinateSpaceIndexOption($procedure)
-        $this.CheckExportLineOption($procedure)
-        #
-    } 
-    <# -----------------------------------------
-     CheckSegmentationTableOption
-     Checks the protocol file for the 
-     segmnetationtable option and sets it 
-     depending on whether the procedure name
-     is 'component'
-     ------------------------------------------
-     Usage: $this.CheckSegmentationTableOption()
-    ----------------------------------------- #>
-    [array]CheckSegmentationTableOption($procedure, $from, $to){
-        $segmentationtableline = $procedure | 
-            Where-Object {$_ -match '<SegmentationTable>'}
-        if (!$segmentationtableline) {
-            throw 'error in reading <SegmentationTable> line in procedure'
-        }
-        if ($segmentationtableline -match $from) {
-            $this.sample.info("Setting SegmentationTable setting")
-            $newtableline = $segmentationtableline.replace($from, $to)
-            $procedure = $procedure.replace($segmentationtableline, $newtableline)
-            $procedure | Set-Content $this.algpath
-        }
-        return $procedure
-    }
-    
-    <# -----------------------------------------
-     CheckCoordinateSpaceIndexOption
-     Checks the protocol file for the 
-     coordinatespaceindex option and sets it 
-     to use pixels. Since there are multiple
-     lines, uses first match to fix the rest
-     ------------------------------------------
-     Usage: $this.CheckCoordinateSpaceIndexOption()
-    ----------------------------------------- #>
-    [array]CheckCoordinateSpaceIndexOption($procedure){
-        $coordinatespaceline = $procedure | 
-            Where-Object {$_ -match '<CoordinateSpaceIndex>'}
-        if (!$coordinatespaceline) {
-            throw 'error in reading <CoordinateSpaceIndex> line in procedure'
-        }
-        if ($coordinatespaceline -match '0') {
-            $this.sample.info("Setting CoordinateSpaceIndex setting to use pixels")
-            $newcoordinateline = $coordinatespaceline[0].replace('0', '1')
-            $procedure = $procedure.replace($coordinatespaceline[0], $newcoordinateline)
-            $procedure | Set-Content $this.algpath
-        }
-        return $procedure
-    }
-    <# -----------------------------------------
-     CheckExportLineOption
-     Using information from the mergeconfig csv
-     file, check to make sure the outputted 
-     inform prototype has the correct export 
-     options and update if neccesary
-     ------------------------------------------
-     Usage: $this.CheckExportLineOption()
-    ----------------------------------------- #>
-    [void]CheckExportLineOption($procedure){
-        $exportline = $procedure | 
-            Where-Object {$_ -match '<exporttypes>'}
-        if (!$exportline) {
-            throw 'error in reading <exporttypes> line in procedure'
-        }
-        #
-        $changedline = ''
-        switch ($true) {
-            {($this.needsbinaryseg -and $this.needscomponent)} {
-                $changedline = $this.export_type_setting.BinaryWComponent
-                break
-            }
-            $this.needsbinaryseg {
-                $changedline = $this.export_type_setting.BinaryMaps
-            }
-            $this.needscomponent {
-                $changedline = $this.export_type_setting.Component
-            }
-            default {
-                $changedline = $this.export_type_setting.Default
-            }
-        }
-        if ($exportline -ne $changedline) {
-            $this.sample.info("Replacing exportline:" + $exportline + "with changedline:" + $changedline)
-            $procedure.replace($exportline, $changedline) | 
-                Set-Content $this.algpath
-        }
-    }
-    <# -----------------------------------------
-     GetMergeConfigData
-     Get merge configuration data from 
-     mergeconfig.csv and return if it already 
-     exists
-     ------------------------------------------
-     Usage: $this.GetMergeConfigData()
-    ----------------------------------------- #>
-    [void]GetMergeConfigData(){
-        #
-        if ($this.abx -match 'Component') {
-            $this.needscomponent = $true
-            return
-        }
-        if ($this.sample.mergeconfig_data) {
-            return
-        }
-        #
-        $this.sample.ImportMergeConfigCSV($this.sample.basepath)
-        $this.sample.findsegmentationtargets()
-        if (!$this.sample.mergeconfig_data) {
-            throw 'segmentation option not needed on any procedure'
-        }
-        $this.needsbinaryseg = $this.sample.binarysegtargets | 
-                        Where-Object {$_.Target -contains $this.abx}
-        $this.needscomponent = $this.sample.componenttarget | 
-                        Where-Object {$_.Target -contains $this.abx}
-        #
-    }
-    <# -----------------------------------------
-     StartInForm
-     Start an InForm process
-     ------------------------------------------
-     Usage: $this.StartInForm()
-    ----------------------------------------- #>
-    [void]StartInForm(){
-        #
-        $processoutputlog =  $this.outpath + "\processoutput.log"
-        $arginput = " -a",  $this.algpath, `
-                    "-o",  $this.informoutpath, `
-                    "-i", $this.image_list_file -join ' '
-        $this.sample.info("Start inForm Batch Process")
-        Start-Process $this.informpath `
-                -NoNewWindow `
-                -RedirectStandardError $this.informprocesserrorlog `
-                -PassThru `
-                -ArgumentList $arginput `
-                *>> $processoutputlog | Out-Null
-        #
-        # let inform open and close temporary license window
-        #
-        foreach ($count in 1..20) {
-            $process = get-process | where-object {$_.MainWindowTitle -eq 'License Information'}
-                if ($process) {
-                    $process | ForEach-Object{$_.CloseMainWindow()} | out-null
-                    break
-                }
-            Start-Sleep 1
-        }
-        #
-        foreach ($count in 1..20) {
-            $process = get-process -name inform -EA SilentlyContinue
-            if ($process) {
-                break
-            }
-            Start-Sleep 1
-        }
-        #
-    }
-    #
-    [string]getinformtask() {
-        $processoutputlog =  $this.outpath + "\processoutput.log"
-        $arginput = " -a",  $this.algpath, `
-                    "-o",  $this.informoutpath, `
-                    "-i", $this.image_list_file -join ' '
-        $task = $this.informpath,
-                '-NoNewWindow',
-                '-RedirectStandardError', $this.informprocesserrorlog,
-                '-PassThru',
-                '-ArgumentList',  $arginput,
-                '*>>', $processoutputlog -join ' '
-        return $task
-    }
-    <# -----------------------------------------
-     WatchBatchInForm
-     Check that inForm starts properly, close the 
-     temporary inForm window and wait for the 
-     process to complete. To make sure inForm 
-     has not had any internal errors check that the
-     batch.log has been written to every ten minutes
-     within that same time limit. If it has not
-     there is likely an error and inForm should
-     be terminated.
-     ------------------------------------------
-     Usage: $this.WatchBatchInForm()
-    ----------------------------------------- #>
-    [void]WatchBatchInForm(){
-        #
-        if (!(test-path $this.informbatchlog) -or 
-            !(get-process -name inform -EA SilentlyContinue)){
-                $this.sample.warning('inForm did not properly start')
-                return
-            }
-        $value = $true
-        #
-        # wait for inform to complete, if the process has 
-        # not completed check the batch file
-        # has been updated within that time limit. 
-        # Kill inForm otherwise.
-        #
-        while($value){
-            #
-            if ((Get-ChildItem $this.informbatchlog).LastWriteTime -lt (Get-Date).AddMinutes(-10)){
-                $this.sample.warning('Timeout reached for batch run')
-                if (get-process -name inform -EA SilentlyContinue){
-                    Throw 'Could not close failed inForm'
-                } else {
-                    $value = $false
-                }
-            } else {
-                get-process -name inform -EA SilentlyContinue |
-                    Wait-Process -Timeout 300 -EA SilentlyContinue -ErrorVariable value
-            }
-            #
-        }
-        $this.KillinFormProcess()
-        #
-    }
-   <# -----------------------------------------
-    CheckErrors
-    Check the resulting process files for any 
-    potential errors
-    ------------------------------------------
-    Usage: $this.CheckErrors()
-   ----------------------------------------- #>
-    [void]CheckErrors(){
-        #
-        $errs = $this.sample.GetContent($this.informprocesserrorlog)
-        if ($errs){
-            $this.sample.warning($errs)
-        }
-        #
-        $batchlog = $this.sample.GetContent($this.informbatchlog)
-        if (!($batchlog)){
-            $this.sample.warning("inForm batch log does not exist")
-            $this.err += 1
-            return   
-        }
-        #
-        if (!($batchlog -match "Batch process is completed")){
-            $this.sample.warning("inForm batch log did not record a finishing event")
-            $this.err += 1
-            return   
-        }
-        #
-        $this.CheckInFormOutputFiles()
-        $this.CheckForKnownErrors($batchlog)
-        $this.CheckForFixableFiles()
-        #
-    }
-    <# -----------------------------------------
-     CheckInFormOutputFiles
-     Record the number of complete inform 
-     output files of each necessary type 
-     (cell_seg, binary_seg_maps, component_data)
-     check if any files needed - given the 
-     files found in the image list - have 
-     0bytes, indicating a potential error
-     ------------------------------------------
-     Usage: $this.CheckInFormOutputFiles()
-    ----------------------------------------- #>
-    [void]CheckInFormOutputFiles(){
-        #
-        $informtypes = @('cell_seg_data.txt')
-        if ($this.needsbinaryseg) {
-            $informtypes += 'binary_seg_maps.tif'
-        }
-        if ($this.needscomponent) {
-            $informtypes += 'component_data.tif'
-        }
-        #
-        $this.corruptedfiles = @()
-        #
-        $o = $this.informoutpath+"\*"
-        #
-        foreach ($informtype in $informtypes) {
-            #
-            $ofiles = @()
-            $ofiles += Get-ChildItem $o -Include ('*'+$informtype)
-            $nfiles = $ofiles.Length
-            if ($nfiles -ne 0) {
-                $this.sample.info("inForm created " + $nfiles + " of " +
-                    $this.image_list.Length + " " + $informtype + " files")
-            }
-            #
-            $imagefiles = @()
-            $imagefiles += Get-ChildItem $this.image_list -Include ('*'+$informtype) 
-            foreach ($file in $imagefiles) {
-                $fileneeded = $file -replace '\..*',('_'+$informtype)
-                if (!$fileneeded.PSIsContainer -and $fileneeded.length -eq 0) {
-                    $this.corruptedfiles += $file.FullName
-                }
-            }
-            #
-        }
-        #
-    }
-    <# -----------------------------------------
-     CheckForKnownErrors
-     Check errors given from the inform batch 
-     log and reference error dictionary to 
-     see if image files need to be rerun or 
-     skipped depending on the error
-     ------------------------------------------
-     Usage: $this.CheckForKnownErrors($batchlog)
-    ----------------------------------------- #>
-    [void]CheckForKnownErrors($batchlog){
-        $completestring = 'Batch process is completed'
-        $errormessage = $batchlog.Where({$_ -match $completestring}, 'SkipUntil')
-        $this.sample.warning(($errormessage | Select-Object -skip 1))
-        #
-        $this.skippedfiles = @()
-        if ($errormessage.length -gt 0) {
-            foreach ($errorline in $errormessage) {
-                $errorline -match '\[\d+,\d+\]'
-                if ($matches) {
-                    $imageid = $matches[0]
-                    $this.CheckErrorDictionary($errorline, $imageid)
-                }
-            }
-        }
-    }
-    <# -----------------------------------------
-     CheckErrorDictionary
-     check an error line against the error
-     dictionary. errors can lead to files
-     being rerun or skipped
-     ------------------------------------------
-     Usage: $this.CheckInFormOutputFiles($errorline, $imageid)
-    ----------------------------------------- #>
-    [void]CheckErrorDictionary($errorline, $imageid){
-        #
-        $filepath = $this.outpath + '\' + $this.sample.slideid + '\im3\flatw\' + 
-                    $this.sample.slideid + '_' + $imageid + '.im3'
-        switch -regex ($errorline) {
-            $this.error_dictionary.ConnectionFailed {
-                $this.corruptedfiles += $filepath
-            }
-            $this.error_dictionary.NoElements {
-                $this.skippedfiles += $filepath
-            }
-            $this.error_dictionary.SegmentCells {
-                $this.skippedfiles += $filepath
-            }
-            $this.error_dictionary.CorruptIM3 {
-                $this.skippedfiles += $filepath
-            }
-        }
-        #
-    }
-    <# -----------------------------------------
-     CheckForFixableFiles
-     Get corrupted files that can be fixed
-     by a rerun while ommitting files that 
-     should be skipped and set to new image
-     list
-     ------------------------------------------
-     Usage: $this.CheckForFixableFiles()
-    ----------------------------------------- #>
-    [void]CheckForFixableFiles(){
-        #
-        $corrupted = $this.corruptedfiles | Select-Object -Unique
-        $skipped = $this.skippedfiles | Select-Object -Unique
-        $filestorerun = $corrupted | Where-Object {$skipped -notcontains $_}
-        #
-        if ($filestorerun.length -gt 0) {
-            $flatwfolder = $this.outpath + '\' + $this.sample.slideid + '\im3\flatw'
-            $this.sample.createnewdirs($flatwfolder)
-            $filestorerun | ForEach-Object {
-                $source = $this.sample.flatwim3folder() + '\' + (Split-Path $_ -Leaf)
-                $this.sample.copy($source, (Split-Path $_))
-            }
-            $this.err++
-        }
-        else {
-            $this.err = -1
-        }
-        #
-    }
-    <# -----------------------------------------
-     MergeOutputDirectories
-     Merge output directories to a folder using
-     newest files
-     ------------------------------------------
-     Usage: $this.MergeOutputDirectories()
-    ----------------------------------------- #>
-    [void]MergeOutputDirectories(){
-        $finalpath = $this.outpath + "\" + $this.abx + '_0'
-        foreach($count in (1..5)) {
-            $errpath = $this.outpath + "\" + $this.abx + '_' + $count
-            if (Test-Path $errpath) {
-                $batchfile = $errpath + '\batch.log'
-                $newbatchfile = 'batch_' + $count + '.log'
-                Rename-Item $batchfile $newbatchfile -ErrorAction Stop
-                $errorfiles = $this.sample.listfiles($errpath, '*')
-                foreach ($file in $errorfiles) {
-                    $this.sample.copy($file, $finalpath)
-                }
-                #robocopy $errpath $finalpath -r:3 -w:3 -np -E -mt:4 /IS | out-null
-            }
-        }
-    }
-    <# -----------------------------------------
-     ReturnData
-     Return the data to the relevant <spath> 
-     inform data location 
-     ------------------------------------------
-     Usage: $this.ReturnData()
-    ----------------------------------------- #>
-    [void]ReturnData(){
-        #
-        $this.sample.info("Launch data transfer")
-        $this.KillinFormProcess()
-        #
-        $sor = $this.informoutpath
-        #
-        # remove legend file
-        #
-        $this.sample.removefile($sor, "*legend.txt")
-        #
-        # remove batch_procedure project and add the algorithm ##############validate##################
-        #
-        $this.sample.removefile($sor, '*.ifr')
-        $this.sample.copy($this.algpath, $sor)
-        #
-        $old_name = $sor + '\' + $this.alg
-        $new_name = $sor + '\' + 'batch_procedure' + 
-            $this.alg.Substring($this.alg.Length-4, 4)
-        Rename-Item -LiteralPath $old_name $new_name -Force
-        #
-        $this.sample.removedir($this.abpath)
-        #
-        $logfile = $this.outpath+'\robolog.log'
-        $filespec = @('maps.tif', '.txt', '.ifr', '.ifp', '.log')
-        $this.sample.copy($sor, $this.abpath, $filespec, 50, $logfile)
-        #
-        $componentimages = $this.sample.listfiles($sor, 'data.tif')
-        if ($componentimages){
-            $cc = $this.sample.componentfolder()
-            $this.sample.removedir($cc)
-            $filespec = @('data.tif', '.ifr', '.ifp', '.log')
-            $this.sample.copy($sor, $cc, $filespec, 1, $logfile)
-        }
-        #
-        $this.sample.removedir($this.outpath)
-        #
-        $this.sample.info("Data transfer finished")
-        #
-    }
-#
-}
+﻿<#
+--------------------------------------------------------
+informinput
+Created By: Benjamin Green, Andrew Jorquera
+Last Edit: 03/28/2022
+--------------------------------------------------------
+Description
+Task to be launched remotely to ANY computer from ANYWHERE
+--------------------------------------------------------
+Input:
+$task[hashtable]: must contain slideid, 
+    antibody, algorithm, and inform version to use
+    E.g. @('\\bki04\Clinical_Specimen_2','M18_1','CD8,CD8_12.05.2018_highTH.ifr','2.4.8.)
+$sample[launchmodule]: A launchmodule object 
+--------------------------------------------------------
+Usage: $a = [informinput]::new($task, $sample)
+       $a.RunBatchInForm()
+--------------------------------------------------------
+#>
+Class vminform : moduletools {
+    #
+    [string]$abx
+    [string]$alg
+    [string]$abpath
+    [string]$algpath
+    [string]$outpath = "C:\Users\Public\BatchProcessing"
+    [string]$informoutpath
+    [string]$image_list_file = $this.outpath + "\image_list.tmp"
+    [array]$image_list
+    [string]$informpath
+    [launchmodule]$sample
+    [string]$informbatchlog
+    [int]$err
+    [string]$informprocesserrorlog =  $this.outpath + "\informprocesserror.log"
+    [array]$corruptedfiles
+    [array]$skippedfiles
+    [bool]$needsbinaryseg
+    [bool]$needscomponent
+    #
+    $export_type_setting = @{
+        Default          = '     <ExportTypes>eet_NucSegmentation, eet_CytoSegmentation, eet_MembraneSegmentation</ExportTypes>';
+        BinaryMaps       = '     <ExportTypes>eet_Segmentation, eet_NucSegmentation, eet_CytoSegmentation, eet_MembraneSegmentation</ExportTypes>';
+        Component        = '     <ExportTypes>eet_NucSegmentation, eet_CytoSegmentation, eet_MembraneSegmentation, eet_ComponentData</ExportTypes>';
+        BinaryWComponent = '     <ExportTypes>eet_Segmentation, eet_NucSegmentation, eet_CytoSegmentation, eet_MembraneSegmentation, eet_ComponentData</ExportTypes>'
+    }
+    #
+    $error_dictionary = @{
+        ConnectionFailed = 'A connection attempt failed because the connected party did not properly respond after a period of time, or established connection failed because connected host has failed to respond';
+        NoElements = 'Sequence contains no elements';
+        SegmentCells = 'Please segment cells';
+        CorruptIM3 = 'External component has thrown an exception'
+    }
+    #
+    vminform([hashtable]$task,[launchmodule]$sample) : base ([hashtable]$task, [launchmodule]$sample) {
+        #
+        $this.flevel = [FileDownloads]::FLATWIM3
+        #
+        $this.sample = $sample
+        $this.abx = $task.antibody.trim()
+        $this.alg = $task.algorithm.trim()
+        $this.abpath = $this.sample.phenotypefolder() + '\' + $this.abx
+        $this.algpath = $this.sample.basepath +
+             '\tmp_inform_data\Project_Development\' + $this.alg
+        $this.informoutpath = $this.outpath + "\" + $this.abx + '_' + $this.err
+        $this.informpath = '"'+"C:\Program Files\Akoya\inForm\" + 
+            $task.informvers.trim() + "\inForm.exe"+'"'
+        $this.informbatchlog = $this.informoutpath + "\Batch.log"
+        $this.processvars[0] = $this.outpath
+        $this.processvars[1] = $this.outpath
+        $this.processvars[2] = $this.outpath
+        #
+        $this.TestPaths()
+        $this.KillinFormProcess()
+        #
+    }
+    <# -----------------------------------------
+     TestPaths
+     Test that the algorithm, flatw, and inform
+     version all exist in the correct locations
+     ------------------------------------------
+     Usage: $this.TestPaths()
+    ----------------------------------------- #>
+    [void]TestPaths(){
+        #
+        if (!(test-path $this.algpath)){
+            Throw "algorithm not found for:" + $this.algpath
+        }
+        if (!(test-path $this.sample.flatwim3folder())){
+            Throw "flatw path not found for:" + $this.sample.flatwim3folder()
+        }
+        #
+    }
+    <# -----------------------------------------
+     RunBatchInForm
+     Run the batch process 
+     ------------------------------------------
+     Usage: $this.RunBatchInForm()
+    ----------------------------------------- #>
+    [void]Runvminform(){
+        #
+        $this.sample.createnewdirs($this.outpath)
+        $this.DownloadFiles()
+        while(($this.err -le 5) -AND ($this.err -ge 0)){
+            $this.CreateOutputDir()
+            $this.CreateImageList()
+            $this.CheckExportOptions()
+            $this.StartInForm()
+            $this.WatchBatchInForm()
+            $this.CheckErrors()
+            if (($this.err -le 5) -and ($this.err -gt 0)){
+                $this.sample.warning("Task will restart. Attempt "+ $this.err)
+            } elseif ($this.err -gt 5){
+                Throw "Could not complete task after 5 attempts"
+            } elseif ($this.err -eq -1){
+                $this.sample.info("inForm Batch Process Finished Successfully")
+                $this.MergeOutputDirectories()
+                $this.informoutpath = $this.outpath + "\" + $this.abx + '_0'
+            }
+        }
+        #
+        $this.ReturnData()
+        #
+    }
+    <# -----------------------------------------
+     CreateOutputDir
+     First kill any old inForm processes that are
+     running on the system which would cause the 
+     current processing to crash. Next, delete 
+     any old processing directory and create a
+     new processing directory.
+     ------------------------------------------
+     Usage: $this.CreateOutputDir()
+    ----------------------------------------- #>
+    [void]CreateOutputDir(){
+        #
+        $this.KillinFormProcess()
+        $this.sample.info("Create inForm output location")
+        $this.informoutpath = $this.outpath + "\" + $this.abx + '_' + $this.err
+        $this.informbatchlog = $this.informoutpath + '\Batch.log'
+        $this.sample.createnewdirs($this.informoutpath)
+        #
+    }
+    <# -----------------------------------------
+     KillinFormProcess
+     Kill any inForm processes that are running
+     on the system 
+     ------------------------------------------
+     Usage: $this.KillinFormProcess()
+    ----------------------------------------- #>
+    [void]KillinFormProcess(){
+        #
+        get-process -name inform -EA SilentlyContinue |
+            Stop-Process -Force -EA stop | Out-Null
+        #
+        get-process |
+            where-object {$_.MainWindowTitle -eq 'inform'} |
+            Stop-process -force -EA Stop | out-null
+        #
+        get-process -name rserve -EA SilentlyContinue |
+            Stop-Process -Force -EA stop | Out-Null
+        Start-Sleep 20
+        #
+    }
+    <# -----------------------------------------
+     CreateImageList
+     Create a list of images for inForm to process
+     and save it to the processing directory
+     ------------------------------------------
+     Usage: $this.CreateImageList()
+    ----------------------------------------- #>
+    [void]CreateImageList(){
+        #
+        $this.sample.info("Compile image list")
+        $p = $this.outpath + '\' + $this.sample.slideid + '\im3\flatw\*'
+        $this.image_list = Get-ChildItem -Path $p -include *.im3 |
+            ForEach-Object {$_.FullName} |
+            foreach-object {$_+"`r`n"}
+        $this.sample.setfile($this.image_list_file, $this.image_list)
+        #
+    }
+    <# -----------------------------------------
+     CheckExportOptions
+     Gets MergeConfig data and checks/updates
+     the inform procedure output options to 
+     toggle segmentation table data and 
+     file type data
+     ------------------------------------------
+     Usage: $this.CheckExportOptions()
+    ----------------------------------------- #>
+    [void]CheckExportOptions(){
+        #
+        $this.GetMergeConfigData()
+        #
+        $procedure = $this.sample.GetContent($this.algpath)
+        if ($this.abx -notmatch 'Component') {
+            $procedure = $this.CheckSegmentationTableOption($procedure, 'false', 'true')
+        }
+        else {
+            $procedure = $this.CheckSegmentationTableOption($procedure, 'true', 'false')
+        }
+        #
+        $procedure = $this.CheckCoordinateSpaceIndexOption($procedure)
+        $this.CheckExportLineOption($procedure)
+        #
+    } 
+    <# -----------------------------------------
+     CheckSegmentationTableOption
+     Checks the protocol file for the 
+     segmnetationtable option and sets it 
+     depending on whether the procedure name
+     is 'component'
+     ------------------------------------------
+     Usage: $this.CheckSegmentationTableOption()
+    ----------------------------------------- #>
+    [array]CheckSegmentationTableOption($procedure, $from, $to){
+        $segmentationtableline = $procedure | 
+            Where-Object {$_ -match '<SegmentationTable>'}
+        if (!$segmentationtableline) {
+            throw 'error in reading <SegmentationTable> line in procedure'
+        }
+        if ($segmentationtableline -match $from) {
+            $this.sample.info("Setting SegmentationTable setting")
+            $newtableline = $segmentationtableline.replace($from, $to)
+            $procedure = $procedure.replace($segmentationtableline, $newtableline)
+            $procedure | Set-Content $this.algpath
+        }
+        return $procedure
+    }
+    
+    <# -----------------------------------------
+     CheckCoordinateSpaceIndexOption
+     Checks the protocol file for the 
+     coordinatespaceindex option and sets it 
+     to use pixels. Since there are multiple
+     lines, uses first match to fix the rest
+     ------------------------------------------
+     Usage: $this.CheckCoordinateSpaceIndexOption()
+    ----------------------------------------- #>
+    [array]CheckCoordinateSpaceIndexOption($procedure){
+        $coordinatespaceline = $procedure | 
+            Where-Object {$_ -match '<CoordinateSpaceIndex>'}
+        if (!$coordinatespaceline) {
+            throw 'error in reading <CoordinateSpaceIndex> line in procedure'
+        }
+        if ($coordinatespaceline -match '0') {
+            $this.sample.info("Setting CoordinateSpaceIndex setting to use pixels")
+            $newcoordinateline = $coordinatespaceline[0].replace('0', '1')
+            $procedure = $procedure.replace($coordinatespaceline[0], $newcoordinateline)
+            $procedure | Set-Content $this.algpath
+        }
+        return $procedure
+    }
+    <# -----------------------------------------
+     CheckExportLineOption
+     Using information from the mergeconfig csv
+     file, check to make sure the outputted 
+     inform prototype has the correct export 
+     options and update if neccesary
+     ------------------------------------------
+     Usage: $this.CheckExportLineOption()
+    ----------------------------------------- #>
+    [void]CheckExportLineOption($procedure){
+        $exportline = $procedure | 
+            Where-Object {$_ -match '<exporttypes>'}
+        if (!$exportline) {
+            throw 'error in reading <exporttypes> line in procedure'
+        }
+        #
+        $changedline = ''
+        switch ($true) {
+            {($this.needsbinaryseg -and $this.needscomponent)} {
+                $changedline = $this.export_type_setting.BinaryWComponent
+                break
+            }
+            $this.needsbinaryseg {
+                $changedline = $this.export_type_setting.BinaryMaps
+            }
+            $this.needscomponent {
+                $changedline = $this.export_type_setting.Component
+            }
+            default {
+                $changedline = $this.export_type_setting.Default
+            }
+        }
+        if ($exportline -ne $changedline) {
+            $this.sample.info("Replacing exportline:" + $exportline + "with changedline:" + $changedline)
+            $procedure.replace($exportline, $changedline) | 
+                Set-Content $this.algpath
+        }
+    }
+    <# -----------------------------------------
+     GetMergeConfigData
+     Get merge configuration data from 
+     mergeconfig.csv and return if it already 
+     exists
+     ------------------------------------------
+     Usage: $this.GetMergeConfigData()
+    ----------------------------------------- #>
+    [void]GetMergeConfigData(){
+        #
+        if ($this.abx -match 'Component') {
+            $this.needscomponent = $true
+            return
+        }
+        if ($this.sample.mergeconfig_data) {
+            return
+        }
+        #
+        $this.sample.ImportMergeConfigCSV($this.sample.basepath)
+        $this.sample.findsegmentationtargets()
+        if (!$this.sample.mergeconfig_data) {
+            throw 'segmentation option not needed on any procedure'
+        }
+        $this.needsbinaryseg = $this.sample.binarysegtargets | 
+                        Where-Object {$_.Target -contains $this.abx}
+        $this.needscomponent = $this.sample.componenttarget | 
+                        Where-Object {$_.Target -contains $this.abx}
+        #
+    }
+    <# -----------------------------------------
+     StartInForm
+     Start an InForm process
+     ------------------------------------------
+     Usage: $this.StartInForm()
+    ----------------------------------------- #>
+    [void]StartInForm(){
+        #
+        $processoutputlog =  $this.outpath + "\processoutput.log"
+        $arginput = " -a",  $this.algpath, `
+                    "-o",  $this.informoutpath, `
+                    "-i", $this.image_list_file -join ' '
+        $this.sample.info("Start inForm Batch Process")
+        Start-Process $this.informpath `
+                -NoNewWindow `
+                -RedirectStandardError $this.informprocesserrorlog `
+                -PassThru `
+                -ArgumentList $arginput `
+                *>> $processoutputlog | Out-Null
+        #
+        # let inform open and close temporary license window
+        #
+        foreach ($count in 1..20) {
+            $process = get-process | where-object {$_.MainWindowTitle -eq 'License Information'}
+                if ($process) {
+                    $process | ForEach-Object{$_.CloseMainWindow()} | out-null
+                    break
+                }
+            Start-Sleep 1
+        }
+        #
+        foreach ($count in 1..20) {
+            $process = get-process -name inform -EA SilentlyContinue
+            if ($process) {
+                break
+            }
+            Start-Sleep 1
+        }
+        #
+    }
+    #
+    [string]getinformtask() {
+        $processoutputlog =  $this.outpath + "\processoutput.log"
+        $arginput = " -a",  $this.algpath, `
+                    "-o",  $this.informoutpath, `
+                    "-i", $this.image_list_file -join ' '
+        $task = $this.informpath,
+                '-NoNewWindow',
+                '-RedirectStandardError', $this.informprocesserrorlog,
+                '-PassThru',
+                '-ArgumentList',  $arginput,
+                '*>>', $processoutputlog -join ' '
+        return $task
+    }
+    <# -----------------------------------------
+     WatchBatchInForm
+     Check that inForm starts properly, close the 
+     temporary inForm window and wait for the 
+     process to complete. To make sure inForm 
+     has not had any internal errors check that the
+     batch.log has been written to every ten minutes
+     within that same time limit. If it has not
+     there is likely an error and inForm should
+     be terminated.
+     ------------------------------------------
+     Usage: $this.WatchBatchInForm()
+    ----------------------------------------- #>
+    [void]WatchBatchInForm(){
+        #
+        if (!(test-path $this.informbatchlog) -or 
+            !(get-process -name inform -EA SilentlyContinue)){
+                $this.sample.warning('inForm did not properly start')
+                return
+            }
+        $value = $true
+        #
+        # wait for inform to complete, if the process has 
+        # not completed check the batch file
+        # has been updated within that time limit. 
+        # Kill inForm otherwise.
+        #
+        while($value){
+            #
+            if ((Get-ChildItem $this.informbatchlog).LastWriteTime -lt (Get-Date).AddMinutes(-10)){
+                $this.sample.warning('Timeout reached for batch run')
+                if (get-process -name inform -EA SilentlyContinue){
+                    Throw 'Could not close failed inForm'
+                } else {
+                    $value = $false
+                }
+            } else {
+                get-process -name inform -EA SilentlyContinue |
+                    Wait-Process -Timeout 300 -EA SilentlyContinue -ErrorVariable value
+            }
+            #
+        }
+        $this.KillinFormProcess()
+        #
+    }
+   <# -----------------------------------------
+    CheckErrors
+    Check the resulting process files for any 
+    potential errors
+    ------------------------------------------
+    Usage: $this.CheckErrors()
+   ----------------------------------------- #>
+    [void]CheckErrors(){
+        #
+        $errs = $this.sample.GetContent($this.informprocesserrorlog)
+        if ($errs){
+            $this.sample.warning($errs)
+        }
+        #
+        $batchlog = $this.sample.GetContent($this.informbatchlog)
+        if (!($batchlog)){
+            $this.sample.warning("inForm batch log does not exist")
+            $this.err += 1
+            return   
+        }
+        #
+        if (!($batchlog -match "Batch process is completed")){
+            $this.sample.warning("inForm batch log did not record a finishing event")
+            $this.err += 1
+            return   
+        }
+        #
+        $this.CheckInFormOutputFiles()
+        $this.CheckForKnownErrors($batchlog)
+        $this.CheckForFixableFiles()
+        #
+    }
+    <# -----------------------------------------
+     CheckInFormOutputFiles
+     Record the number of complete inform 
+     output files of each necessary type 
+     (cell_seg, binary_seg_maps, component_data)
+     check if any files needed - given the 
+     files found in the image list - have 
+     0bytes, indicating a potential error
+     ------------------------------------------
+     Usage: $this.CheckInFormOutputFiles()
+    ----------------------------------------- #>
+    [void]CheckInFormOutputFiles(){
+        #
+        $informtypes = @('cell_seg_data.txt')
+        if ($this.needsbinaryseg) {
+            $informtypes += 'binary_seg_maps.tif'
+        }
+        if ($this.needscomponent) {
+            $informtypes += 'component_data.tif'
+        }
+        #
+        $this.corruptedfiles = @()
+        #
+        $o = $this.informoutpath+"\*"
+        #
+        foreach ($informtype in $informtypes) {
+            #
+            $ofiles = @()
+            $ofiles += Get-ChildItem $o -Include ('*'+$informtype)
+            $nfiles = $ofiles.Length
+            if ($nfiles -ne 0) {
+                $this.sample.info("inForm created " + $nfiles + " of " +
+                    $this.image_list.Length + " " + $informtype + " files")
+            }
+            #
+            $imagefiles = @()
+            $imagefiles += Get-ChildItem $this.image_list -Include ('*'+$informtype) 
+            foreach ($file in $imagefiles) {
+                $fileneeded = $file -replace '\..*',('_'+$informtype)
+                if (!$fileneeded.PSIsContainer -and $fileneeded.length -eq 0) {
+                    $this.corruptedfiles += $file.FullName
+                }
+            }
+            #
+        }
+        #
+    }
+    <# -----------------------------------------
+     CheckForKnownErrors
+     Check errors given from the inform batch 
+     log and reference error dictionary to 
+     see if image files need to be rerun or 
+     skipped depending on the error
+     ------------------------------------------
+     Usage: $this.CheckForKnownErrors($batchlog)
+    ----------------------------------------- #>
+    [void]CheckForKnownErrors($batchlog){
+        $completestring = 'Batch process is completed'
+        $errormessage = $batchlog.Where({$_ -match $completestring}, 'SkipUntil')
+        $this.sample.warning(($errormessage | Select-Object -skip 1))
+        #
+        $this.skippedfiles = @()
+        if ($errormessage.length -gt 0) {
+            foreach ($errorline in $errormessage) {
+                $errorline -match '\[\d+,\d+\]'
+                if ($matches) {
+                    $imageid = $matches[0]
+                    $this.CheckErrorDictionary($errorline, $imageid)
+                }
+            }
+        }
+    }
+    <# -----------------------------------------
+     CheckErrorDictionary
+     check an error line against the error
+     dictionary. errors can lead to files
+     being rerun or skipped
+     ------------------------------------------
+     Usage: $this.CheckInFormOutputFiles($errorline, $imageid)
+    ----------------------------------------- #>
+    [void]CheckErrorDictionary($errorline, $imageid){
+        #
+        $filepath = $this.outpath + '\' + $this.sample.slideid + '\im3\flatw\' + 
+                    $this.sample.slideid + '_' + $imageid + '.im3'
+        switch -regex ($errorline) {
+            $this.error_dictionary.ConnectionFailed {
+                $this.corruptedfiles += $filepath
+            }
+            $this.error_dictionary.NoElements {
+                $this.skippedfiles += $filepath
+            }
+            $this.error_dictionary.SegmentCells {
+                $this.skippedfiles += $filepath
+            }
+            $this.error_dictionary.CorruptIM3 {
+                $this.skippedfiles += $filepath
+            }
+        }
+        #
+    }
+    <# -----------------------------------------
+     CheckForFixableFiles
+     Get corrupted files that can be fixed
+     by a rerun while ommitting files that 
+     should be skipped and set to new image
+     list
+     ------------------------------------------
+     Usage: $this.CheckForFixableFiles()
+    ----------------------------------------- #>
+    [void]CheckForFixableFiles(){
+        #
+        $corrupted = $this.corruptedfiles | Select-Object -Unique
+        $skipped = $this.skippedfiles | Select-Object -Unique
+        $filestorerun = $corrupted | Where-Object {$skipped -notcontains $_}
+        #
+        if ($filestorerun.length -gt 0) {
+            $flatwfolder = $this.outpath + '\' + $this.sample.slideid + '\im3\flatw'
+            $this.sample.createnewdirs($flatwfolder)
+            $filestorerun | ForEach-Object {
+                $source = $this.sample.flatwim3folder() + '\' + (Split-Path $_ -Leaf)
+                $this.sample.copy($source, (Split-Path $_))
+            }
+            $this.err++
+        }
+        else {
+            $this.err = -1
+        }
+        #
+    }
+    <# -----------------------------------------
+     MergeOutputDirectories
+     Merge output directories to a folder using
+     newest files
+     ------------------------------------------
+     Usage: $this.MergeOutputDirectories()
+    ----------------------------------------- #>
+    [void]MergeOutputDirectories(){
+        $finalpath = $this.outpath + "\" + $this.abx + '_0'
+        foreach($count in (1..5)) {
+            $errpath = $this.outpath + "\" + $this.abx + '_' + $count
+            if (Test-Path $errpath) {
+                $batchfile = $errpath + '\batch.log'
+                $newbatchfile = 'batch_' + $count + '.log'
+                Rename-Item $batchfile $newbatchfile -ErrorAction Stop
+                $errorfiles = $this.sample.listfiles($errpath, '*')
+                foreach ($file in $errorfiles) {
+                    $this.sample.copy($file, $finalpath)
+                }
+                #robocopy $errpath $finalpath -r:3 -w:3 -np -E -mt:4 /IS | out-null
+            }
+        }
+    }
+    <# -----------------------------------------
+     ReturnData
+     Return the data to the relevant <spath> 
+     inform data location 
+     ------------------------------------------
+     Usage: $this.ReturnData()
+    ----------------------------------------- #>
+    [void]ReturnData(){
+        #
+        $this.sample.info("Launch data transfer")
+        $this.KillinFormProcess()
+        #
+        $sor = $this.informoutpath
+        #
+        # remove legend file
+        #
+        $this.sample.removefile($sor, "*legend.txt")
+        #
+        # remove batch_procedure project and add the algorithm ##############validate##################
+        #
+        $this.sample.removefile($sor, '*.ifr')
+        $this.sample.copy($this.algpath, $sor)
+        #
+        $old_name = $sor + '\' + $this.alg
+        $new_name = $sor + '\' + 'batch_procedure' + 
+            $this.alg.Substring($this.alg.Length-4, 4)
+        Rename-Item -LiteralPath $old_name $new_name -Force
+        #
+        $this.sample.removedir($this.abpath)
+        #
+        $logfile = $this.outpath+'\robolog.log'
+        $filespec = @('maps.tif', '.txt', '.ifr', '.ifp', '.log')
+        $this.sample.copy($sor, $this.abpath, $filespec, 50, $logfile)
+        #
+        $componentimages = $this.sample.listfiles($sor, 'data.tif')
+        if ($componentimages){
+            $cc = $this.sample.componentfolder()
+            $this.sample.removedir($cc)
+            $filespec = @('data.tif', '.ifr', '.ifp', '.log')
+            $this.sample.copy($sor, $cc, $filespec, 1, $logfile)
+        }
+        #
+        $this.sample.removedir($this.outpath)
+        #
+        $this.sample.info("Data transfer finished")
+        #
+    }
+#
+}
 #