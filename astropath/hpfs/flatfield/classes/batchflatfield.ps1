﻿<#
--------------------------------------------------------
batchflatfield
Created By: Andrew Jorquera
Last Edit: 09/23/2021
--------------------------------------------------------
#>
class batchflatfield : moduletools {
    #
    batchflatfield([array]$task,[launchmodule]$sample) : base ([array]$task,[launchmodule]$sample){
        $this.processloc = $this.sample.basepath + '\flatfield\' + $this.sample.batchID
        $this.sample.createdirs($this.processloc)
        $this.funclocation = '"' + $PSScriptRoot + '\..\funcs"' 
    }
    <# -----------------------------------------
     RunBatchFlatfield
     Run batch flat field
     ------------------------------------------
     Usage: $this.RunBatchFlatfield()
    ----------------------------------------- #>
    [void]RunBatchFlatfield(){
        $this.GetBatchFlatfield()
    }
    <# -----------------------------------------
     GetBatchFlatField
        Get Batch flat field
     ------------------------------------------
     Usage: $this.GetBatchFlatfield()
    ----------------------------------------- #>
    [void]GetBatchFlatfield(){
        $slidelist = $this.sample.batchslides.slideID -Join ','
        $taskname = 'fltOneBatch'
        $matlabinput = "'" + $this.sample.basepath + "', '" + 
            $this.sample.batchflatfield() + "', '" + $slidelist + "'"
        $matlabtask = ";fltOneBatch(" + $matlabinput + ");exit(0);"
        $this.runmatlabtask($taskname, $matlabtask)
        $this.silentcleanup()
    }
    <# -----------------------------------------
<<<<<<< HEAD
     checkexternalerrors
        checkexternalerrors
     ------------------------------------------
     Usage: $this.checkexternalerrors()
=======
     silentcleanup
        silentcleanup
     ------------------------------------------
     Usage: $this.silentcleanup()
>>>>>>> 21d3df86
    ----------------------------------------- #>
    [void]silentcleanup(){
        #
        $this.sample.removedir($this.processloc)
        #
    }
}<|MERGE_RESOLUTION|>--- conflicted
+++ resolved
@@ -37,17 +37,10 @@
         $this.silentcleanup()
     }
     <# -----------------------------------------
-<<<<<<< HEAD
-     checkexternalerrors
-        checkexternalerrors
-     ------------------------------------------
-     Usage: $this.checkexternalerrors()
-=======
      silentcleanup
         silentcleanup
      ------------------------------------------
      Usage: $this.silentcleanup()
->>>>>>> 21d3df86
     ----------------------------------------- #>
     [void]silentcleanup(){
         #
