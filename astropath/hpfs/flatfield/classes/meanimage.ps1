--- conflicted
+++ resolved
@@ -172,7 +172,6 @@
         #
     }
     <# -----------------------------------------
-<<<<<<< HEAD
      cleanupbase
      remove old results
      ------------------------------------------
@@ -182,7 +181,8 @@
         #
         $this.sample.removedir($this.sample.meanimagefolder())
         #
-=======
+    }
+    <# -----------------------------------------
      datavalidation
      Validation of output data
      ------------------------------------------
@@ -192,6 +192,5 @@
         if (!$this.sample.testmeanimagefiles()){
             throw 'Output files are not correct'
         }
->>>>>>> ac271a2e
     }
 }