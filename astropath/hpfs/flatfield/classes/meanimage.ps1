﻿<#
--------------------------------------------------------
meanimage
Created By: Andrew Jorquera
Last Edit: 10/19/2021
--------------------------------------------------------
Description
Task to be launched remotely to ANY computer from ANYWHERE
--------------------------------------------------------
Input:
$task[array]: the 3 part array of project, slideid, process loc
    E.g. @('7','M18_1','\\bki08\e$')
$sample[launchmodule]: A launchmodule object 
--------------------------------------------------------
Usage: $a = [meanimage]::new($task, $sample)
       $a.runmeanimage()
--------------------------------------------------------
#>
Class meanimage : moduletools {
    #
    meanimage([array]$task,[launchmodule]$sample) : base ([array]$task,[launchmodule]$sample){
        $this.flevel = [FileDownloads]::IM3 + [FileDownloads]::XML
        $this.funclocation = '"'+$PSScriptRoot + '\..\funcs"'  
    }
    <# -----------------------------------------
     RunMeanImage
     Run mean image
     ------------------------------------------
     Usage: $this.RunMeanImage()
    ----------------------------------------- #>
    [void]RunMeanImage(){
        $this.DownloadFiles()
        $this.ShredDat()
        $this.GetMeanImage()
        $this.returndata()
        $this.cleanup()
    }
   <# -----------------------------------------
     GetMeanImage
        Get the mean image
     ------------------------------------------
     Usage: $this.GetMeanImage()
    ----------------------------------------- #>
    [void]GetMeanImage(){
        if ($this.vers -eq '0.0.1'){
            $this.GetMeanImageMatlab()
        }
        else{
            $this.GetMeanImagePy()
        }
    }
    <# -----------------------------------------
     GetMeanImageMatlab
        Get mean image using matlab code
     ------------------------------------------
     Usage: $this.GetMeanImageMatlab()
    ----------------------------------------- #>
    [void]GetMeanImageMatlab(){
        $this.sample.info("started mean image sample -- matlab")
        $taskname = 'raw2mean'
        $matlabtask = ";raw2mean('"+$this.processvars[1]+"', '"+$this.sample.slideid+"');exit(0);"
        $this.runmatlabtask($taskname, $matlabtask, $this.funclocation)
        $this.sample.info("finished mean image sample -- matlab")
    }
    <# -----------------------------------------
     GetMeanImagePy
        Get mean image using python code
     ------------------------------------------
     Usage: $this.GetMeanImagePy()
    ----------------------------------------- #>
    [void]GetMeanImagePy(){
        $this.sample.info("started mean image sample -- python")
        $taskname = 'meanimagesample'
        $dpath = $this.sample.basepath + ' '
<<<<<<< HEAD
        $rpath = $this.processvars[1] + ' '
        $pythontask = 'meanimagesample ' + $dpath + ' ' + $this.sample.SlideID
         ' --shardedim3root ' + $rpath + " --njobs '8'" +
         ' --workingdir ' + $this.processvars[0] + '\meanimage' +
         ' --logroot ' + $this.processvars[0] + '\meanimage' +
         " --allow-local-edits"
=======
        $rpath = $this.processvars[1]
        $pythontask = 'meanimagesample ' + $dpath + $this.sample.SlideID + 
         ' --shardedim3root ' + $rpath +
         ' --workingdir ' + $this.processvars[0] + '\meanimage' +
         ' --logroot ' + $this.processvars[0] + '\meanimage' +
         " --njobs '8' --allow-local-edits --skip-start-finish"
>>>>>>> caf60aff
        $this.runpythontask($taskname, $pythontask)
        $this.sample.info("finished mean image sample -- python")
    }
    
    <# -----------------------------------------
     returndata
        return data
     ------------------------------------------
     Usage: $this.returndata()
    ----------------------------------------- #>
    [void]returndata(){
        if (!$this.processvars[4]){
            return
        }
        if ($this.vers -eq '0.0.1'){
            $this.ReturnDataMatlab()
        }
        else{
            $this.ReturnDataPy()
        }
    }
    <# -----------------------------------------
     ReturnDataMatlab
     returns data to source path
     ------------------------------------------
     Usage: $this.ReturnDataMatlab()
    ----------------------------------------- #>
    [void]ReturnDataMatlab(){
        #
		$des = $this.sample.im3folder()
        #
        $sor = $this.processvars[1] +'\flat\'+$this.sample.slideid+'\*.flt'
        xcopy $sor, $des /q /y /z /j /v | Out-Null
        #
        $sor = $this.processvars[1] + '\flat\'+$this.sample.slideid+'\*.csv'
        xcopy $sor, $des /q /y /z /j /v | Out-Null
        #
        $sor = $this.processvars[1] + '\flat\'+$this.sample.slideid
        Remove-Item $sor -force -recurse
        #
    }
    <# -----------------------------------------
     ReturnDataPy
     returns data to im3 folder
     ------------------------------------------
     Usage: $this.ReturnDataPy()
    ----------------------------------------- #>
    [void]ReturnDataPy(){
        if ($this.processvars[4]){
            #
		    $des = $this.sample.im3folder() + '\meanimage'
            $sor = $this.processvars[2] +'\..\meanimage'
            xcopy $sor, $des /q /y /z /j /v /s /i | Out-Null
            #
        }
    }
    <# -----------------------------------------
     cleanup
     cleanup the data directory
     ------------------------------------------
     Usage: $this.cleanup()
    ----------------------------------------- #>
    [void]cleanup(){
        #
        $this.sample.info("cleanup started")
        if ($this.processvars[4]){
            Get-ChildItem -Path $this.processloc -Recurse | Remove-Item -force -recurse
        }
        $this.sample.info("cleanup finished")
        #
    }
}<|MERGE_RESOLUTION|>--- conflicted
+++ resolved
@@ -72,21 +72,12 @@
         $this.sample.info("started mean image sample -- python")
         $taskname = 'meanimagesample'
         $dpath = $this.sample.basepath + ' '
-<<<<<<< HEAD
-        $rpath = $this.processvars[1] + ' '
-        $pythontask = 'meanimagesample ' + $dpath + ' ' + $this.sample.SlideID
-         ' --shardedim3root ' + $rpath + " --njobs '8'" +
-         ' --workingdir ' + $this.processvars[0] + '\meanimage' +
-         ' --logroot ' + $this.processvars[0] + '\meanimage' +
-         " --allow-local-edits"
-=======
         $rpath = $this.processvars[1]
         $pythontask = 'meanimagesample ' + $dpath + $this.sample.SlideID + 
          ' --shardedim3root ' + $rpath +
          ' --workingdir ' + $this.processvars[0] + '\meanimage' +
          ' --logroot ' + $this.processvars[0] + '\meanimage' +
          " --njobs '8' --allow-local-edits --skip-start-finish"
->>>>>>> caf60aff
         $this.runpythontask($taskname, $pythontask)
         $this.sample.info("finished mean image sample -- python")
     }
