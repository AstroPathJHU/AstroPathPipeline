﻿<#
--------------------------------------------------------
meanimage
Created By: Andrew Jorquera
Last Edit: 10/19/2021
--------------------------------------------------------
Description
Task to be launched remotely to ANY computer from ANYWHERE
--------------------------------------------------------
Input:
$task[array]: the 3 part array of project, slideid, process loc
    E.g. @('7','M18_1','\\bki08\e$')
$sample[launchmodule]: A launchmodule object 
--------------------------------------------------------
Usage: $a = [meanimage]::new($task, $sample)
       $a.runmeanimage()
--------------------------------------------------------
#>
Class meanimage : moduletools {
    #
    meanimage([array]$task, [launchmodule]$sample) : base ([array]$task, [launchmodule]$sample){
        $this.funclocation = '"' + $PSScriptRoot + '\..\funcs"'  
        $this.flevel = [FileDownloads]::IM3 + [FileDownloads]::XML
<<<<<<< HEAD
=======
        $this.cleanupbase()
        $this.sample.CreateDirs($this.processloc)
>>>>>>> f552c5d5
    }
    <# -----------------------------------------
     RunMeanImage
     Run mean image
     ------------------------------------------
     Usage: $this.RunMeanImage()
    ----------------------------------------- #>
    [void]RunMeanImage(){
        $this.cleanupbase()
        $this.sample.CreateDirs($this.processloc)
        $this.DownloadFiles()
        $this.ShredDat()
        $this.GetMeanImage()
        $this.returndata()
        $this.cleanup()
        $this.datavalidation()
    }
   <# -----------------------------------------
     GetMeanImage
        Get the mean image
     ------------------------------------------
     Usage: $this.GetMeanImage()
    ----------------------------------------- #>
    [void]GetMeanImage(){
        #
        if ($this.vers -match '0.0.1'){
            $this.GetMeanImageMatlab()
        }
        else{
            $this.GetMeanImagePy()
        }
        #
    }
    <# -----------------------------------------
     GetMeanImageMatlab
        Get mean image using matlab code
     ------------------------------------------
     Usage: $this.GetMeanImageMatlab()
    ----------------------------------------- #>
    [void]GetMeanImageMatlab(){
        $this.sample.info("started mean image sample -- matlab")
        $taskname = 'raw2mean'
        $matlabtask = ";raw2mean('" + $this.processvars[1] + 
            "', '" + $this.sample.slideid + "');exit(0);"
        $this.runmatlabtask($taskname, $matlabtask)
        $this.sample.info("finished mean image sample -- matlab")
    }
    <# -----------------------------------------
     GetMeanImagePy
        Get mean image using python code
     ------------------------------------------
     Usage: $this.GetMeanImagePy()
    ----------------------------------------- #>
    [void]GetMeanImagePy(){
        $this.sample.info("started mean image sample -- python")
        $taskname = 'meanimagecohort'
        $dpath = $this.sample.basepath + ' '
        $rpath = $this.processvars[1]
        $this.pythonmodulename = 'meanimagecohort'
        $pythontask = $this.pythonmodulename, $dpath, `
         '--sampleregex', $this.sample.SlideID, `
         '--shardedim3root', $rpath, ` #' --workingdir', ($this.processvars[0] + '\meanimage'), `
         "--njobs '8'", $this.buildpyopts() -join ' '
        $this.runpythontask($taskname, $pythontask)
        $this.sample.info("finished mean image sample -- python")
    }
    <# -----------------------------------------
     returndata
        return data
     ------------------------------------------
     Usage: $this.returndata()
    ----------------------------------------- #>
    [void]returndata(){
        if (!$this.processvars[4]){
            return
        }
        $this.sample.info("return data started")
        if ($this.vers -match '0.0.1'){
            $this.ReturnDataMatlab()
        }
        else{
            $this.ReturnDataPy()
        }
        $this.sample.info("return data finished")
    }
    <# -----------------------------------------
     ReturnDataMatlab
     returns data to source path
     ------------------------------------------
     Usage: $this.ReturnDataMatlab()
    ----------------------------------------- #>
    [void]ReturnDataMatlab(){
        #
		$des = $this.sample.im3folder()
        #
        $sor = $this.processvars[1] + '\flat\' + 
            $this.sample.slideid + '\*.flt'
        #
        if (!(gci $sor)){
            Throw 'no .flt file found, matlab meanimage failed'
        }                        
        $this.sample.copy($sor, $des) 
        #
        $sor = $sor -replace 'flt', 'csv'
        if (!(gci $sor)){
            Throw 'no .csv file found, matlab meanimage failed'
        }
        $this.sample.copy($sor, $des) 
        #
    }
    <# -----------------------------------------
     ReturnDataPy
     returns data to im3 folder
     ------------------------------------------
     Usage: $this.ReturnDataPy()
    ----------------------------------------- #>
    [void]ReturnDataPy(){
        if ($this.processvars[4]){
            #
		    $des = $this.sample.im3folder() + '\meanimage'
            $sor = $this.processvars[0] +'\meanimage'
            $this.sample.copy($sor, $des, '*', 30)
            #
        }
    }
    <# -----------------------------------------
     cleanup
     cleanup the data directory
     ------------------------------------------
     Usage: $this.cleanup()
    ----------------------------------------- #>
    [void]cleanup(){
        #
        $this.sample.info("cleanup started")
        $this.silentcleanup()
        $this.sample.info("cleanup finished")
        #
    }
    <# -----------------------------------------
     silentcleanup
     silentcleanup
     ------------------------------------------
     Usage: $this.silentcleanup()
    ----------------------------------------- #>
    [void]silentcleanup(){
        #
        if ($this.processvars[4]){
            $this.sample.removedir($this.processloc)
        }
        #
    }
    <# -----------------------------------------
     cleanupbase
     remove old results
     ------------------------------------------
     Usage: $this.cleanupbase()
    ----------------------------------------- #>
    [void]cleanupbase(){
        #
        $this.sample.removedir($this.sample.meanimagefolder())
        #
    }
    <# -----------------------------------------
     datavalidation
     Validation of output data
     ------------------------------------------
     Usage: $this.datavalidation()
    ----------------------------------------- #>
    [void]datavalidation(){
        if (!$this.sample.testmeanimagefiles()){
            throw 'Output files are not correct'
        }
    }
}<|MERGE_RESOLUTION|>--- conflicted
+++ resolved
@@ -21,11 +21,6 @@
     meanimage([array]$task, [launchmodule]$sample) : base ([array]$task, [launchmodule]$sample){
         $this.funclocation = '"' + $PSScriptRoot + '\..\funcs"'  
         $this.flevel = [FileDownloads]::IM3 + [FileDownloads]::XML
-<<<<<<< HEAD
-=======
-        $this.cleanupbase()
-        $this.sample.CreateDirs($this.processloc)
->>>>>>> f552c5d5
     }
     <# -----------------------------------------
      RunMeanImage
@@ -84,7 +79,7 @@
         $taskname = 'meanimagecohort'
         $dpath = $this.sample.basepath + ' '
         $rpath = $this.processvars[1]
-        $this.pythonmodulename = 'meanimagecohort'
+        $this.pythonmodulename = 'meanimagesample'
         $pythontask = $this.pythonmodulename, $dpath, `
          '--sampleregex', $this.sample.SlideID, `
          '--shardedim3root', $rpath, ` #' --workingdir', ($this.processvars[0] + '\meanimage'), `
@@ -124,13 +119,13 @@
         $sor = $this.processvars[1] + '\flat\' + 
             $this.sample.slideid + '\*.flt'
         #
-        if (!(gci $sor)){
+        if (!(Get-ChildItem $sor)){
             Throw 'no .flt file found, matlab meanimage failed'
         }                        
         $this.sample.copy($sor, $des) 
         #
         $sor = $sor -replace 'flt', 'csv'
-        if (!(gci $sor)){
+        if (!(Get-ChildItem $sor)){
             Throw 'no .csv file found, matlab meanimage failed'
         }
         $this.sample.copy($sor, $des) 
