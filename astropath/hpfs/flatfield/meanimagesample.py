#imports
import pathlib, methodtools, random
import numpy as np
from ...utilities.config import CONST as UNIV_CONST
from ...utilities.miscfileio import cd
from ...utilities.tableio import readtable, writetable
from ...shared.samplemetadata import MetadataSummary
from ...shared.argumentparser import FileTypeArgumentParser, WorkingDirArgumentParser
from ...shared.image_masking.config import CONST as MASK_CONST
from ...shared.image_masking.utilities import LabelledMaskRegion
from ...shared.image_masking.image_mask import return_new_mask_labelled_regions, save_plots_for_image
from ...shared.overlap import Overlap
<<<<<<< HEAD
from ...shared.sample import WorkflowSample, ParallelSample
from ...shared.sample import MaskSampleBase, ReadCorrectedRectanglesOverlapsIm3MultiLayerFromXML, TissueSampleBase
=======
from ...shared.sample import WorkflowSample, ParallelSample, ReadRectanglesOverlapsComponentTiffFromXML
from ...shared.sample import ReadCorrectedRectanglesOverlapsIm3MultiLayerFromXML, MaskSampleBase, XMLLayoutReaderTissue
>>>>>>> 9c841863
from .config import CONST
from .utilities import get_background_thresholds_and_pixel_hists_for_rectangle_image
from .utilities import RectangleThresholdTableEntry, FieldLog, ThresholdTableEntry
from .latexsummary import ThresholdingLatexSummary, MaskingLatexSummary
from .plotting import plot_tissue_edge_rectangle_locations, plot_image_layer_thresholds_with_histograms
from .plotting import plot_background_thresholds_by_layer, plot_flagged_HPF_locations
from .meanimage import MeanImageComponentTiff, MeanImageIm3

<<<<<<< HEAD
class MeanImageSampleBase(ReadCorrectedRectanglesOverlapsIm3MultiLayerFromXML, MaskSampleBase, 
                          ParallelSample, TissueSampleBase, FileTypeArgumentParser, WorkingDirArgumentParser) :
=======
class MeanImageSampleBase(MaskSampleBase,ParallelSample,WorkingDirArgumentParser) :
>>>>>>> 9c841863
    """
    Base class to use for defining MeanImageSamples for multiple types of input files
    """

    def __init__(self,*args,workingdir,skip_masking=False,**kwargs) :
        #initialize the parent classes
        super().__init__(*args,**kwargs)
        self.__workingdirpath = workingdir
        #if the workingdir arg was just a name, set it to a directory with that name in the default location
        if self.__workingdirpath.name==str(self.__workingdirpath) :
            self.__workingdirpath = self.im3folder/workingdir
        self.__workingdirpath.mkdir(parents=True,exist_ok=True)
        #set some other variables
        self.__skip_masking = skip_masking
        self.field_logs = []
        self.__image_masking_dirpath = None
        self.__use_precomputed_masks = False

    #################### PUBLIC FUNCTIONS ####################

    def set_image_masking_dirpath(self) :
        """
        Sets some variables as to where to find the image masks for the sample
        """
        #set the image masking directory path 
        #by default this is just the default maskfolder in root/slideID/im3/meanimage/image_masking
        #(or the corresponding value from a possibly overwritten maskroot)
        #but if a workingdirectory was given, and the maskroot hasn't been modified,
        #then change it to workingdirectory/image_masking instead
        if ( (self.__workingdirpath.name!=UNIV_CONST.MEANIMAGE_DIRNAME or self.__workingdirpath.parent!=self.im3folder) 
            and self.maskroot==self.root ) :
            self.maskfolder=self.__workingdirpath/CONST.IMAGE_MASKING_SUBDIR_NAME
        self.__image_masking_dirpath = self.maskfolder if not self.__skip_masking else None
        #self.__image_masking_dirpath = self.im3folder/'meanimage'/'image_masking'
        if (self.__image_masking_dirpath is not None) and (not self.__image_masking_dirpath.is_dir()) :
            self.__image_masking_dirpath.mkdir(parents=True)
        if self.__image_masking_dirpath.is_dir() :
            self.__use_precomputed_masks = self.__dir_has_precomputed_masks(self.__image_masking_dirpath)

    #################### CLASS VARIABLES + PROPERTIES ####################

    overlaptype = Overlap
    nclip = UNIV_CONST.N_CLIP

    @property
    def workingdirpath(self) :
        return self.__workingdirpath
    @property
    def skip_masking(self) :
        return self.__skip_masking
    @property
    def image_masking_dirpath(self) :
        return self.__image_masking_dirpath
    @property
    def use_precomputed_masks(self) :
        return self.__use_precomputed_masks
    @property
    def rectangleextrakwargs(self):
      return {
        **super().rectangleextrakwargs,
        "_DEBUG": False, #need to load images multiple times
      }

    #################### PRIVATE HELPER FUNCTIONS ####################
    
    def __dir_has_precomputed_masks(self,dirpath) :
        """
        Return True if the given directory has a complete set of mask files needed to run for the slide
        """
        if (dirpath/CONST.LABELLED_MASK_REGIONS_CSV_FILENAME).is_file() :
            lmrs_as_read = readtable(dirpath/CONST.LABELLED_MASK_REGIONS_CSV_FILENAME,LabelledMaskRegion)
            masked_rect_keys = set([lmr.image_key for lmr in lmrs_as_read])
        else :
            masked_rect_keys = set([])
        for r in self.rectangles :
            mfp = dirpath/f'{r.file.name.rstrip(UNIV_CONST.IM3_EXT)}_{CONST.TISSUE_MASK_FILE_NAME_STEM}'
            if not mfp.is_file() :
                return False
            if r.file.name.rstrip(UNIV_CONST.IM3_EXT) in masked_rect_keys :
                mfp = dirpath/f'{r.file.name.rstrip(UNIV_CONST.IM3_EXT)}_{CONST.BLUR_AND_SATURATION_MASK_FILE_NAME_STEM}'
                if not mfp.is_file() :
                    return False
        return True

    #################### CLASS METHODS ####################

    @classmethod
    def makeargumentparser(cls, **kwargs):
        p = super().makeargumentparser(**kwargs)
        p.add_argument('--skip-masking', action='store_true',
                   help='''Add this flag to entirely skip masking out the background regions of the images 
                           as they get added [use this argument to completely skip the background thresholding 
                           and masking]''')
        return p
    @classmethod
    def initkwargsfromargumentparser(cls, parsed_args_dict):
        #if a working directory was given, and maskroot was not, but the working directory also has parent directories
        #such that the maskroot could be redefined, then redefine the mask root in the parsed arguments
        wd = parsed_args_dict['workingdir']
        if (wd is not None) and (parsed_args_dict['maskroot']==parsed_args_dict['root']) :
            if ( wd.name==UNIV_CONST.MEANIMAGE_DIRNAME and wd.parent.name==UNIV_CONST.IM3_DIR_NAME and 
                                                            wd.parent.parent.name==parsed_args_dict['SlideID'] ) :
                parsed_args_dict['maskroot']=wd
        return {
            **super().initkwargsfromargumentparser(parsed_args_dict),
            'skip_masking': parsed_args_dict.pop('skip_masking'),
        }
    @classmethod
    def defaultunits(cls) :
        return "fast"

class MeanImageSampleBaseComponentTiff(MeanImageSampleBase, ReadRectanglesOverlapsComponentTiffFromXML) :
    """
    MeanImage base class that reads ComponentTiff files
    """
    
    multilayercomponenttiff=True

    def __init__(self,*args,workingdir=pathlib.Path(f'{UNIV_CONST.MEANIMAGE_DIRNAME}_comp_tiff'),**kwargs) :
        super().__init__(*args,workingdir=workingdir,**kwargs)
        self.med_ets = np.ones(self.nlayersunmixed) #unmixed images are already exposure time corrected

class MeanImageSampleBaseIm3(MeanImageSampleBase, ReadCorrectedRectanglesOverlapsIm3MultiLayerFromXML, 
                             FileTypeArgumentParser) :
    """
    MeanImage base class that reads Im3 files
    """

    def __init__(self,*args,workingdir=pathlib.Path(UNIV_CONST.MEANIMAGE_DIRNAME),**kwargs) :
        super().__init__(*args,workingdir=workingdir,**kwargs)

    #################### PUBLIC FUNCTIONS ####################

    def create_or_find_image_masks(self) :
        """
        Sets some variables as to where to find the image masks for the sample
        If they can't be found they will be created
        """
        self.set_image_masking_dirpath()
        if not self.use_precomputed_masks :
            self.__create_sample_image_masks()
        else :
            self.logger.debug(f'Will use already-created image masks in {self.image_masking_dirpath}')

    #################### CLASS VARIABLES + PROPERTIES ####################
    
    @methodtools.lru_cache()
    @property
    def exposure_time_histograms_and_bins_by_layer_group(self) :
        all_exp_times = {}
        for lgn in self.layer_groups.keys() :
            all_exp_times[lgn] = []
        for r in self.rectangles :
            for lgn,lgb in self.layer_groups.items() :
                all_exp_times[lgn].append(r.allexposuretimes[lgb[0]-1])    
        exp_time_hists_and_bins = {}
        for lgn in self.layer_groups.keys() :
            newhist,newbins = np.histogram(all_exp_times[lgn],bins=60)
            exp_time_hists_and_bins[lgn] = (newhist,newbins)
        return exp_time_hists_and_bins

    #################### PRIVATE HELPER FUNCTIONS ####################

    def __create_sample_image_masks(self) :
        """
        Find the optimal background thresholds for the sample and use them to create masks for every image
        """
        self.logger.debug(f'Will create masks for all images in {self.SlideID}')
        #start by finding the background thresholds
        background_thresholds = self.__get_background_thresholds()
        #and then create masks for every rectangle's image
        labelled_mask_regions = []
        if (self.njobs is not None) and (self.njobs>1) :
            proc_results = {}
            with self.pool() as pool :
                for ri,r in enumerate(self.rectangles) :
                    msg = f'Creating masks for {r.file.stem} '
                    msg+= f'({ri+1} of {len(self.rectangles)})....'
                    self.logger.debug(msg)
                    with r.using_corrected_im3() as im :
                        r_key = (r.n,r.file)
                        ets = self.med_ets if self.et_offset_file is not None else r.allexposuretimes
                        proc_results[r_key] = pool.apply_async(return_new_mask_labelled_regions,
                                                               (im,self.layer_groups,self.brightest_layers,
                                                                r.file.stem,
                                                                background_thresholds,ets,
                                                                self.image_masking_dirpath))
                for (rn,rfile),res in proc_results.items() :
                    try :
                        new_lmrs = res.get()
                        labelled_mask_regions+=new_lmrs
                    except Exception as e :
                        warnmsg = f'WARNING: getting image mask for rectangle {rn} ({rfile.stem})'
                        warnmsg+= f' failed with the error "{e}" and this rectangle WILL BE SKIPPED when stacking '
                        warnmsg+= 'images in the meanimage!'
                        self.logger.warning(warnmsg)
        #do the same as above except serially
        else :
            for ri,r in enumerate(self.rectangles) :
                msg = f'Creating masks for {r.file.stem} ({ri+1} of {len(self.rectangles)})....'
                self.logger.debug(msg)
                try :
                    with r.using_corrected_im3() as im :
                        ets = self.med_ets if self.et_offset_file is not None else r.allexposuretimes
                        new_lmrs=return_new_mask_labelled_regions(im,self.layer_groups,self.brightest_layers,
                                                                  r.file.stem,
                                                                  background_thresholds,ets,
                                                                  self.image_masking_dirpath)
                        labelled_mask_regions+=new_lmrs
                except Exception as e :
                    warnmsg = f'WARNING: getting image mask for rectangle {r.n} ({r.file.stem})'
                    warnmsg+= f' failed with the error "{e}" and this rectangle WILL BE SKIPPED when stacking images '
                    warnmsg+= 'in the meanimage!'
                    self.logger.warning(warnmsg) 
        #if anything in the sample was masked
        if len(labelled_mask_regions)>0 :
            #write out the table of labelled mask regions
            self.logger.debug('Writing out labelled mask regions')
            with cd(self.image_masking_dirpath) :
                writetable(f'{CONST.LABELLED_MASK_REGIONS_CSV_FILENAME}',labelled_mask_regions)
            #save some masking plots for images with the largest numbers of masked pixels
            self.__save_set_of_masking_plots(labelled_mask_regions,background_thresholds)
        #make and save the plot of the flagged HPF locations
        plot_flagged_HPF_locations(self.SlideID,self.rectangles,labelled_mask_regions,self.image_masking_dirpath)
        #write out the latex summary containing all of the image masking plots that were made
        latex_summary = MaskingLatexSummary(self.SlideID,self.image_masking_dirpath)
        latex_summary.build_tex_file()
        check = latex_summary.compile()
        if check!=0 :
            warnmsg = 'WARNING: failed while compiling thresholding summary LaTeX file into a PDF. '
            warnmsg+= f'tex file will be in {latex_summary.failed_compilation_tex_file_path}'
            self.logger.warning(warnmsg)

    def __get_background_thresholds(self) :
        """
        Return the background thresholds for each image layer, either reading them from an existing file 
        or calculating them from the rectangles on the edges of the tissue
        """
        #first check the working directory for the background threshold file
        threshold_file_path = self.workingdirpath/f'{self.SlideID}-{CONST.BACKGROUND_THRESHOLD_CSV_FILE_NAME_STEM}'
        #if it's not in the working directory, check in the slide's meanimage directory (if it exists)
        if not threshold_file_path.is_file() :
            other_tfp = self.root/self.SlideID/UNIV_CONST.IM3_DIR_NAME/UNIV_CONST.MEANIMAGE_DIRNAME 
            other_tfp = other_tfp/f'{self.SlideID}-{CONST.BACKGROUND_THRESHOLD_CSV_FILE_NAME_STEM}'
            if other_tfp.is_file() :
                threshold_file_path = other_tfp
        #read the values from the files or find them from the tissue edge rectangles
        if threshold_file_path.is_file() :
            return self.__get_background_thresholds_from_file(threshold_file_path)
        else :
            return self.__find_background_thresholds_from_tissue_edge_images()

    def __get_background_thresholds_from_file(self,threshold_file_path) :
        """
        Return the list of background thresholds found in a given file
        """
        self.logger.info(f'Reading background thresholds for {self.SlideID} from file {threshold_file_path}')
        background_thresholds_read = readtable(threshold_file_path,ThresholdTableEntry)
        background_thresholds_to_return = []
        for li in range(self.nlayersim3) :
            layer_counts_threshold = [t.counts_threshold for t in background_thresholds_read if t.layer_n==li+1]
            if len(layer_counts_threshold)>1 :
                errmsg = f'ERROR: conflicting background thresholds for layer {li+1} listed in {threshold_file_path}'
                raise ValueError(errmsg)
            elif len(layer_counts_threshold)==0 :
                raise ValueError(f'ERROR: no background threshold for layer {li+1} listed in {threshold_file_path}')
            else :
                background_thresholds_to_return.append(layer_counts_threshold[0])
        return background_thresholds_to_return

    def __find_background_thresholds_from_tissue_edge_images(self) :
        """
        Find, write out, and return the list of optimal background thresholds found from the set of images 
        located on the edges of the tissue
        Also makes some plots and datatables in the process
        """
        self.logger.debug(f'Finding background thresholds for {self.SlideID} using images on the edges of the tissue')
        thresholding_plot_dir = self.workingdirpath/CONST.THRESHOLDING_SUMMARY_PDF_FILENAME.replace('.pdf','_plots')
        #get the list of rectangles that are on the edge of the tissue, plot their locations, 
        #and save a summary of their metadata
        msg = f'Found {len(self.tissue_edge_rects)} images on the edge of the tissue from a set of '
        msg+= f'{len(self.rectangles)} total images'
        self.logger.debug(msg)
        self.logger.debug('Plotting rectangle locations and saving tissue edge HPF MetadataSummary')
        plot_tissue_edge_rectangle_locations(self.rectangles,self.tissue_edge_rects,self.root,self.SlideID,
                                             thresholding_plot_dir)
        edge_rect_ts = [r.t for r in self.tissue_edge_rects]
        mds = MetadataSummary(self.SlideID,self.Project,self.Cohort,self.microscopename,
                              str(min(edge_rect_ts)),str(max(edge_rect_ts)))
        writetable(self.workingdirpath/f'{self.SlideID}-{CONST.METADATA_SUMMARY_THRESHOLDING_IMAGES_CSV_FILENAME}',
                  [mds])
        #find the optimal thresholds for each tissue edge image, write them out, 
        #and make plots of the thresholds found in each layer
        image_bgts_by_layer,image_hists_by_layer=self.__get_background_thresholds_and_pixel_hists_for_edge_rectangles()
        #choose the best thresholds based on those results and make some plots of the distributions
        self.logger.debug('Finding best thresholds based on those found for individual images')
        chosen_thresholds = []
        for li in range(self.nlayersim3) :
            valid_layer_thresholds = image_bgts_by_layer[:,li][image_bgts_by_layer[:,li]!=0]
            if len(valid_layer_thresholds)<1 :
                errmsg = f"ERROR: not enough image background thresholds were found in layer {li+1} for "
                errmsg+= f"{self.SlideID} and so this slide can't be used"
                raise RuntimeError(errmsg)
            if not self.et_offset_file is None :
                chosen_thresholds.append(ThresholdTableEntry(li+1,int(np.median(valid_layer_thresholds)),
                                                             np.median(valid_layer_thresholds)/self.med_ets[li]))
            else :
                chosen_thresholds.append(ThresholdTableEntry(li+1,int(np.median(valid_layer_thresholds)),-1.))
        writetable(self.workingdirpath/f'{self.SlideID}-{CONST.BACKGROUND_THRESHOLD_CSV_FILE_NAME_STEM}',
                   chosen_thresholds)
        self.logger.debug('Saving final thresholding plots')
        thresholding_datatable_fp = self.workingdirpath/f'{self.SlideID}-{CONST.THRESHOLDING_DATA_TABLE_CSV_FILENAME}'
        if thresholding_datatable_fp.is_file() :
            plot_background_thresholds_by_layer(thresholding_datatable_fp,chosen_thresholds,thresholding_plot_dir)
        plot_image_layer_thresholds_with_histograms(image_bgts_by_layer,chosen_thresholds,image_hists_by_layer,
                                                    thresholding_plot_dir)
        #collect plots in a .pdf file
        latex_summary = ThresholdingLatexSummary(self.SlideID,thresholding_plot_dir)
        latex_summary.build_tex_file()
        check = latex_summary.compile()
        if check!=0 :
            warnmsg = 'WARNING: failed while compiling thresholding summary LaTeX file into a PDF. '
            warnmsg+= f'tex file will be in {latex_summary.failed_compilation_tex_file_path}'
            self.logger.warning(warnmsg)
        #return the list of background thresholds in counts
        return [ct.counts_threshold for ct in sorted(chosen_thresholds,key = lambda x:x.layer_n)]

    def __get_background_thresholds_and_pixel_hists_for_edge_rectangles(self) :
        """
        Return arrays of optimal background thresholds found and pixel histograms in every layer for every 
        tissue edge rectangle image
        Will spawn a pool of multiprocessing processes if n_threads is greater than 1
        """
        #start up the lists that will be returned (and the list of datatable entries to write out)
        image_background_thresholds_by_layer = np.zeros((len(self.tissue_edge_rects),self.nlayersim3),dtype=np.uint16)
        tissue_edge_layer_hists = np.zeros((np.iinfo(np.uint16).max+1,self.nlayersim3),dtype=np.uint64)
        rectangle_data_table_entries = []
        #run the thresholding/histogram function in multiple parallel processes
        if (self.njobs is not None) and (self.njobs>1) :
            proc_results = {}; current_image_i = 0
            with self.pool() as pool :
                for ri,r in enumerate(self.tissue_edge_rects) :
                    msg = f'Finding background thresholds for {r.file.stem} '
                    msg+= f'({ri+1} of {len(self.tissue_edge_rects)})....'
                    self.logger.debug(msg)
                    with r.using_corrected_im3() as im :
                        r_key = (r.n,r.file)
                        proc_results[r_key] = pool.apply_async(get_background_thresholds_and_pixel_hists_for_rectangle_image,(im,))
                for (rn,rfile),res in proc_results.items() :
                    try :
                        thresholds, hists = res.get()
                        for li,t in enumerate(thresholds) :
                            if self.et_offset_file is not None :
                                rectangle_data_table_entries.append(RectangleThresholdTableEntry(rn,li+1,int(t),
                                                                                                 t/self.med_ets[li]))
                            else :
                                rectangle_data_table_entries.append(RectangleThresholdTableEntry(rn,li+1,int(t),
                                                                                            t/r.allexposuretimes[li]))
                        image_background_thresholds_by_layer[current_image_i,:] = thresholds
                        tissue_edge_layer_hists+=hists
                        self.field_logs.append(FieldLog(self.SlideID,
                                                        rfile.with_suffix(UNIV_CONST.RAW_EXT),
                                                        'edge','thresholding'))
                        current_image_i+=1
                    except Exception as e :
                        warnmsg = f'WARNING: finding thresholds for rectangle {rn} ({rfile.stem})'
                        warnmsg+= f' failed with the error "{e}" and this rectangle WILL BE SKIPPED when finding '
                        warnmsg+= 'thresholds for the overall slide!'
                        self.logger.warning(warnmsg)
        #run the thresholding/histogram function serially in this current single process
        else :
            current_image_i=0
            for ri,r in enumerate(self.tissue_edge_rects) :
                msg = f'Finding background thresholds for {r.file.stem} '
                msg+= f'({ri+1} of {len(self.tissue_edge_rects)})....'
                self.logger.debug(msg)
                try :
                    with r.using_corrected_im3() as im :
                        thresholds, hists = get_background_thresholds_and_pixel_hists_for_rectangle_image(im)
                    for li,t in enumerate(thresholds) :
                        if self.et_offset_file is not None :
                            rectangle_data_table_entries.append(RectangleThresholdTableEntry(r.n,li+1,int(t),
                                                                                             t/self.med_ets[li]))
                        else :
                            rectangle_data_table_entries.append(RectangleThresholdTableEntry(r.n,li+1,int(t),
                                                                                             t/r.allexposuretimes[li]))
                    image_background_thresholds_by_layer[current_image_i,:] = thresholds
                    tissue_edge_layer_hists+=hists
                    self.field_logs.append(FieldLog(self.SlideID,
                                                    r.file.with_suffix(UNIV_CONST.RAW_EXT),
                                                    'edge','thresholding'))
                    current_image_i+=1
                except Exception as e :
                    warnmsg = f'WARNING: finding thresholds for rectangle {r.n} ({r.file.stem})'
                    warnmsg+= f' failed with error {e} and this rectangle WILL BE SKIPPED when finding thresholds '
                    warnmsg+= 'for the overall slide!'
                    self.logger.warning(warnmsg)
        #write out the data table of all the individual rectangle layer thresholds
        if len(rectangle_data_table_entries)>0 :
            self.logger.debug('Writing out individual image threshold datatable')
            with cd(self.workingdirpath) :
                writetable(f'{self.SlideID}-{CONST.THRESHOLDING_DATA_TABLE_CSV_FILENAME}',rectangle_data_table_entries)
        return image_background_thresholds_by_layer, tissue_edge_layer_hists

    def __save_set_of_masking_plots(self,labelled_mask_regions,background_thresholds) :
        """
        Figure out which images had the largest numbers of pixels masked due to blur and saturation and recompute 
        their masks to save plots of the process

        labelled_mask_regions = the list of LabelledMaskRegion objects computed for the sample
        background_thresholds = the list of background thresholds in counts by image layer
        """
        #find the images that had the most pixels masked out (up to 10 each for blur and saturation)
        self.logger.debug('Finding images that had the largest numbers of pixels masked due to blur or saturation')
        blur_lmrs = [lmr for lmr in labelled_mask_regions if lmr.reason_flagged==MASK_CONST.BLUR_FLAG_STRING]
        regions_by_n_blurred_pixels = sorted(blur_lmrs,key=lambda x: x.n_pixels,reverse=True)
        sat_lmrs = [lmr for lmr in labelled_mask_regions if lmr.reason_flagged==MASK_CONST.SATURATION_FLAG_STRING]
        regions_by_n_saturated_pixels = sorted(sat_lmrs,key=lambda x: x.n_pixels,reverse=True)
        top_blur_keys = set()
        for lmr in regions_by_n_blurred_pixels :
            top_blur_keys.add(lmr.image_key)
            if len(top_blur_keys)>=10 :
                break
        top_saturation_keys = set()
        for lmr in regions_by_n_saturated_pixels :
            top_saturation_keys.add(lmr.image_key)
            if len(top_saturation_keys)>=10 :
                break
        #if fewer than twenty total plots are being made, add up to ten random rectangles to plot
        random_keys = set()
        if len((top_blur_keys | top_saturation_keys)) < 20 :
            random_rects = random.sample(self.rectangles,
                                         min(10,20-len((top_blur_keys | top_saturation_keys)),len(self.rectangles)))
            random_keys = set([r.file.stem for r in random_rects])
        #recompute the masks for those images and write out the masking plots for them
        keys_to_plot = (top_blur_keys | top_saturation_keys | random_keys)
        rects_to_plot = [r for r in self.rectangles if r.file.stem in keys_to_plot]
        if (self.njobs is not None) and (self.njobs>1) :
            proc_results = {}
            with self.pool() as pool :
                for ri,r in enumerate(rects_to_plot) :
                    msg = f'Recreating masks for {r.file.stem} and saving masking plots '
                    msg+= f'({ri+1} of {len(rects_to_plot)})....'
                    self.logger.debug(msg)
                    with r.using_corrected_im3() as im :
                        r_key = (r.n,r.file)
                        ets = self.med_ets if self.et_offset_file is not None else r.allexposuretimes
                        proc_results[r_key] = pool.apply_async(save_plots_for_image,
                                                               (im,self.layer_groups,self.brightest_layers,
                                                                r.file.stem,
                                                                background_thresholds,ets,r.allexposuretimes,
                                                                self.exposure_time_histograms_and_bins_by_layer_group,
                                                                self.image_masking_dirpath))
                for (rn,rfile),res in proc_results.items() :
                    try :
                        res.get()
                    except Exception as e :
                        warnmsg = f'WARNING: saving masking plots for rectangle {rn} '
                        warnmsg+= f'({rfile.stem}) failed with the error "{e}"'
                        self.logger.warning(warnmsg)
        #do the same as above except serially
        else :
            for ri,r in enumerate(rects_to_plot) :
                msg = f'Recreating masks for {r.file.stem} and saving masking plots '
                msg+= f'({ri+1} of {len(rects_to_plot)})....'
                self.logger.debug(msg)
                try :
                    with r.using_corrected_im3() as im :
                        save_plots_for_image(im,self.layer_groups,self.brightest_layers,
                                             r.file.stem,background_thresholds,
                                             self.med_ets if self.et_offset_file is not None else r.allexposuretimes,
                                             r.allexposuretimes,self.exposure_time_histograms_and_bins_by_layer_group,
                                             self.image_masking_dirpath)
                except Exception as e :
                    warnmsg = f'WARNING: saving masking plots for rectangle {r.n} '
                    warnmsg+= f'({r.file.stem}) failed with the error "{e}"'
                    self.logger.warning(warnmsg) 
                    raise e

class MeanImageSampleComponentTiff(MeanImageSampleBaseComponentTiff,WorkflowSample,XMLLayoutReaderTissue) :
    """
    Class to handle creating the meanimage for a slide based on the unmixed component tiff images
    """

    #################### PUBLIC FUNCTIONS ####################

    def __init__(self,*args,**kwargs) :
        #initialize the parent classes
        super().__init__(*args,**kwargs)
        #start up the meanimage
        self.__meanimage = MeanImageComponentTiff((self.fheight,self.fwidth,self.nlayersunmixed),self.logger)

    def inputfiles(self,**kwargs) :
        return [*super().inputfiles(**kwargs),
                *(r.componenttifffile for r in self.rectangles),
               ]

    def run(self) :
        """
        Main "run" function to be looped when entire cohorts are run
        """
        if not self.skip_masking :
            self.set_image_masking_dirpath()
            if not self.use_precomputed_masks :
                raise NotImplementedError('ERROR: cannot run MeanImageSampleComponentTiff without pre-computed masks!')
        #make the mean image from all of the tissue bulk rectangles
        n_threads = self.njobs if self.njobs is not None else 4
        new_field_logs = self.__meanimage.stack_rectangle_images(self,self.tissue_bulk_rects,self.med_ets,
                                                                 self.image_masking_dirpath,n_threads)
        for fl in new_field_logs :
            fl.slide = self.SlideID
            self.field_logs.append(fl)
        bulk_rect_ts = [r.t for r in self.tissue_bulk_rects]
        if len(bulk_rect_ts)>0 :
            mds = MetadataSummary(self.SlideID,self.Project,self.Cohort,self.microscopename,
                                  str(min(bulk_rect_ts)),str(max(bulk_rect_ts)))
            writetable(self.workingdirpath/f'{self.SlideID}-{CONST.METADATA_SUMMARY_STACKED_IMAGES_CSV_FILENAME}',[mds])
        #create and write out the final mask stack, mean image, and std. error of the mean image
        self.__meanimage.make_mean_image()
        self.__meanimage.write_output(self.SlideID,self.workingdirpath)
        #write out the field log
        if len(self.field_logs)>0 :
            with cd(self.workingdirpath) :
                writetable(CONST.FIELDS_USED_CSV_FILENAME,self.field_logs)

    #################### CLASS VARIABLES + PROPERTIES ####################

    @property
    def workflowkwargs(self) :
        return{**super().workflowkwargs,'skip_masking':self.skip_masking,'workingdir':self.workingdirpath}

    #################### CLASS METHODS ####################

    @classmethod
    def getoutputfiles(cls,SlideID,root,skip_masking,workingdir=None,**otherworkflowkwargs) :
        outputfiles = []
        if workingdir is None:
            meanimagedir = root/SlideID/UNIV_CONST.IM3_DIR_NAME/f'{UNIV_CONST.MEANIMAGE_DIRNAME}_comp_tiff'
        else:
            meanimagedir = workingdir
        outputfiles.append(meanimagedir/f'{SlideID}-{CONST.MEAN_IMAGE_BIN_FILE_NAME_STEM}')
        outputfiles.append(meanimagedir/f'{SlideID}-{CONST.SUM_IMAGES_SQUARED_BIN_FILE_NAME_STEM}')
        outputfiles.append(meanimagedir/f'{SlideID}-{CONST.STD_ERR_OF_MEAN_IMAGE_BIN_FILE_NAME_STEM}')
        return outputfiles
    @classmethod
    def logmodule(cls) : 
        return "meanimage_comp_tiff"
    @classmethod
    def workflowdependencyclasses(cls, **kwargs):
        return super().workflowdependencyclasses(**kwargs)

class MeanImageSampleIm3(MeanImageSampleBaseIm3,WorkflowSample,XMLLayoutReaderTissue) :
    """
    Main class to handle creating the meanimage for a slide based on the Im3 images
    """

    def __init__(self,*args,**kwargs) :
        #initialize the parent classes
        super().__init__(*args,**kwargs)
        #start up the meanimage
        self.__meanimage = MeanImageIm3((self.fheight,self.fwidth,self.nlayersim3),self.logger)

    def inputfiles(self,**kwargs) :
        return [*super().inputfiles(**kwargs),
                *(r.im3file for r in self.rectangles),
               ]

    def run(self) :
        """
        Main "run" function to be looped when entire cohorts are run
        """
        if not self.skip_masking :
            self.create_or_find_image_masks()
        #make the mean image from all of the tissue bulk rectangles
        n_threads = self.njobs if self.njobs is not None else 4
        new_field_logs = self.__meanimage.stack_rectangle_images(self,self.tissue_bulk_rects,self.med_ets,
                                                                 self.image_masking_dirpath,n_threads)
        for fl in new_field_logs :
            fl.slide = self.SlideID
            self.field_logs.append(fl)
        bulk_rect_ts = [r.t for r in self.tissue_bulk_rects]
        if len(bulk_rect_ts)>0 :
            mds = MetadataSummary(self.SlideID,self.Project,self.Cohort,self.microscopename,
                                  str(min(bulk_rect_ts)),str(max(bulk_rect_ts)))
            writetable(self.workingdirpath/f'{self.SlideID}-{CONST.METADATA_SUMMARY_STACKED_IMAGES_CSV_FILENAME}',[mds])
        #create and write out the final mask stack, mean image, and std. error of the mean image
        self.__meanimage.make_mean_image()
        self.__meanimage.write_output(self.SlideID,self.workingdirpath)
        #write out the field log
        if len(self.field_logs)>0 :
            with cd(self.workingdirpath) :
                writetable(CONST.FIELDS_USED_CSV_FILENAME,self.field_logs)

    @property
    def workflowkwargs(self) :
        return{**super().workflowkwargs,'skip_masking':self.skip_masking,'workingdir':self.workingdirpath}

    @classmethod
    def getoutputfiles(cls,SlideID,root,skip_masking,workingdir=None,**otherworkflowkwargs) :
        outputfiles = []
        if workingdir is None:
            meanimagedir = root/SlideID/UNIV_CONST.IM3_DIR_NAME/UNIV_CONST.MEANIMAGE_DIRNAME
        else:
            meanimagedir = workingdir
        outputfiles.append(meanimagedir/f'{SlideID}-{CONST.MEAN_IMAGE_BIN_FILE_NAME_STEM}')
        outputfiles.append(meanimagedir/f'{SlideID}-{CONST.SUM_IMAGES_SQUARED_BIN_FILE_NAME_STEM}')
        outputfiles.append(meanimagedir/f'{SlideID}-{CONST.STD_ERR_OF_MEAN_IMAGE_BIN_FILE_NAME_STEM}')
        #the files below might not actually exist in the case that no images were stacked
        #outputfiles.append(meanimagedir/CONST.FIELDS_USED_CSV_FILENAME)
        #outputfiles.append(meanimagedir/f'{SlideID}-{CONST.METADATA_SUMMARY_STACKED_IMAGES_CSV_FILENAME}')
        #if not skip_masking :
        #    outputfiles.append(meanimagedir/f'{SlideID}-{CONST.MASK_STACK_BIN_FILE_NAME_STEM}')
        return outputfiles
    @classmethod
    def logmodule(cls) : 
        return "meanimage"
    @classmethod
    def workflowdependencyclasses(cls, **kwargs):
        return super().workflowdependencyclasses(**kwargs)

#################### FILE-SCOPE FUNCTIONS ####################

def main(args=None) :
    MeanImageSampleIm3.runfromargumentparser(args)

def meanimagesamplecomponenttiff(args=None) :
    MeanImageSampleComponentTiff.runfromargumentparser(args)

if __name__=='__main__' :
    main()<|MERGE_RESOLUTION|>--- conflicted
+++ resolved
@@ -10,13 +10,7 @@
 from ...shared.image_masking.utilities import LabelledMaskRegion
 from ...shared.image_masking.image_mask import return_new_mask_labelled_regions, save_plots_for_image
 from ...shared.overlap import Overlap
-<<<<<<< HEAD
-from ...shared.sample import WorkflowSample, ParallelSample
-from ...shared.sample import MaskSampleBase, ReadCorrectedRectanglesOverlapsIm3MultiLayerFromXML, TissueSampleBase
-=======
-from ...shared.sample import WorkflowSample, ParallelSample, ReadRectanglesOverlapsComponentTiffFromXML
-from ...shared.sample import ReadCorrectedRectanglesOverlapsIm3MultiLayerFromXML, MaskSampleBase, XMLLayoutReaderTissue
->>>>>>> 9c841863
+from ...shared.sample import MaskSampleBase, ParallelSample, ReadRectanglesOverlapsComponentTiffFromXML, ReadCorrectedRectanglesOverlapsIm3MultiLayerFromXML, TissueSampleBase, WorkflowSample
 from .config import CONST
 from .utilities import get_background_thresholds_and_pixel_hists_for_rectangle_image
 from .utilities import RectangleThresholdTableEntry, FieldLog, ThresholdTableEntry
@@ -25,12 +19,7 @@
 from .plotting import plot_background_thresholds_by_layer, plot_flagged_HPF_locations
 from .meanimage import MeanImageComponentTiff, MeanImageIm3
 
-<<<<<<< HEAD
-class MeanImageSampleBase(ReadCorrectedRectanglesOverlapsIm3MultiLayerFromXML, MaskSampleBase, 
-                          ParallelSample, TissueSampleBase, FileTypeArgumentParser, WorkingDirArgumentParser) :
-=======
 class MeanImageSampleBase(MaskSampleBase,ParallelSample,WorkingDirArgumentParser) :
->>>>>>> 9c841863
     """
     Base class to use for defining MeanImageSamples for multiple types of input files
     """
@@ -582,7 +571,7 @@
     def workflowdependencyclasses(cls, **kwargs):
         return super().workflowdependencyclasses(**kwargs)
 
-class MeanImageSampleIm3(MeanImageSampleBaseIm3,WorkflowSample,XMLLayoutReaderTissue) :
+class MeanImageSampleIm3(MeanImageSampleBaseIm3,WorkflowSample,XMLLayoutReader) :
     """
     Main class to handle creating the meanimage for a slide based on the Im3 images
     """
@@ -651,13 +640,18 @@
     def workflowdependencyclasses(cls, **kwargs):
         return super().workflowdependencyclasses(**kwargs)
 
+class MeanImageSampleComponentTiffTissue(MeanImageSampleComponentTiff, TissueSampleBase) :
+    pass
+class MeanImageSampleIm3Tissue(MeanImageSampleIm3, TissueSampleBase) :
+    pass
+
 #################### FILE-SCOPE FUNCTIONS ####################
 
 def main(args=None) :
-    MeanImageSampleIm3.runfromargumentparser(args)
+    MeanImageSampleIm3Tissue.runfromargumentparser(args)
 
 def meanimagesamplecomponenttiff(args=None) :
-    MeanImageSampleComponentTiff.runfromargumentparser(args)
+    MeanImageSampleComponentTiffTissue.runfromargumentparser(args)
 
 if __name__=='__main__' :
     main()