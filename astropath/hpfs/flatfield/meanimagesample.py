#imports
import pathlib, methodtools, random
import numpy as np
from ...utilities.config import CONST as UNIV_CONST
from ...utilities.miscfileio import cd
from ...utilities.tableio import readtable, writetable
from ...shared.samplemetadata import MetadataSummary
from ...shared.argumentparser import FileTypeArgumentParser, WorkingDirArgumentParser
from ...shared.image_masking.config import CONST as MASK_CONST
from ...shared.image_masking.utilities import LabelledMaskRegion
from ...shared.image_masking.image_mask import return_new_mask_labelled_regions, save_plots_for_image
from ...shared.overlap import Overlap
from ...shared.sample import WorkflowSample, ParallelSample, ReadRectanglesOverlapsComponentTiffFromXML
from ...shared.sample import ReadCorrectedRectanglesOverlapsIm3MultiLayerFromXML, MaskSampleBase
from .config import CONST
from .utilities import get_background_thresholds_and_pixel_hists_for_rectangle_image
from .utilities import RectangleThresholdTableEntry, FieldLog, ThresholdTableEntry
from .latexsummary import ThresholdingLatexSummary, MaskingLatexSummary
from .plotting import plot_tissue_edge_rectangle_locations, plot_image_layer_thresholds_with_histograms
from .plotting import plot_background_thresholds_by_layer, plot_flagged_HPF_locations
from .meanimage import MeanImageComponentTiff, MeanImageIm3

class MeanImageSampleBase(MaskSampleBase,ParallelSample,WorkingDirArgumentParser) :
    """
    Base class to use for defining MeanImageSamples for multiple types of input files
    """

    def __init__(self,*args,workingdir,skip_masking=False,**kwargs) :
        #initialize the parent classes
        super().__init__(*args,**kwargs)
        self.__workingdirpath = workingdir
        #if the workingdir arg was just a name, set it to a directory with that name in the default location
        if self.__workingdirpath.name==str(self.__workingdirpath) :
            self.__workingdirpath = self.im3folder/workingdir
        self.__workingdirpath.mkdir(parents=True,exist_ok=True)
        #set some other variables
        self.__skip_masking = skip_masking
        self.field_logs = []
        self.__image_masking_dirpath = None
        self.__use_precomputed_masks = False

    #################### PUBLIC FUNCTIONS ####################

    def set_image_masking_dirpath(self) :
        """
        Sets some variables as to where to find the image masks for the sample
        """
        #set the image masking directory path 
        #by default this is just the default maskfolder in root/slideID/im3/meanimage/image_masking
        #(or the corresponding value from a possibly overwritten maskroot)
        #but if a workingdirectory was given, and the maskroot hasn't been modified,
        #then change it to workingdirectory/image_masking instead
        if ( (self.__workingdirpath.name!=UNIV_CONST.MEANIMAGE_DIRNAME or self.__workingdirpath.parent!=self.im3folder) 
            and self.maskroot==self.root ) :
            self.maskfolder=self.__workingdirpath/CONST.IMAGE_MASKING_SUBDIR_NAME
        self.__image_masking_dirpath = self.maskfolder if not self.__skip_masking else None
        if (self.__image_masking_dirpath is not None) and (not self.__image_masking_dirpath.is_dir()) :
            self.__image_masking_dirpath.mkdir(parents=True)
        if self.__image_masking_dirpath.is_dir() :
            self.__use_precomputed_masks = self.__dir_has_precomputed_masks(self.__image_masking_dirpath)

    #################### CLASS VARIABLES + PROPERTIES ####################

    overlaptype = Overlap
    nclip = UNIV_CONST.N_CLIP

    @property
    def workingdirpath(self) :
        return self.__workingdirpath
    @property
    def skip_masking(self) :
        return self.__skip_masking
    @property
    def image_masking_dirpath(self) :
        return self.__image_masking_dirpath
    @property
    def use_precomputed_masks(self) :
        return self.__use_precomputed_masks
    @property
    def rectangleextrakwargs(self):
      return {
        **super().rectangleextrakwargs,
        "_DEBUG": False, #need to load images multiple times
      }

    #################### PRIVATE HELPER FUNCTIONS ####################
    
    def __dir_has_precomputed_masks(self,dirpath) :
        """
        Return True if the given directory has a complete set of mask files needed to run for the slide
        """
        if (dirpath/CONST.LABELLED_MASK_REGIONS_CSV_FILENAME).is_file() :
            lmrs_as_read = readtable(dirpath/CONST.LABELLED_MASK_REGIONS_CSV_FILENAME,LabelledMaskRegion)
            masked_rect_keys = set([lmr.image_key for lmr in lmrs_as_read])
        else :
            masked_rect_keys = set([])
        for r in self.rectangles :
            mfp = dirpath/f'{r.file.rstrip(UNIV_CONST.IM3_EXT)}_{CONST.TISSUE_MASK_FILE_NAME_STEM}'
            if not mfp.is_file() :
                return False
            if r.file.rstrip(UNIV_CONST.IM3_EXT) in masked_rect_keys :
                mfp = dirpath/f'{r.file.rstrip(UNIV_CONST.IM3_EXT)}_{CONST.BLUR_AND_SATURATION_MASK_FILE_NAME_STEM}'
                if not mfp.is_file() :
                    return False
        return True

    #################### CLASS METHODS ####################

    @classmethod
    def makeargumentparser(cls, **kwargs):
        p = super().makeargumentparser(**kwargs)
        p.add_argument('--skip-masking', action='store_true',
                   help='''Add this flag to entirely skip masking out the background regions of the images 
                           as they get added [use this argument to completely skip the background thresholding 
                           and masking]''')
        return p
    @classmethod
    def initkwargsfromargumentparser(cls, parsed_args_dict):
        #if a working directory was given, and maskroot was not, but the working directory also has parent directories
        #such that the maskroot could be redefined, then redefine the mask root in the parsed arguments
        wd = parsed_args_dict['workingdir']
        if (wd is not None) and (parsed_args_dict['maskroot']==parsed_args_dict['root']) :
            if ( wd.name==UNIV_CONST.MEANIMAGE_DIRNAME and wd.parent.name==UNIV_CONST.IM3_DIR_NAME and 
                                                            wd.parent.parent.name==parsed_args_dict['SlideID'] ) :
                parsed_args_dict['maskroot']=wd
        return {
            **super().initkwargsfromargumentparser(parsed_args_dict),
            'skip_masking': parsed_args_dict.pop('skip_masking'),
        }
    @classmethod
    def defaultunits(cls) :
        return "fast"

class MeanImageSampleBaseComponentTiff(MeanImageSampleBase, ReadRectanglesOverlapsComponentTiffFromXML) :
    """
    MeanImage base class that reads ComponentTiff files
    """
    
    multilayercomponenttiff=True

    def __init__(self,*args,workingdir=pathlib.Path(f'{UNIV_CONST.MEANIMAGE_DIRNAME}_comp_tiff'),**kwargs) :
        super().__init__(*args,workingdir=workingdir,**kwargs)

class MeanImageSampleBaseIm3(MeanImageSampleBase, ReadCorrectedRectanglesOverlapsIm3MultiLayerFromXML, 
                             FileTypeArgumentParser) :
    """
    MeanImage base class that reads Im3 files
    """

    def __init__(self,*args,workingdir=pathlib.Path(UNIV_CONST.MEANIMAGE_DIRNAME),**kwargs) :
        super().__init__(*args,workingdir=workingdir,**kwargs)

    #################### PUBLIC FUNCTIONS ####################

    def create_or_find_image_masks(self) :
        """
        Sets some variables as to where to find the image masks for the sample
        If they can't be found they will be created
        """
        self.set_image_masking_dirpath()
        if not self.use_precomputed_masks :
            self.__create_sample_image_masks()
        else :
            self.logger.debug(f'Will use already-created image masks in {self.image_masking_dirpath}')

    #################### CLASS VARIABLES + PROPERTIES ####################
    
    @methodtools.lru_cache()
    @property
    def exposure_time_histograms_and_bins_by_layer_group(self) :
        all_exp_times = {}
        for lgn in self.layer_groups.keys() :
            all_exp_times[lgn] = []
        for r in self.rectangles :
<<<<<<< HEAD
            for lgn,lgb in self.layer_groups.items() :
                all_exp_times[lgn].append(r.allexposuretimes[lgb[0]-1])    
        exp_time_hists_and_bins = {}
        for lgn in self.layer_groups.keys() :
            newhist,newbins = np.histogram(all_exp_times[lgn],bins=60)
            exp_time_hists_and_bins[lgn] = (newhist,newbins)
        return exp_time_hists_and_bins

    #################### PRIVATE HELPER FUNCTIONS ####################
=======
            mfp = dirpath/f'{r.file.stem}_{CONST.TISSUE_MASK_FILE_NAME_STEM}'
            if not mfp.is_file() :
                return False
            if r.file.stem in masked_rect_keys :
                mfp = dirpath/f'{r.file.stem}_{CONST.BLUR_AND_SATURATION_MASK_FILE_NAME_STEM}'
                if not mfp.is_file() :
                    return False
        return True
>>>>>>> c4950708

    def __create_sample_image_masks(self) :
        """
        Find the optimal background thresholds for the sample and use them to create masks for every image
        """
        self.logger.debug(f'Will create masks for all images in {self.SlideID}')
        #start by finding the background thresholds
        background_thresholds = self.__get_background_thresholds()
        #and then create masks for every rectangle's image
        labelled_mask_regions = []
        if (self.njobs is not None) and (self.njobs>1) :
            proc_results = {}
            with self.pool() as pool :
                for ri,r in enumerate(self.rectangles) :
                    msg = f'Creating masks for {r.file.stem} '
                    msg+= f'({ri+1} of {len(self.rectangles)})....'
                    self.logger.debug(msg)
                    with r.using_corrected_im3() as im :
                        r_key = (r.n,r.file)
                        ets = self.med_ets if self.et_offset_file is not None else r.allexposuretimes
                        proc_results[r_key] = pool.apply_async(return_new_mask_labelled_regions,
                                                               (im,self.layer_groups,self.brightest_layers,
                                                                r.file.stem,
                                                                background_thresholds,ets,
                                                                self.image_masking_dirpath))
                for (rn,rfile),res in proc_results.items() :
                    try :
                        new_lmrs = res.get()
                        labelled_mask_regions+=new_lmrs
                    except Exception as e :
                        warnmsg = f'WARNING: getting image mask for rectangle {rn} ({rfile.stem})'
                        warnmsg+= f' failed with the error "{e}" and this rectangle WILL BE SKIPPED when stacking '
                        warnmsg+= 'images in the meanimage!'
                        self.logger.warning(warnmsg)
        #do the same as above except serially
        else :
            for ri,r in enumerate(self.rectangles) :
                msg = f'Creating masks for {r.file.stem} ({ri+1} of {len(self.rectangles)})....'
                self.logger.debug(msg)
                try :
                    with r.using_corrected_im3() as im :
                        ets = self.med_ets if self.et_offset_file is not None else r.allexposuretimes
                        new_lmrs=return_new_mask_labelled_regions(im,self.layer_groups,self.brightest_layers,
                                                                  r.file.stem,
                                                                  background_thresholds,ets,
                                                                  self.image_masking_dirpath)
                        labelled_mask_regions+=new_lmrs
                except Exception as e :
                    warnmsg = f'WARNING: getting image mask for rectangle {r.n} ({r.file.stem})'
                    warnmsg+= f' failed with the error "{e}" and this rectangle WILL BE SKIPPED when stacking images '
                    warnmsg+= 'in the meanimage!'
                    self.logger.warning(warnmsg) 
        #if anything in the sample was masked
        if len(labelled_mask_regions)>0 :
            #write out the table of labelled mask regions
            self.logger.debug('Writing out labelled mask regions')
            with cd(self.image_masking_dirpath) :
                writetable(f'{CONST.LABELLED_MASK_REGIONS_CSV_FILENAME}',labelled_mask_regions)
            #save some masking plots for images with the largest numbers of masked pixels
            self.__save_set_of_masking_plots(labelled_mask_regions,background_thresholds)
        #make and save the plot of the flagged HPF locations
        plot_flagged_HPF_locations(self.SlideID,self.rectangles,labelled_mask_regions,self.image_masking_dirpath)
        #write out the latex summary containing all of the image masking plots that were made
        latex_summary = MaskingLatexSummary(self.SlideID,self.image_masking_dirpath)
        latex_summary.build_tex_file()
        check = latex_summary.compile()
        if check!=0 :
            warnmsg = 'WARNING: failed while compiling thresholding summary LaTeX file into a PDF. '
            warnmsg+= f'tex file will be in {latex_summary.failed_compilation_tex_file_path}'
            self.logger.warning(warnmsg)

    def __get_background_thresholds(self) :
        """
        Return the background thresholds for each image layer, either reading them from an existing file 
        or calculating them from the rectangles on the edges of the tissue
        """
        #first check the working directory for the background threshold file
        threshold_file_path = self.workingdirpath/f'{self.SlideID}-{CONST.BACKGROUND_THRESHOLD_CSV_FILE_NAME_STEM}'
        #if it's not in the working directory, check in the slide's meanimage directory (if it exists)
        if not threshold_file_path.is_file() :
            other_tfp = self.root/self.SlideID/UNIV_CONST.IM3_DIR_NAME/UNIV_CONST.MEANIMAGE_DIRNAME 
            other_tfp = other_tfp/f'{self.SlideID}-{CONST.BACKGROUND_THRESHOLD_CSV_FILE_NAME_STEM}'
            if other_tfp.is_file() :
                threshold_file_path = other_tfp
        #read the values from the files or find them from the tissue edge rectangles
        if threshold_file_path.is_file() :
            return self.__get_background_thresholds_from_file(threshold_file_path)
        else :
            return self.__find_background_thresholds_from_tissue_edge_images()

    def __get_background_thresholds_from_file(self,threshold_file_path) :
        """
        Return the list of background thresholds found in a given file
        """
        self.logger.info(f'Reading background thresholds for {self.SlideID} from file {threshold_file_path}')
        background_thresholds_read = readtable(threshold_file_path,ThresholdTableEntry)
        background_thresholds_to_return = []
        for li in range(self.nlayersim3) :
            layer_counts_threshold = [t.counts_threshold for t in background_thresholds_read if t.layer_n==li+1]
            if len(layer_counts_threshold)>1 :
                errmsg = f'ERROR: conflicting background thresholds for layer {li+1} listed in {threshold_file_path}'
                raise ValueError(errmsg)
            elif len(layer_counts_threshold)==0 :
                raise ValueError(f'ERROR: no background threshold for layer {li+1} listed in {threshold_file_path}')
            else :
                background_thresholds_to_return.append(layer_counts_threshold[0])
        return background_thresholds_to_return

    def __find_background_thresholds_from_tissue_edge_images(self) :
        """
        Find, write out, and return the list of optimal background thresholds found from the set of images 
        located on the edges of the tissue
        Also makes some plots and datatables in the process
        """
        self.logger.debug(f'Finding background thresholds for {self.SlideID} using images on the edges of the tissue')
        thresholding_plot_dir = self.workingdirpath/CONST.THRESHOLDING_SUMMARY_PDF_FILENAME.replace('.pdf','_plots')
        #get the list of rectangles that are on the edge of the tissue, plot their locations, 
        #and save a summary of their metadata
        msg = f'Found {len(self.tissue_edge_rects)} images on the edge of the tissue from a set of '
        msg+= f'{len(self.rectangles)} total images'
        self.logger.debug(msg)
        self.logger.debug('Plotting rectangle locations and saving tissue edge HPF MetadataSummary')
        plot_tissue_edge_rectangle_locations(self.rectangles,self.tissue_edge_rects,self.root,self.SlideID,
                                             thresholding_plot_dir)
        edge_rect_ts = [r.t for r in self.tissue_edge_rects]
        mds = MetadataSummary(self.SlideID,self.Project,self.Cohort,self.microscopename,
                              str(min(edge_rect_ts)),str(max(edge_rect_ts)))
        writetable(self.workingdirpath/f'{self.SlideID}-{CONST.METADATA_SUMMARY_THRESHOLDING_IMAGES_CSV_FILENAME}',
                  [mds])
        #find the optimal thresholds for each tissue edge image, write them out, 
        #and make plots of the thresholds found in each layer
        image_bgts_by_layer,image_hists_by_layer=self.__get_background_thresholds_and_pixel_hists_for_edge_rectangles()
        #choose the best thresholds based on those results and make some plots of the distributions
        self.logger.debug('Finding best thresholds based on those found for individual images')
        chosen_thresholds = []
        for li in range(self.nlayersim3) :
            valid_layer_thresholds = image_bgts_by_layer[:,li][image_bgts_by_layer[:,li]!=0]
            if len(valid_layer_thresholds)<1 :
                errmsg = f"ERROR: not enough image background thresholds were found in layer {li+1} for "
                errmsg+= f"{self.SlideID} and so this slide can't be used"
                raise RuntimeError(errmsg)
            if not self.et_offset_file is None :
                chosen_thresholds.append(ThresholdTableEntry(li+1,int(np.median(valid_layer_thresholds)),
                                                             np.median(valid_layer_thresholds)/self.med_ets[li]))
            else :
                chosen_thresholds.append(ThresholdTableEntry(li+1,int(np.median(valid_layer_thresholds)),-1.))
        writetable(self.workingdirpath/f'{self.SlideID}-{CONST.BACKGROUND_THRESHOLD_CSV_FILE_NAME_STEM}',
                   chosen_thresholds)
        self.logger.debug('Saving final thresholding plots')
        thresholding_datatable_fp = self.workingdirpath/f'{self.SlideID}-{CONST.THRESHOLDING_DATA_TABLE_CSV_FILENAME}'
        if thresholding_datatable_fp.is_file() :
            plot_background_thresholds_by_layer(thresholding_datatable_fp,chosen_thresholds,thresholding_plot_dir)
        plot_image_layer_thresholds_with_histograms(image_bgts_by_layer,chosen_thresholds,image_hists_by_layer,
                                                    thresholding_plot_dir)
        #collect plots in a .pdf file
        latex_summary = ThresholdingLatexSummary(self.SlideID,thresholding_plot_dir)
        latex_summary.build_tex_file()
        check = latex_summary.compile()
        if check!=0 :
            warnmsg = 'WARNING: failed while compiling thresholding summary LaTeX file into a PDF. '
            warnmsg+= f'tex file will be in {latex_summary.failed_compilation_tex_file_path}'
            self.logger.warning(warnmsg)
        #return the list of background thresholds in counts
        return [ct.counts_threshold for ct in sorted(chosen_thresholds,key = lambda x:x.layer_n)]

    def __get_background_thresholds_and_pixel_hists_for_edge_rectangles(self) :
        """
        Return arrays of optimal background thresholds found and pixel histograms in every layer for every 
        tissue edge rectangle image
        Will spawn a pool of multiprocessing processes if n_threads is greater than 1
        """
        #start up the lists that will be returned (and the list of datatable entries to write out)
        image_background_thresholds_by_layer = np.zeros((len(self.tissue_edge_rects),self.nlayersim3),dtype=np.uint16)
        tissue_edge_layer_hists = np.zeros((np.iinfo(np.uint16).max+1,self.nlayersim3),dtype=np.uint64)
        rectangle_data_table_entries = []
        #run the thresholding/histogram function in multiple parallel processes
        if (self.njobs is not None) and (self.njobs>1) :
            proc_results = {}; current_image_i = 0
            with self.pool() as pool :
                for ri,r in enumerate(self.tissue_edge_rects) :
                    msg = f'Finding background thresholds for {r.file.stem} '
                    msg+= f'({ri+1} of {len(self.tissue_edge_rects)})....'
                    self.logger.debug(msg)
                    with r.using_corrected_im3() as im :
                        r_key = (r.n,r.file)
                        proc_results[r_key] = pool.apply_async(get_background_thresholds_and_pixel_hists_for_rectangle_image,(im,))
                for (rn,rfile),res in proc_results.items() :
                    try :
                        thresholds, hists = res.get()
                        for li,t in enumerate(thresholds) :
                            if self.et_offset_file is not None :
                                rectangle_data_table_entries.append(RectangleThresholdTableEntry(rn,li+1,int(t),
                                                                                                 t/self.med_ets[li]))
                            else :
                                rectangle_data_table_entries.append(RectangleThresholdTableEntry(rn,li+1,int(t),
                                                                                            t/r.allexposuretimes[li]))
                        image_background_thresholds_by_layer[current_image_i,:] = thresholds
                        tissue_edge_layer_hists+=hists
                        self.field_logs.append(FieldLog(self.SlideID,
                                                        rfile.with_suffix(UNIV_CONST.RAW_EXT),
                                                        'edge','thresholding'))
                        current_image_i+=1
                    except Exception as e :
                        warnmsg = f'WARNING: finding thresholds for rectangle {rn} ({rfile.stem})'
                        warnmsg+= f' failed with the error "{e}" and this rectangle WILL BE SKIPPED when finding '
                        warnmsg+= 'thresholds for the overall slide!'
                        self.logger.warning(warnmsg)
        #run the thresholding/histogram function serially in this current single process
        else :
            current_image_i=0
            for ri,r in enumerate(self.tissue_edge_rects) :
                msg = f'Finding background thresholds for {r.file.stem} '
                msg+= f'({ri+1} of {len(self.tissue_edge_rects)})....'
                self.logger.debug(msg)
                try :
                    with r.using_corrected_im3() as im :
                        thresholds, hists = get_background_thresholds_and_pixel_hists_for_rectangle_image(im)
                    for li,t in enumerate(thresholds) :
                        if self.et_offset_file is not None :
                            rectangle_data_table_entries.append(RectangleThresholdTableEntry(r.n,li+1,int(t),
                                                                                             t/self.med_ets[li]))
                        else :
                            rectangle_data_table_entries.append(RectangleThresholdTableEntry(r.n,li+1,int(t),
                                                                                             t/r.allexposuretimes[li]))
                    image_background_thresholds_by_layer[current_image_i,:] = thresholds
                    tissue_edge_layer_hists+=hists
                    self.field_logs.append(FieldLog(self.SlideID,
                                                    r.file.with_suffix(UNIV_CONST.RAW_EXT),
                                                    'edge','thresholding'))
                    current_image_i+=1
                except Exception as e :
                    warnmsg = f'WARNING: finding thresholds for rectangle {r.n} ({r.file.stem})'
                    warnmsg+= f' failed with error {e} and this rectangle WILL BE SKIPPED when finding thresholds '
                    warnmsg+= 'for the overall slide!'
                    self.logger.warning(warnmsg)
        #write out the data table of all the individual rectangle layer thresholds
        if len(rectangle_data_table_entries)>0 :
            self.logger.debug('Writing out individual image threshold datatable')
            with cd(self.workingdirpath) :
                writetable(f'{self.SlideID}-{CONST.THRESHOLDING_DATA_TABLE_CSV_FILENAME}',rectangle_data_table_entries)
        return image_background_thresholds_by_layer, tissue_edge_layer_hists

    def __save_set_of_masking_plots(self,labelled_mask_regions,background_thresholds) :
        """
        Figure out which images had the largest numbers of pixels masked due to blur and saturation and recompute 
        their masks to save plots of the process

        labelled_mask_regions = the list of LabelledMaskRegion objects computed for the sample
        background_thresholds = the list of background thresholds in counts by image layer
        """
        #find the images that had the most pixels masked out (up to 10 each for blur and saturation)
        self.logger.debug('Finding images that had the largest numbers of pixels masked due to blur or saturation')
        blur_lmrs = [lmr for lmr in labelled_mask_regions if lmr.reason_flagged==MASK_CONST.BLUR_FLAG_STRING]
        regions_by_n_blurred_pixels = sorted(blur_lmrs,key=lambda x: x.n_pixels,reverse=True)
        sat_lmrs = [lmr for lmr in labelled_mask_regions if lmr.reason_flagged==MASK_CONST.SATURATION_FLAG_STRING]
        regions_by_n_saturated_pixels = sorted(sat_lmrs,key=lambda x: x.n_pixels,reverse=True)
        top_blur_keys = set()
        for lmr in regions_by_n_blurred_pixels :
            top_blur_keys.add(lmr.image_key)
            if len(top_blur_keys)>=10 :
                break
        top_saturation_keys = set()
        for lmr in regions_by_n_saturated_pixels :
            top_saturation_keys.add(lmr.image_key)
            if len(top_saturation_keys)>=10 :
                break
        #if fewer than twenty total plots are being made, add up to ten random rectangles to plot
        random_keys = set()
        if len((top_blur_keys | top_saturation_keys)) < 20 :
            random_rects = random.sample(self.rectangles,
                                         min(10,20-len((top_blur_keys | top_saturation_keys)),len(self.rectangles)))
            random_keys = set([r.file.stem for r in random_rects])
        #recompute the masks for those images and write out the masking plots for them
        keys_to_plot = (top_blur_keys | top_saturation_keys | random_keys)
        rects_to_plot = [r for r in self.rectangles if r.file.stem in keys_to_plot]
        if (self.njobs is not None) and (self.njobs>1) :
            proc_results = {}
            with self.pool() as pool :
                for ri,r in enumerate(rects_to_plot) :
                    msg = f'Recreating masks for {r.file.stem} and saving masking plots '
                    msg+= f'({ri+1} of {len(rects_to_plot)})....'
                    self.logger.debug(msg)
                    with r.using_corrected_im3() as im :
                        r_key = (r.n,r.file)
                        ets = self.med_ets if self.et_offset_file is not None else r.allexposuretimes
                        proc_results[r_key] = pool.apply_async(save_plots_for_image,
                                                               (im,self.layer_groups,self.brightest_layers,
                                                                r.file.stem,
                                                                background_thresholds,ets,r.allexposuretimes,
                                                                self.exposure_time_histograms_and_bins_by_layer_group,
                                                                self.image_masking_dirpath))
                for (rn,rfile),res in proc_results.items() :
                    try :
                        res.get()
                    except Exception as e :
                        warnmsg = f'WARNING: saving masking plots for rectangle {rn} '
                        warnmsg+= f'({rfile.stem}) failed with the error "{e}"'
                        self.logger.warning(warnmsg)
        #do the same as above except serially
        else :
            for ri,r in enumerate(rects_to_plot) :
                msg = f'Recreating masks for {r.file.stem} and saving masking plots '
                msg+= f'({ri+1} of {len(rects_to_plot)})....'
                self.logger.debug(msg)
                try :
                    with r.using_corrected_im3() as im :
                        save_plots_for_image(im,self.layer_groups,self.brightest_layers,
                                             r.file.stem,background_thresholds,
                                             self.med_ets if self.et_offset_file is not None else r.allexposuretimes,
                                             r.allexposuretimes,self.exposure_time_histograms_and_bins_by_layer_group,
                                             self.image_masking_dirpath)
                except Exception as e :
                    warnmsg = f'WARNING: saving masking plots for rectangle {r.n} '
                    warnmsg+= f'({r.file.stem}) failed with the error "{e}"'
                    self.logger.warning(warnmsg) 
                    raise e

class MeanImageSampleComponentTiff(MeanImageSampleBaseComponentTiff,WorkflowSample) :
    """
    Class to handle creating the meanimage for a slide based on the unmixed component tiff images
    """

    #################### PUBLIC FUNCTIONS ####################

    def __init__(self,*args,**kwargs) :
        #initialize the parent classes
        super().__init__(*args,**kwargs)
        #start up the meanimage
        self.__meanimage = MeanImageComponentTiff((self.fheight,self.fwidth,self.nlayersunmixed),self.logger)

    def inputfiles(self,**kwargs) :
        return [*super().inputfiles(**kwargs),
                *(r.componenttifffile for r in self.rectangles),
               ]

    def run(self) :
        """
        Main "run" function to be looped when entire cohorts are run
        """
        if not self.skip_masking :
            self.set_image_masking_dirpath()
            if not self.use_precomputed_masks :
                raise NotImplementedError(f'ERROR: cannot run MeanImageSampleComponentTiff without pre-computed masks!')
        #make the mean image from all of the tissue bulk rectangles
        n_threads = self.njobs if self.njobs is not None else 4
        ets_to_use = np.ones(self.nlayersunmixed) #unmixed images are already exposure time corrected
        new_field_logs = self.__meanimage.stack_rectangle_images(self,self.tissue_bulk_rects,ets_to_use,
                                                                 self.image_masking_dirpath,n_threads)
        for fl in new_field_logs :
            fl.slide = self.SlideID
            self.field_logs.append(fl)
        bulk_rect_ts = [r.t for r in self.tissue_bulk_rects]
        if len(bulk_rect_ts)>0 :
            mds = MetadataSummary(self.SlideID,self.Project,self.Cohort,self.microscopename,
                                  str(min(bulk_rect_ts)),str(max(bulk_rect_ts)))
            writetable(self.workingdirpath/f'{self.SlideID}-{CONST.METADATA_SUMMARY_STACKED_IMAGES_CSV_FILENAME}',[mds])
        #create and write out the final mask stack, mean image, and std. error of the mean image
        self.__meanimage.make_mean_image()
        self.__meanimage.write_output(self.SlideID,self.workingdirpath)
        #write out the field log
        if len(self.field_logs)>0 :
            with cd(self.workingdirpath) :
                writetable(CONST.FIELDS_USED_CSV_FILENAME,self.field_logs)

    #################### CLASS VARIABLES + PROPERTIES ####################

    @property
    def workflowkwargs(self) :
        return{**super().workflowkwargs,'skip_masking':self.skip_masking,'workingdir':self.workingdirpath}

    #################### CLASS METHODS ####################

    @classmethod
    def getoutputfiles(cls,SlideID,root,skip_masking,workingdir=None,**otherworkflowkwargs) :
        outputfiles = []
        if workingdir is None:
            meanimagedir = root/SlideID/UNIV_CONST.IM3_DIR_NAME/f'{UNIV_CONST.MEANIMAGE_DIRNAME}_comp_tiff'
        else:
            meanimagedir = workingdir
        outputfiles.append(meanimagedir/f'{SlideID}-{CONST.MEAN_IMAGE_BIN_FILE_NAME_STEM}')
        outputfiles.append(meanimagedir/f'{SlideID}-{CONST.SUM_IMAGES_SQUARED_BIN_FILE_NAME_STEM}')
        outputfiles.append(meanimagedir/f'{SlideID}-{CONST.STD_ERR_OF_MEAN_IMAGE_BIN_FILE_NAME_STEM}')
        return outputfiles
    @classmethod
    def logmodule(cls) : 
        return "meanimage_comp_tiff"
    @classmethod
    def workflowdependencyclasses(cls, **kwargs):
        return super().workflowdependencyclasses(**kwargs)

class MeanImageSampleIm3(MeanImageSampleBaseIm3,WorkflowSample) :
    """
    Main class to handle creating the meanimage for a slide based on the Im3 images
    """

    def __init__(self,*args,**kwargs) :
        #initialize the parent classes
        super().__init__(*args,**kwargs)
        #start up the meanimage
        self.__meanimage = MeanImageIm3((self.fheight,self.fwidth,self.nlayersim3),self.logger)

    def inputfiles(self,**kwargs) :
        return [*super().inputfiles(**kwargs),
                *(r.im3file for r in self.rectangles),
               ]

    def run(self) :
        """
        Main "run" function to be looped when entire cohorts are run
        """
        if not self.skip_masking :
            self.create_or_find_image_masks()
        #make the mean image from all of the tissue bulk rectangles
        n_threads = self.njobs if self.njobs is not None else 4
        new_field_logs = self.__meanimage.stack_rectangle_images(self,self.tissue_bulk_rects,self.med_ets,
                                                                 self.image_masking_dirpath,n_threads)
        for fl in new_field_logs :
            fl.slide = self.SlideID
            self.field_logs.append(fl)
        bulk_rect_ts = [r.t for r in self.tissue_bulk_rects]
        if len(bulk_rect_ts)>0 :
            mds = MetadataSummary(self.SlideID,self.Project,self.Cohort,self.microscopename,
                                  str(min(bulk_rect_ts)),str(max(bulk_rect_ts)))
            writetable(self.workingdirpath/f'{self.SlideID}-{CONST.METADATA_SUMMARY_STACKED_IMAGES_CSV_FILENAME}',[mds])
        #create and write out the final mask stack, mean image, and std. error of the mean image
        self.__meanimage.make_mean_image()
        self.__meanimage.write_output(self.SlideID,self.workingdirpath)
        #write out the field log
        if len(self.field_logs)>0 :
            with cd(self.workingdirpath) :
                writetable(CONST.FIELDS_USED_CSV_FILENAME,self.field_logs)

    @property
    def workflowkwargs(self) :
        return{**super().workflowkwargs,'skip_masking':self.skip_masking,'workingdir':self.workingdirpath}

    @classmethod
    def getoutputfiles(cls,SlideID,root,skip_masking,workingdir=None,**otherworkflowkwargs) :
        outputfiles = []
        if workingdir is None:
            meanimagedir = root/SlideID/UNIV_CONST.IM3_DIR_NAME/UNIV_CONST.MEANIMAGE_DIRNAME
        else:
            meanimagedir = workingdir
        outputfiles.append(meanimagedir/f'{SlideID}-{CONST.MEAN_IMAGE_BIN_FILE_NAME_STEM}')
        outputfiles.append(meanimagedir/f'{SlideID}-{CONST.SUM_IMAGES_SQUARED_BIN_FILE_NAME_STEM}')
        outputfiles.append(meanimagedir/f'{SlideID}-{CONST.STD_ERR_OF_MEAN_IMAGE_BIN_FILE_NAME_STEM}')
        #the files below might not actually exist in the case that no images were stacked
        #outputfiles.append(meanimagedir/CONST.FIELDS_USED_CSV_FILENAME)
        #outputfiles.append(meanimagedir/f'{SlideID}-{CONST.METADATA_SUMMARY_STACKED_IMAGES_CSV_FILENAME}')
        #if not skip_masking :
        #    outputfiles.append(meanimagedir/f'{SlideID}-{CONST.MASK_STACK_BIN_FILE_NAME_STEM}')
        return outputfiles
    @classmethod
    def logmodule(cls) : 
        return "meanimage"
    @classmethod
    def workflowdependencyclasses(cls, **kwargs):
        return super().workflowdependencyclasses(**kwargs)

#################### FILE-SCOPE FUNCTIONS ####################

def main(args=None) :
    MeanImageSampleIm3.runfromargumentparser(args)

if __name__=='__main__' :
    main()<|MERGE_RESOLUTION|>--- conflicted
+++ resolved
@@ -172,7 +172,6 @@
         for lgn in self.layer_groups.keys() :
             all_exp_times[lgn] = []
         for r in self.rectangles :
-<<<<<<< HEAD
             for lgn,lgb in self.layer_groups.items() :
                 all_exp_times[lgn].append(r.allexposuretimes[lgb[0]-1])    
         exp_time_hists_and_bins = {}
@@ -182,16 +181,6 @@
         return exp_time_hists_and_bins
 
     #################### PRIVATE HELPER FUNCTIONS ####################
-=======
-            mfp = dirpath/f'{r.file.stem}_{CONST.TISSUE_MASK_FILE_NAME_STEM}'
-            if not mfp.is_file() :
-                return False
-            if r.file.stem in masked_rect_keys :
-                mfp = dirpath/f'{r.file.stem}_{CONST.BLUR_AND_SATURATION_MASK_FILE_NAME_STEM}'
-                if not mfp.is_file() :
-                    return False
-        return True
->>>>>>> c4950708
 
     def __create_sample_image_masks(self) :
         """
