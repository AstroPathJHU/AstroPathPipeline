--- conflicted
+++ resolved
@@ -128,7 +128,6 @@
         pass
 
     @staticmethod
-<<<<<<< HEAD
     @abstractmethod
     def _add_rect_to_stacking_queue_no_masking(rect,norm_ets,queue) :
         pass
@@ -137,37 +136,6 @@
     @abstractmethod
     def _add_rect_to_stacking_queue_with_masking(rect,samp,masking_dir_path,keys_with_full_masks,norm_ets,queue) :
         pass
-=======
-    def __add_rect_to_stacking_queue_no_masking(rect,norm_ets,queue) :
-        with rect.using_corrected_im3() as im :
-            normalized_image = im/norm_ets
-            new_field_log = FieldLog(None,rect.file.with_suffix(UNIV_CONST.RAW_EXT),
-                                     'bulk','stacking',str(list(range(1,normalized_image.shape[-1]+1))))
-            queue.put((normalized_image,np.power(normalized_image,2),new_field_log))
-
-    @staticmethod
-    def __add_rect_to_stacking_queue_with_masking(rect,samp,masking_dir_path,keys_with_full_masks,norm_ets,queue) :
-        imkey = rect.file.stem
-        with rect.using_corrected_im3() as im :
-            normalized_im = im/norm_ets
-            if imkey in keys_with_full_masks :
-                mask_path = masking_dir_path/f'{imkey}_{CONST.BLUR_AND_SATURATION_MASK_FILE_NAME_STEM}'
-                mask = ImageMask.onehot_mask_from_full_mask_file_no_blur(samp,mask_path)
-                layers_to_add = np.where(np.sum(mask,axis=(0,1))/(mask.shape[0]*mask.shape[1])>=CONST.MIN_PIXEL_FRAC,1,0).astype(np.uint64)
-            else :
-                mask_path = masking_dir_path/f'{imkey}_{CONST.TISSUE_MASK_FILE_NAME_STEM}'
-                mask = (ImageMask.unpack_tissue_mask(mask_path,im.shape[:-1]))[:,:,np.newaxis]
-                layers_to_add = np.ones(im.shape[-1],dtype=np.uint64) if np.sum(mask[:,:,0])/(im.shape[0]*im.shape[1])>=CONST.MIN_PIXEL_FRAC else np.zeros(im.shape[-1],dtype=np.uint64)
-            normalized_masked_im = normalized_im*mask*layers_to_add[np.newaxis,np.newaxis,:]
-            stacked_in_layers = [i+1 for i in range(layers_to_add.shape[0]) if layers_to_add[i]==1]
-            new_field_log = FieldLog(None,rect.file.with_suffix(UNIV_CONST.RAW_EXT),
-                                     'bulk','stacking',str(stacked_in_layers))
-            queue.put((normalized_masked_im,
-                       np.power(normalized_masked_im,2),
-                       mask*layers_to_add[np.newaxis,np.newaxis,:],
-                       layers_to_add,
-                       new_field_log))
->>>>>>> c4950708
 
     def __accumulate_from_stacking_queue(self,image_queue,return_queue) :
         n_images_read = 0
