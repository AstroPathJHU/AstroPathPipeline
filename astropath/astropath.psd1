﻿#
# Module manifest for module 'astropath.psd1'
#
# Generated by: Benjamin Green
#
# Generated on: 10/22/2020
#

@{

# Script module or binary module file associated with this manifest.
RootModule = 'astropath.psm1'

# Version number of this module.
ModuleVersion = '0.0.2'

# Supported PSEditions
# CompatiblePSEditions = @()

# ID used to uniquely identify this module
GUID = '7d4d3c4d-8f89-4c5c-9101-4da34459c398'

# Author of this module
Author = 'Benjamin Green'

# Company or vendor of this module
CompanyName = 'AstroPath-Johns Hopkins'

# Copyright statement for this module
Copyright = 'Copyright 2021 AstroPath    
   Licensed under the Apache License, Version 2.0 (the "License");
   you may not use this file except in compliance with the License.
   You may obtain a copy of the License at

       http://www.apache.org/licenses/LICENSE-2.0

   Unless required by applicable law or agreed to in writing, software
   distributed under the License is distributed on an "AS IS" BASIS,
   WITHOUT WARRANTIES OR CONDITIONS OF ANY KIND, either express or implied.
   See the License for the specific language governing permissions and
   limitations under the License.'

# Description of the functionality provided by this module
Description = 'Used to launch and maintain the HPFs and Scans modules of the AstroPath Pipeline.'

# Minimum version of the Windows PowerShell engine required by this module
PowerShellVersion = '3.0'

# Name of the Windows PowerShell host required by this module
# PowerShellHostName = 'Windows PowerShell ISE Host'

# Modules that must be imported into the global environment prior to importing this module
# RequiredModules = @()

# Assemblies that must be loaded prior to importing this module
# RequiredAssemblies = @()

# Script files (.ps1) that are run in the caller's environment prior to importing this module.
 ScriptsToProcess = @('shared\classes\copyutils.ps1',
                      'shared\classes\generalutils.ps1',
                      'shared\classes\fileutils.ps1',
                      'shared\classes\aptabletools.ps1',
                      'shared\classes\sharedtools.ps1',
		              'shared\classes\sampledef.ps1',
                      'shared\classes\logging.ps1',
		              'shared\classes\launchmodule.ps1',
		              'shared\classes\moduletools.ps1',
		              'hpfs\vminform\classes\vminformqueue.ps1',
                      'shared\classes\queue.ps1',
                      'shared\classes\dispatcher.ps1',
                      'hpfs\vminform\classes\vminform.ps1',
                      'hpfs\imagecorrection\classes\imagecorrection.ps1',
                      'hpfs\flatfield\classes\meanimage.ps1',
                      'hpfs\flatfield\classes\batchmicomp.ps1',
                      'hpfs\flatfield\classes\batchflatfield.ps1',
                      'hpfs\segmaps\classes\segmaps.ps1',
                      'hpfs\shredxml\classes\shredxml.ps1',
<<<<<<< HEAD
		              'hpfs\warping\classes\warpoctets.ps1'
=======
					  'hpfs\merge\classes\merge.ps1',
		      'hpfs\warping\classes\warpoctets.ps1'
>>>>>>> 9e3e1165
                      )

# Modules to import as nested modules of the module specified in RootModule/ModuleToProcess
# NestedModules = @()

# Functions to export from this module, for best performance, do not use wildcards and do not delete the entry, use an empty array if there are no functions to export.
FunctionsToExport = '*'

# Cmdlets to export from this module, for best performance, do not use wildcards and do not delete the entry, use an empty array if there are no cmdlets to export.
CmdletsToExport = '*'

# Variables to export from this module
VariablesToExport = '*'

# Aliases to export from this module, for best performance, do not use wildcards and do not delete the entry, use an empty array if there are no aliases to export.
AliasesToExport = '*'

# DSC resources to export from this module
# DscResourcesToExport = @()

# List of all modules packaged with this module
# ModuleList = @()

# List of all files packaged with this module
# FileList = @()

# Private data to pass to the module specified in RootModule/ModuleToProcess. This may also contain a PSData hashtable with additional module metadata used by PowerShell.
PrivateData = @{

    PSData = @{

        # Tags applied to this module. These help with module discovery in online galleries.
        # Tags = @()

        # A URL to the license for this module.
        LicenseUri = 'https://github.com/AstroPathJHU/AstroPathPipeline/LICENSE'

        # A URL to the main website for this project.
        ProjectUri = 'https://github.com/AstroPathJHU/AstroPathPipeline'

        # A URL to an icon representing this module.
        IconUri = 'https://github.com/AstroPathJHU/AstroPathPipeline/astropath/lib'

        # ReleaseNotes of this module
        ReleaseNotes = 'Still in beta'

    } # End of PSData hashtable

} # End of PrivateData hashtable

# HelpInfo URI of this module
HelpInfoURI = 'https://github.com/AstroPathJHU/AstroPathPipeline'

# Default prefix for commands exported from this module. Override the default prefix using Import-Module -Prefix.
# DefaultCommandPrefix = 'astropath'

}
<|MERGE_RESOLUTION|>--- conflicted
+++ resolved
@@ -75,12 +75,9 @@
                       'hpfs\flatfield\classes\batchflatfield.ps1',
                       'hpfs\segmaps\classes\segmaps.ps1',
                       'hpfs\shredxml\classes\shredxml.ps1',
-<<<<<<< HEAD
+					  'hpfs\merge\classes\merge.ps1',
 		              'hpfs\warping\classes\warpoctets.ps1'
-=======
-					  'hpfs\merge\classes\merge.ps1',
-		      'hpfs\warping\classes\warpoctets.ps1'
->>>>>>> 9e3e1165
+
                       )
 
 # Modules to import as nested modules of the module specified in RootModule/ModuleToProcess
