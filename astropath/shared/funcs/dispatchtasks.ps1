﻿function DispatchTasks{
    param(
        [Parameter()][string]$module = '',
        [Parameter()][PSCredential]$Credential = [PSCredential]::Empty, 
        [Parameter()][string]$mpath='\\bki04\astropath_processing',
        [Parameter()][string]$project,
        [Parameter()][switch]$test
    )
    #
    if($Credential -eq [PSCredential]::Empty){
        $Credential = Get-Credential -Message "Provide a user name (domain\username) and password"
    } # error catch on credential
    #
    if ($module -match 'hpfs'){
        $st = [sharedtools]::new()
        $modules = @('shredxml','meanimage','batchflatfield','batchmicomp','imagecorrection','vminform')
        $modules | foreach-object {
            $mycommand = '-command "&{Import-Module ' + $st.coderoot() + 
                '; DispatchTasks -module:'+ $_ + ' -Credential:' + $Credential + ' -mpath:' + $mpath + '}"'
            Start-Process PowerShell -ArgumentList '-NoProfile', '-ExecutionPolicy Bypass', $mycommand -Verb RunAs
        }
    } else{
        #
        if ($test){
            $q = [dispatcher]::new($mpath, $module, '', '', $test, $Credential)
<<<<<<< HEAD
=======
            return $q
>>>>>>> efe84cc8
        } elseif (($PSBoundParameters.ContainsKey('project'))){
            $q = [dispatcher]::new($mpath, $module, $project, $Credential)
        } else {
            $q = [dispatcher]::new($mpath, $module, $Credential)
        }
        #
    }
    #
}<|MERGE_RESOLUTION|>--- conflicted
+++ resolved
@@ -1,38 +1,35 @@
-﻿function DispatchTasks{
-    param(
-        [Parameter()][string]$module = '',
-        [Parameter()][PSCredential]$Credential = [PSCredential]::Empty, 
-        [Parameter()][string]$mpath='\\bki04\astropath_processing',
-        [Parameter()][string]$project,
-        [Parameter()][switch]$test
-    )
-    #
-    if($Credential -eq [PSCredential]::Empty){
-        $Credential = Get-Credential -Message "Provide a user name (domain\username) and password"
-    } # error catch on credential
-    #
-    if ($module -match 'hpfs'){
-        $st = [sharedtools]::new()
-        $modules = @('shredxml','meanimage','batchflatfield','batchmicomp','imagecorrection','vminform')
-        $modules | foreach-object {
-            $mycommand = '-command "&{Import-Module ' + $st.coderoot() + 
-                '; DispatchTasks -module:'+ $_ + ' -Credential:' + $Credential + ' -mpath:' + $mpath + '}"'
-            Start-Process PowerShell -ArgumentList '-NoProfile', '-ExecutionPolicy Bypass', $mycommand -Verb RunAs
-        }
-    } else{
-        #
-        if ($test){
-            $q = [dispatcher]::new($mpath, $module, '', '', $test, $Credential)
-<<<<<<< HEAD
-=======
-            return $q
->>>>>>> efe84cc8
-        } elseif (($PSBoundParameters.ContainsKey('project'))){
-            $q = [dispatcher]::new($mpath, $module, $project, $Credential)
-        } else {
-            $q = [dispatcher]::new($mpath, $module, $Credential)
-        }
-        #
-    }
-    #
+﻿function DispatchTasks{
+    param(
+        [Parameter()][string]$module = '',
+        [Parameter()][PSCredential]$Credential = [PSCredential]::Empty, 
+        [Parameter()][string]$mpath='\\bki04\astropath_processing',
+        [Parameter()][string]$project,
+        [Parameter()][switch]$test
+    )
+    #
+    if($Credential -eq [PSCredential]::Empty){
+        $Credential = Get-Credential -Message "Provide a user name (domain\username) and password"
+    } # error catch on credential
+    #
+    if ($module -match 'hpfs'){
+        $st = [sharedtools]::new()
+        $modules = @('shredxml','meanimage','batchflatfield','batchmicomp','imagecorrection','vminform')
+        $modules | foreach-object {
+            $mycommand = '-command "&{Import-Module ' + $st.coderoot() + 
+                '; DispatchTasks -module:'+ $_ + ' -Credential:' + $Credential + ' -mpath:' + $mpath + '}"'
+            Start-Process PowerShell -ArgumentList '-NoProfile', '-ExecutionPolicy Bypass', $mycommand -Verb RunAs
+        }
+    } else{
+        #
+        if ($test){
+            $q = [dispatcher]::new($mpath, $module, '', '', $test, $Credential)
+            return $q
+        } elseif (($PSBoundParameters.ContainsKey('project'))){
+            $q = [dispatcher]::new($mpath, $module, $project, $Credential)
+        } else {
+            $q = [dispatcher]::new($mpath, $module, $Credential)
+        }
+        #
+    }
+    #
 }