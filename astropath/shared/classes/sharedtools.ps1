﻿<# -------------------------------------------
 sharedtools
 created by: Benjamin Green - JHU
 Last Edit: 10.13.2020
 --------------------------------------------
 Description
 general functions which may be needed by
 throughout the pipeline
 -------------------------------------------#>
 Class sharedtools : aptabletools {
    [string]$module
    [string]$mpath
    [string]$slideid
    [string]$psroot = $pshome + "\powershell.exe"
    [string]$package = 'astropath'
    #
    sharedtools(){}
    #
    [string]pyinstalllocation(){
         $str = '\\' + $this. defserver() + 
                '\c$\users\public\' + $this.package +'\py\'
        return $str
    }
    #
    [string]pyenv(){
        $str = $this.pyinstalllocation() + $this.package + 'workflow'
        return $str
    }
    #
    [string]pyinstalllog(){
        $str = $this.pyinstalllocation() + 'pyinstall.log'
        return $str
    }
    #
    [string]pypackagepath(){
        $str = $this.coderoot() + '\..\.'
        return $str
    }
    <# -----------------------------------------
     CodeRoot
     the path to the powershell module (package)
     ------------------------------------------
     Usage: $this.CodeRoot()
    ----------------------------------------- #>
    [string]coderoot(){
        #
        $root = $this.defRoot()
        $folder = $root -Split('\\' + $this.package + '\\')
        $str = $folder[0] + '\' + $this.package
        return $str
        #
    }
    <# -----------------------------------------
     GetVersion
     get the version number and check that the 
     module is supported by that version. If 
     the version number was added as >v0.0.1
     then the version number should be selected
     based on the full git development tag. If
     the version number was added as v0.0.1
     just return v0.0.1.
     ------------------------------------------
     Usage: $this.GetVersion()
    ----------------------------------------- #>
    [string]GetVersion($mpath, $module, $project){
        #
        $configfile = $this.ImportConfigInfo($mpath)
        $vers = ($configfile | 
            Where-Object {$_.Project -eq $project}).($module+'version')
        if (!$vers){
            Throw 'No version number found'
        }
        #
        if ($this.apversionchecks($mpath, $module, $vers)){
            return ("v" + $vers)
        }
        # 
        $vers = $this.getfullversion()
        return $vers
        #
    }
    <# -----------------------------------------
     APVersionChecks
     version checking applied specifically for the 
     astropath pipeline. This is the only method
     specific to the astropath package.
     ------------------------------------------
     Usage: $this.APVersionChecks()
    ----------------------------------------- #>
    [switch]APVersionChecks($mpath, $module, $vers){
        #
        if (
<<<<<<< HEAD
            ($module -contains  @('meanimagecomparison', 'warping')) -and 
                $vers -eq '0.0.1'
=======
            ($module -contains  @('warping')) -and 
                $vers -match '0.0.1'
>>>>>>> 21d3df86
            ){
            #
            Throw 'module not supported in this version (' + $vers + 
                '): ' + $module
            #
<<<<<<< HEAD
        } elseif (
            $module -contains  @('batchflatfield') -and 
                $vers -ne '0.0.1' 
            ) {
            #
            Throw 'batchflatfield is run from the meanimagecomparison module ' +
                'and is not initiated in powershell for version: ' + $vers    
            #
        }
        #
        if ($this.package -match 'astropath' -and $vers -eq '0.0.1'){
=======
        }
        #
        if ($this.package -match 'astropath' -and $vers -match '0.0.1'){
>>>>>>> 21d3df86
            return $true
        } else {
            return $false
        }
        #
    }
    <# -----------------------------------------
    getfullversion
    get the full version number for this branch.
    if the path is a git repository pull the 
    github version and check if the git branch
    is clean. If it isn't add the date. If the
    path is not a git repo try to get the version
    number from the conda envrionment, if the
    package \ envir do not exist return the 
    v0.0.0... version number.
    This logic is from:
    https://pypi.org/project/setuptools-scm/ 
    ------------------------------------------
     Usage: $this.getfullversion()
    ----------------------------------------- #>
    [string]getfullversion(){
        #
        if ($this.checkgitrepo()){
            $version = $this.getgitversion()
            if (!($this.checkgitstatus())){
                $version = $version, $this.getdate() -join '.'
            } 
        } else {
            $version = $this.getpackageversion() 
            $version = $version, $this.getdate() -join '.' 
        }
        #
        return $version
    }
    <# -----------------------------------------
    getdate
    ------------------------------------------
     Usage: $this.getdate()
     get the date in the version formatting
    ----------------------------------------- #>
    [string]getdate(){
        return ("d"+(Get-Date -format "yyyyMMdd"))
    }
    <# -----------------------------------------
    checkgitinstalled
    ------------------------------------------
     Usage: $this.checkgitinstalled()
     if git is a command then returns true 
     else returns false
    ----------------------------------------- #>
    [switch]checkgitinstalled(){
        try {
            $gitversion = git --version
            return $true
        } catch {
            return $false
        }
    }
    <# -----------------------------------------
    checkgitrepo
    if git is installed check if the tree is a
    git repo and return true. If git is not 
    installed or it is not a git repo will return
    false
    ------------------------------------------
     Usage: $this.checkgitrepo()
    ----------------------------------------- #>
    [switch]checkgitrepo(){
        if ($this.checkgitinstalled()){
            try {
<<<<<<< HEAD
               $gitrepo = git -C $this.pypackagepath rev-parse --is-inside-work-tree
=======
               $gitrepo = git -C $this.pypackagepath() rev-parse --is-inside-work-tree
>>>>>>> 21d3df86
               return $true
            } catch {
               return $false
            }
        } else {
            return $false
        }
    }
    <# -----------------------------------------
    checkgitstatus
    ------------------------------------------
     Usage: $this.checkgitstatus()
     check the git status, if the working tree is
     clean return true else return false
    ----------------------------------------- #>
    [switch]checkgitstatus(){
           $gitstatus = git -C $this.pypackagepath() status
           if ($gitstatus -match "nothing to commit, working tree clean"){
                return $true
           } else {
                return $false
           }
    }
    <# -----------------------------------------
    getgitversion
    ------------------------------------------
     Usage: $this.checkgitstatus()
     get the git version in the astropath format
    ----------------------------------------- #>
    [string]getgitversion(){
        $v = git -C $this.pypackagepath() describe --tags --long
        $v2 = $v -split '-'
        $v3 = $v2[0] -split '\.'
        $v4 = [int]$v3[2] + 1
        $v5 = $v3[0], $v3[1], $v4, ('dev'+$v2[1] + '+' + $v2[2]) -join '.'
        return $v5
    }
    <# -----------------------------------------
    getpackageversion
    ------------------------------------------
     Usage: $this.getpackageversion()
     get the package version in the astropath 
     format from the enirvonment install. if the
     package or environment is not installed 
     for some reason return the v0.0.0 versioning
    ----------------------------------------- #>
    [string]getpackageversion(){
        $version = "v0.0.0.dev0+g0000000"
        if ($this.CheckpyEnvir()){
            #
            $this.checkconda()
            $condalist = conda list -p $this.pyenv()
            $astropath = $condalist -match $this.package
            if ($astropath[1]){
                $version = 'v'+($astropath[1] -split ' ') -match 'dev'
            }
        }
        return $version                
    }
    <# -----------------------------------------
     checkconda
     Check if conda is a command in Powershell 
     if not add it to the environment path as a
     command
     ------------------------------------------
     Usage: $this.checkconda()
    ----------------------------------------- #>
    [void]CheckConda(){
        #
        # check if conda is a
        #
        $server = $this.defServer()
        $drive = '\\'+$server+'\C$'
        $condascripts = ''
        #
        $minicondapath = ($drive + '\ProgramData\Miniconda3')
        if (!(test-path $minicondapath )){
            Throw "Miniconda must be installed for this code version " + 
                $minicondapath
        }
        #
        try{
            conda activate
            conda deactivate
        }catch{
            #
            $myerror = $_.Exception.Message
            if($myerror -match "The term 'conda' is not"){
                    #
                    $myenv = ($env:PATH -split ';')
                    #
                    # if conda is on the path use that installation 
                    #
                    if ($myenv -match 'Miniconda3'){
                        $condainstalllocation = ($myenv -match 'Miniconda3')[0]
                        $condascripts = $condainstalllocation + "\Scripts\conda.exe"
                    } else {
                        #
                        # if conda is not already on the path attempt to 
                        # check if it is installed on the parent system and
                        # use that installation
                        #
                        $str = (";C:\ProgramData\Miniconda3;" +
                               "C:\ProgramData\Miniconda3\Library\mingw-w64\bin;" +
                               "C:\ProgramData\Miniconda3\Library\usr\bin;" +
                               "C:\ProgramData\Miniconda3\Library\bin;" +
                               "C:\ProgramData\Miniconda3\Scripts;"+
                               "C:\ProgramData\Miniconda3\bin;").replace('C:', $drive)
                        #
                        $str2 = ($str -split ';').trim() -ne ''
                        $str2 = $str2[0]
                        if (!(test-path $str2)){
                            Throw ("Conda install not found at " + $str2 + 
                                ". Check that conda is installed on the C drive of the parent system " +
                                " or add conda to the system path of each worker system.")
                        }
                        #
                        $env:PATH += $str
                        $condascripts = ("C:\ProgramData\Miniconda3\Scripts\conda.exe").replace('C:', $drive)
                    }
                    #
                    (& $condascripts "shell.powershell" "hook") | Out-String | Invoke-Expression
                    #
                } else { Throw $myerror }
        }
        <#
        try{
            conda activate
            conda deactivate
        } catch {
            Throw "The term conda is not a valid command. " + 
                "Check that conda is installed on the C drive of the system. " +
                $condascripts + "-env:PATH:" + $env:PATH + " " + 
                $_.ExceptionMessage
        }
        #>
    }
    <# ------------------------------------------
    CheckMikTex
    ------------------------------------------
    check if miktex is installed and deliver
    a warning to the console if it is not
    ------------------------------------------ #>
    [void]checkmitex(){
        $myenv = ($env:PATH -split ';')
        if ($myenv -notmatch 'MikTeX'){
            Write-Host "WARNING: MikTex command does not exist on the current system!"
        }
<<<<<<< HEAD
=======
    }
    <# ------------------------------------------
    Checkmatlab
    ------------------------------------------
    check if matlab is installed and deliver
    a warning to the console if it is not
    ------------------------------------------ #>
    [void]checkmatlab(){
        $myenv = ($env:PATH -split ';')
        if ($myenv -notmatch 'matlab'){
            Write-Host "WARNING: matlab command does not exist on the current system! v0.0.1 software not supported w/o matlab."
        }        
    }
>>>>>>> 21d3df86
     <# -----------------------------------------
     CheckpyEnvir
     Check if py\<packagename>workflow conda environment
     exists. If it does not create it and install
     the astropath package from the current working.
     If it does exist check for updates.
     ------------------------------------------
     Usage: $this.CheckpyEnvir()
    ----------------------------------------- #>        
    [switch]CheckpyEnvir(){
        #
        $this.checkconda()
        try {
            conda activate $this.pyenv() 2>&1 >> $this.pyinstalllog()
            conda deactivate $this.pyenv() 2>&1 >> $this.pyinstalllog()
            return $true
        } catch {
            return $false
        }
        #
    }
    #
    <# -----------------------------------------
     CreatepyEnvir
     create py\<packagename>workflow conda environment.
     ------------------------------------------
     Usage: $this.createpyenvir()
    ----------------------------------------- #>      
    [void]CreatepyEnvir(){
        $this.checkconda()
        $this.createdirs($this.pyinstalllocation())
        conda create -y -p $this.pyenv() python=3.8 2>&1 >> $this.pyinstalllog()
<<<<<<< HEAD
        $this.PopFile($this.pyinstalllog(), ($this.pyenv() + " CONDA ENVIR CREATED"))
        conda activate $this.pyenv() 2>&1 >> $this.pyinstalllog()
        $this.PopFile($this.pyinstalllog(), ($this.pyenv() + " CONDA ENVIR ACTIVATED"))
        conda install -y -c conda-forge pyopencl gdal cvxpy numba 'ecos!=2.0.8' git `
              2>&1 >> $this.pyinstalllog()
        $this.PopFile($this.pyinstalllog(), ($this.pyenv() + " CONDA ENVIR INSTALLS COMPLETE"))
        pip -q install $this.pypackagepath 2>&1 >> $this.pyinstalllog()
        $this.PopFile($this.pyinstalllog(), ($this.pyenv() + " PIP INSTALLS COMPLETE"))
=======
        $this.PopFile($this.pyinstalllog(), ($this.pyenv() + " CONDA ENVIR CREATED `r`n"))
        conda activate $this.pyenv() 2>&1 >> $this.pyinstalllog()
        $this.PopFile($this.pyinstalllog(), ($this.pyenv() + " CONDA ENVIR ACTIVATED  `r`n"))
        conda install -y -c conda-forge pyopencl gdal cvxpy numba 'ecos!=2.0.8' git `
              2>&1 >> $this.pyinstalllog()
        $this.PopFile($this.pyinstalllog(), ($this.pyenv() + " CONDA ENVIR INSTALLS COMPLETE  `r`n"))
        pip -q install $this.pypackagepath() 2>&1 >> $this.pyinstalllog()
        $this.PopFile($this.pyinstalllog(), ($this.pyenv() + " PIP INSTALLS COMPLETE `r`n"))
>>>>>>> 21d3df86
        conda deactivate $this.pyenv() 2>&1 >> $this.pyinstalllog()
    }
    <# -----------------------------------------
     upgradepyenvir
     create py\<packagename>workflow conda environment.
     ------------------------------------------
     Usage: $this.upgradepyenvir()
    ----------------------------------------- #>    
    [void]UpgradepyEnvir(){
        try{
            $this.checkconda()
            conda activate $this.pyenv() 2>&1 >> $this.pyinstalllog()
            pip -q install -U $this.pypackagepath()  2>&1 >> $this.pyinstalllog()
            conda deactivate $this.pyenv() 2>&1 >> $this.pyinstalllog()
        } catch {
            $this.createpyenvir()
        }
    }
    <# -----------------------------------------
     progressindicator
     ------------------------------------------
     Usage: $this.progressindicator()
    ----------------------------------------- #>    
    [void]progressindicator($previous, $current, $c, $ctotal){
        #
        $prepend = 'Checking Slides'
        $append = '% Complete'
        $p = [math]::Round(100 * ($c / $ctotal))
        $writecurrent = "`r" + $prepend + ': ' + $p + $append + ' ' + $current
        Write-Host -NoNewline $($writecurrent)
        #
    }
}<|MERGE_RESOLUTION|>--- conflicted
+++ resolved
@@ -1,445 +1,408 @@
-﻿<# -------------------------------------------
- sharedtools
- created by: Benjamin Green - JHU
- Last Edit: 10.13.2020
- --------------------------------------------
- Description
- general functions which may be needed by
- throughout the pipeline
- -------------------------------------------#>
- Class sharedtools : aptabletools {
-    [string]$module
-    [string]$mpath
-    [string]$slideid
-    [string]$psroot = $pshome + "\powershell.exe"
-    [string]$package = 'astropath'
-    #
-    sharedtools(){}
-    #
-    [string]pyinstalllocation(){
-         $str = '\\' + $this. defserver() + 
-                '\c$\users\public\' + $this.package +'\py\'
-        return $str
-    }
-    #
-    [string]pyenv(){
-        $str = $this.pyinstalllocation() + $this.package + 'workflow'
-        return $str
-    }
-    #
-    [string]pyinstalllog(){
-        $str = $this.pyinstalllocation() + 'pyinstall.log'
-        return $str
-    }
-    #
-    [string]pypackagepath(){
-        $str = $this.coderoot() + '\..\.'
-        return $str
-    }
-    <# -----------------------------------------
-     CodeRoot
-     the path to the powershell module (package)
-     ------------------------------------------
-     Usage: $this.CodeRoot()
-    ----------------------------------------- #>
-    [string]coderoot(){
-        #
-        $root = $this.defRoot()
-        $folder = $root -Split('\\' + $this.package + '\\')
-        $str = $folder[0] + '\' + $this.package
-        return $str
-        #
-    }
-    <# -----------------------------------------
-     GetVersion
-     get the version number and check that the 
-     module is supported by that version. If 
-     the version number was added as >v0.0.1
-     then the version number should be selected
-     based on the full git development tag. If
-     the version number was added as v0.0.1
-     just return v0.0.1.
-     ------------------------------------------
-     Usage: $this.GetVersion()
-    ----------------------------------------- #>
-    [string]GetVersion($mpath, $module, $project){
-        #
-        $configfile = $this.ImportConfigInfo($mpath)
-        $vers = ($configfile | 
-            Where-Object {$_.Project -eq $project}).($module+'version')
-        if (!$vers){
-            Throw 'No version number found'
-        }
-        #
-        if ($this.apversionchecks($mpath, $module, $vers)){
-            return ("v" + $vers)
-        }
-        # 
-        $vers = $this.getfullversion()
-        return $vers
-        #
-    }
-    <# -----------------------------------------
-     APVersionChecks
-     version checking applied specifically for the 
-     astropath pipeline. This is the only method
-     specific to the astropath package.
-     ------------------------------------------
-     Usage: $this.APVersionChecks()
-    ----------------------------------------- #>
-    [switch]APVersionChecks($mpath, $module, $vers){
-        #
-        if (
-<<<<<<< HEAD
-            ($module -contains  @('meanimagecomparison', 'warping')) -and 
-                $vers -eq '0.0.1'
-=======
-            ($module -contains  @('warping')) -and 
-                $vers -match '0.0.1'
->>>>>>> 21d3df86
-            ){
-            #
-            Throw 'module not supported in this version (' + $vers + 
-                '): ' + $module
-            #
-<<<<<<< HEAD
-        } elseif (
-            $module -contains  @('batchflatfield') -and 
-                $vers -ne '0.0.1' 
-            ) {
-            #
-            Throw 'batchflatfield is run from the meanimagecomparison module ' +
-                'and is not initiated in powershell for version: ' + $vers    
-            #
-        }
-        #
-        if ($this.package -match 'astropath' -and $vers -eq '0.0.1'){
-=======
-        }
-        #
-        if ($this.package -match 'astropath' -and $vers -match '0.0.1'){
->>>>>>> 21d3df86
-            return $true
-        } else {
-            return $false
-        }
-        #
-    }
-    <# -----------------------------------------
-    getfullversion
-    get the full version number for this branch.
-    if the path is a git repository pull the 
-    github version and check if the git branch
-    is clean. If it isn't add the date. If the
-    path is not a git repo try to get the version
-    number from the conda envrionment, if the
-    package \ envir do not exist return the 
-    v0.0.0... version number.
-    This logic is from:
-    https://pypi.org/project/setuptools-scm/ 
-    ------------------------------------------
-     Usage: $this.getfullversion()
-    ----------------------------------------- #>
-    [string]getfullversion(){
-        #
-        if ($this.checkgitrepo()){
-            $version = $this.getgitversion()
-            if (!($this.checkgitstatus())){
-                $version = $version, $this.getdate() -join '.'
-            } 
-        } else {
-            $version = $this.getpackageversion() 
-            $version = $version, $this.getdate() -join '.' 
-        }
-        #
-        return $version
-    }
-    <# -----------------------------------------
-    getdate
-    ------------------------------------------
-     Usage: $this.getdate()
-     get the date in the version formatting
-    ----------------------------------------- #>
-    [string]getdate(){
-        return ("d"+(Get-Date -format "yyyyMMdd"))
-    }
-    <# -----------------------------------------
-    checkgitinstalled
-    ------------------------------------------
-     Usage: $this.checkgitinstalled()
-     if git is a command then returns true 
-     else returns false
-    ----------------------------------------- #>
-    [switch]checkgitinstalled(){
-        try {
-            $gitversion = git --version
-            return $true
-        } catch {
-            return $false
-        }
-    }
-    <# -----------------------------------------
-    checkgitrepo
-    if git is installed check if the tree is a
-    git repo and return true. If git is not 
-    installed or it is not a git repo will return
-    false
-    ------------------------------------------
-     Usage: $this.checkgitrepo()
-    ----------------------------------------- #>
-    [switch]checkgitrepo(){
-        if ($this.checkgitinstalled()){
-            try {
-<<<<<<< HEAD
-               $gitrepo = git -C $this.pypackagepath rev-parse --is-inside-work-tree
-=======
-               $gitrepo = git -C $this.pypackagepath() rev-parse --is-inside-work-tree
->>>>>>> 21d3df86
-               return $true
-            } catch {
-               return $false
-            }
-        } else {
-            return $false
-        }
-    }
-    <# -----------------------------------------
-    checkgitstatus
-    ------------------------------------------
-     Usage: $this.checkgitstatus()
-     check the git status, if the working tree is
-     clean return true else return false
-    ----------------------------------------- #>
-    [switch]checkgitstatus(){
-           $gitstatus = git -C $this.pypackagepath() status
-           if ($gitstatus -match "nothing to commit, working tree clean"){
-                return $true
-           } else {
-                return $false
-           }
-    }
-    <# -----------------------------------------
-    getgitversion
-    ------------------------------------------
-     Usage: $this.checkgitstatus()
-     get the git version in the astropath format
-    ----------------------------------------- #>
-    [string]getgitversion(){
-        $v = git -C $this.pypackagepath() describe --tags --long
-        $v2 = $v -split '-'
-        $v3 = $v2[0] -split '\.'
-        $v4 = [int]$v3[2] + 1
-        $v5 = $v3[0], $v3[1], $v4, ('dev'+$v2[1] + '+' + $v2[2]) -join '.'
-        return $v5
-    }
-    <# -----------------------------------------
-    getpackageversion
-    ------------------------------------------
-     Usage: $this.getpackageversion()
-     get the package version in the astropath 
-     format from the enirvonment install. if the
-     package or environment is not installed 
-     for some reason return the v0.0.0 versioning
-    ----------------------------------------- #>
-    [string]getpackageversion(){
-        $version = "v0.0.0.dev0+g0000000"
-        if ($this.CheckpyEnvir()){
-            #
-            $this.checkconda()
-            $condalist = conda list -p $this.pyenv()
-            $astropath = $condalist -match $this.package
-            if ($astropath[1]){
-                $version = 'v'+($astropath[1] -split ' ') -match 'dev'
-            }
-        }
-        return $version                
-    }
-    <# -----------------------------------------
-     checkconda
-     Check if conda is a command in Powershell 
-     if not add it to the environment path as a
-     command
-     ------------------------------------------
-     Usage: $this.checkconda()
-    ----------------------------------------- #>
-    [void]CheckConda(){
-        #
-        # check if conda is a
-        #
-        $server = $this.defServer()
-        $drive = '\\'+$server+'\C$'
-        $condascripts = ''
-        #
-        $minicondapath = ($drive + '\ProgramData\Miniconda3')
-        if (!(test-path $minicondapath )){
-            Throw "Miniconda must be installed for this code version " + 
-                $minicondapath
-        }
-        #
-        try{
-            conda activate
-            conda deactivate
-        }catch{
-            #
-            $myerror = $_.Exception.Message
-            if($myerror -match "The term 'conda' is not"){
-                    #
-                    $myenv = ($env:PATH -split ';')
-                    #
-                    # if conda is on the path use that installation 
-                    #
-                    if ($myenv -match 'Miniconda3'){
-                        $condainstalllocation = ($myenv -match 'Miniconda3')[0]
-                        $condascripts = $condainstalllocation + "\Scripts\conda.exe"
-                    } else {
-                        #
-                        # if conda is not already on the path attempt to 
-                        # check if it is installed on the parent system and
-                        # use that installation
-                        #
-                        $str = (";C:\ProgramData\Miniconda3;" +
-                               "C:\ProgramData\Miniconda3\Library\mingw-w64\bin;" +
-                               "C:\ProgramData\Miniconda3\Library\usr\bin;" +
-                               "C:\ProgramData\Miniconda3\Library\bin;" +
-                               "C:\ProgramData\Miniconda3\Scripts;"+
-                               "C:\ProgramData\Miniconda3\bin;").replace('C:', $drive)
-                        #
-                        $str2 = ($str -split ';').trim() -ne ''
-                        $str2 = $str2[0]
-                        if (!(test-path $str2)){
-                            Throw ("Conda install not found at " + $str2 + 
-                                ". Check that conda is installed on the C drive of the parent system " +
-                                " or add conda to the system path of each worker system.")
-                        }
-                        #
-                        $env:PATH += $str
-                        $condascripts = ("C:\ProgramData\Miniconda3\Scripts\conda.exe").replace('C:', $drive)
-                    }
-                    #
-                    (& $condascripts "shell.powershell" "hook") | Out-String | Invoke-Expression
-                    #
-                } else { Throw $myerror }
-        }
-        <#
-        try{
-            conda activate
-            conda deactivate
-        } catch {
-            Throw "The term conda is not a valid command. " + 
-                "Check that conda is installed on the C drive of the system. " +
-                $condascripts + "-env:PATH:" + $env:PATH + " " + 
-                $_.ExceptionMessage
-        }
-        #>
-    }
-    <# ------------------------------------------
-    CheckMikTex
-    ------------------------------------------
-    check if miktex is installed and deliver
-    a warning to the console if it is not
-    ------------------------------------------ #>
-    [void]checkmitex(){
-        $myenv = ($env:PATH -split ';')
-        if ($myenv -notmatch 'MikTeX'){
-            Write-Host "WARNING: MikTex command does not exist on the current system!"
-        }
-<<<<<<< HEAD
-=======
-    }
-    <# ------------------------------------------
-    Checkmatlab
-    ------------------------------------------
-    check if matlab is installed and deliver
-    a warning to the console if it is not
-    ------------------------------------------ #>
-    [void]checkmatlab(){
-        $myenv = ($env:PATH -split ';')
-        if ($myenv -notmatch 'matlab'){
-            Write-Host "WARNING: matlab command does not exist on the current system! v0.0.1 software not supported w/o matlab."
-        }        
-    }
->>>>>>> 21d3df86
-     <# -----------------------------------------
-     CheckpyEnvir
-     Check if py\<packagename>workflow conda environment
-     exists. If it does not create it and install
-     the astropath package from the current working.
-     If it does exist check for updates.
-     ------------------------------------------
-     Usage: $this.CheckpyEnvir()
-    ----------------------------------------- #>        
-    [switch]CheckpyEnvir(){
-        #
-        $this.checkconda()
-        try {
-            conda activate $this.pyenv() 2>&1 >> $this.pyinstalllog()
-            conda deactivate $this.pyenv() 2>&1 >> $this.pyinstalllog()
-            return $true
-        } catch {
-            return $false
-        }
-        #
-    }
-    #
-    <# -----------------------------------------
-     CreatepyEnvir
-     create py\<packagename>workflow conda environment.
-     ------------------------------------------
-     Usage: $this.createpyenvir()
-    ----------------------------------------- #>      
-    [void]CreatepyEnvir(){
-        $this.checkconda()
-        $this.createdirs($this.pyinstalllocation())
-        conda create -y -p $this.pyenv() python=3.8 2>&1 >> $this.pyinstalllog()
-<<<<<<< HEAD
-        $this.PopFile($this.pyinstalllog(), ($this.pyenv() + " CONDA ENVIR CREATED"))
-        conda activate $this.pyenv() 2>&1 >> $this.pyinstalllog()
-        $this.PopFile($this.pyinstalllog(), ($this.pyenv() + " CONDA ENVIR ACTIVATED"))
-        conda install -y -c conda-forge pyopencl gdal cvxpy numba 'ecos!=2.0.8' git `
-              2>&1 >> $this.pyinstalllog()
-        $this.PopFile($this.pyinstalllog(), ($this.pyenv() + " CONDA ENVIR INSTALLS COMPLETE"))
-        pip -q install $this.pypackagepath 2>&1 >> $this.pyinstalllog()
-        $this.PopFile($this.pyinstalllog(), ($this.pyenv() + " PIP INSTALLS COMPLETE"))
-=======
-        $this.PopFile($this.pyinstalllog(), ($this.pyenv() + " CONDA ENVIR CREATED `r`n"))
-        conda activate $this.pyenv() 2>&1 >> $this.pyinstalllog()
-        $this.PopFile($this.pyinstalllog(), ($this.pyenv() + " CONDA ENVIR ACTIVATED  `r`n"))
-        conda install -y -c conda-forge pyopencl gdal cvxpy numba 'ecos!=2.0.8' git `
-              2>&1 >> $this.pyinstalllog()
-        $this.PopFile($this.pyinstalllog(), ($this.pyenv() + " CONDA ENVIR INSTALLS COMPLETE  `r`n"))
-        pip -q install $this.pypackagepath() 2>&1 >> $this.pyinstalllog()
-        $this.PopFile($this.pyinstalllog(), ($this.pyenv() + " PIP INSTALLS COMPLETE `r`n"))
->>>>>>> 21d3df86
-        conda deactivate $this.pyenv() 2>&1 >> $this.pyinstalllog()
-    }
-    <# -----------------------------------------
-     upgradepyenvir
-     create py\<packagename>workflow conda environment.
-     ------------------------------------------
-     Usage: $this.upgradepyenvir()
-    ----------------------------------------- #>    
-    [void]UpgradepyEnvir(){
-        try{
-            $this.checkconda()
-            conda activate $this.pyenv() 2>&1 >> $this.pyinstalllog()
-            pip -q install -U $this.pypackagepath()  2>&1 >> $this.pyinstalllog()
-            conda deactivate $this.pyenv() 2>&1 >> $this.pyinstalllog()
-        } catch {
-            $this.createpyenvir()
-        }
-    }
-    <# -----------------------------------------
-     progressindicator
-     ------------------------------------------
-     Usage: $this.progressindicator()
-    ----------------------------------------- #>    
-    [void]progressindicator($previous, $current, $c, $ctotal){
-        #
-        $prepend = 'Checking Slides'
-        $append = '% Complete'
-        $p = [math]::Round(100 * ($c / $ctotal))
-        $writecurrent = "`r" + $prepend + ': ' + $p + $append + ' ' + $current
-        Write-Host -NoNewline $($writecurrent)
-        #
-    }
+﻿<# -------------------------------------------
+ sharedtools
+ created by: Benjamin Green - JHU
+ Last Edit: 10.13.2020
+ --------------------------------------------
+ Description
+ general functions which may be needed by
+ throughout the pipeline
+ -------------------------------------------#>
+ Class sharedtools : aptabletools {
+    [string]$module
+    [string]$mpath
+    [string]$slideid
+    [string]$psroot = $pshome + "\powershell.exe"
+    [string]$package = 'astropath'
+    #
+    sharedtools(){}
+    #
+    [string]pyinstalllocation(){
+         $str = '\\' + $this. defserver() + 
+                '\c$\users\public\' + $this.package +'\py\'
+        return $str
+    }
+    #
+    [string]pyenv(){
+        $str = $this.pyinstalllocation() + $this.package + 'workflow'
+        return $str
+    }
+    #
+    [string]pyinstalllog(){
+        $str = $this.pyinstalllocation() + 'pyinstall.log'
+        return $str
+    }
+    #
+    [string]pypackagepath(){
+        $str = $this.coderoot() + '\..\.'
+        return $str
+    }
+    <# -----------------------------------------
+     CodeRoot
+     the path to the powershell module (package)
+     ------------------------------------------
+     Usage: $this.CodeRoot()
+    ----------------------------------------- #>
+    [string]coderoot(){
+        #
+        $root = $this.defRoot()
+        $folder = $root -Split('\\' + $this.package + '\\')
+        $str = $folder[0] + '\' + $this.package
+        return $str
+        #
+    }
+    <# -----------------------------------------
+     GetVersion
+     get the version number and check that the 
+     module is supported by that version. If 
+     the version number was added as >v0.0.1
+     then the version number should be selected
+     based on the full git development tag. If
+     the version number was added as v0.0.1
+     just return v0.0.1.
+     ------------------------------------------
+     Usage: $this.GetVersion()
+    ----------------------------------------- #>
+    [string]GetVersion($mpath, $module, $project){
+        #
+        $configfile = $this.ImportConfigInfo($mpath)
+        $vers = ($configfile | 
+            Where-Object {$_.Project -eq $project}).($module+'version')
+        if (!$vers){
+            Throw 'No version number found'
+        }
+        #
+        if ($this.apversionchecks($mpath, $module, $vers)){
+            return ("v" + $vers)
+        }
+        # 
+        $vers = $this.getfullversion()
+        return $vers
+        #
+    }
+    <# -----------------------------------------
+     APVersionChecks
+     version checking applied specifically for the 
+     astropath pipeline. This is the only method
+     specific to the astropath package.
+     ------------------------------------------
+     Usage: $this.APVersionChecks()
+    ----------------------------------------- #>
+    [switch]APVersionChecks($mpath, $module, $vers){
+        #
+        if (
+            ($module -contains  @('warping')) -and 
+                $vers -match '0.0.1'
+            ){
+            #
+            Throw 'module not supported in this version (' + $vers + 
+                '): ' + $module
+            #
+        }
+        #
+        if ($this.package -match 'astropath' -and $vers -match '0.0.1'){
+            return $true
+        } else {
+            return $false
+        }
+        #
+    }
+    <# -----------------------------------------
+    getfullversion
+    get the full version number for this branch.
+    if the path is a git repository pull the 
+    github version and check if the git branch
+    is clean. If it isn't add the date. If the
+    path is not a git repo try to get the version
+    number from the conda envrionment, if the
+    package \ envir do not exist return the 
+    v0.0.0... version number.
+    This logic is from:
+    https://pypi.org/project/setuptools-scm/ 
+    ------------------------------------------
+     Usage: $this.getfullversion()
+    ----------------------------------------- #>
+    [string]getfullversion(){
+        #
+        if ($this.checkgitrepo()){
+            $version = $this.getgitversion()
+            if (!($this.checkgitstatus())){
+                $version = $version, $this.getdate() -join '.'
+            } 
+        } else {
+            $version = $this.getpackageversion() 
+            $version = $version, $this.getdate() -join '.' 
+        }
+        #
+        return $version
+    }
+    <# -----------------------------------------
+    getdate
+    ------------------------------------------
+     Usage: $this.getdate()
+     get the date in the version formatting
+    ----------------------------------------- #>
+    [string]getdate(){
+        return ("d"+(Get-Date -format "yyyyMMdd"))
+    }
+    <# -----------------------------------------
+    checkgitinstalled
+    ------------------------------------------
+     Usage: $this.checkgitinstalled()
+     if git is a command then returns true 
+     else returns false
+    ----------------------------------------- #>
+    [switch]checkgitinstalled(){
+        try {
+            $gitversion = git --version
+            return $true
+        } catch {
+            return $false
+        }
+    }
+    <# -----------------------------------------
+    checkgitrepo
+    if git is installed check if the tree is a
+    git repo and return true. If git is not 
+    installed or it is not a git repo will return
+    false
+    ------------------------------------------
+     Usage: $this.checkgitrepo()
+    ----------------------------------------- #>
+    [switch]checkgitrepo(){
+        if ($this.checkgitinstalled()){
+            try {
+               $gitrepo = git -C $this.pypackagepath() rev-parse --is-inside-work-tree
+               return $true
+            } catch {
+               return $false
+            }
+        } else {
+            return $false
+        }
+    }
+    <# -----------------------------------------
+    checkgitstatus
+    ------------------------------------------
+     Usage: $this.checkgitstatus()
+     check the git status, if the working tree is
+     clean return true else return false
+    ----------------------------------------- #>
+    [switch]checkgitstatus(){
+           $gitstatus = git -C $this.pypackagepath() status
+           if ($gitstatus -match "nothing to commit, working tree clean"){
+                return $true
+           } else {
+                return $false
+           }
+    }
+    <# -----------------------------------------
+    getgitversion
+    ------------------------------------------
+     Usage: $this.checkgitstatus()
+     get the git version in the astropath format
+    ----------------------------------------- #>
+    [string]getgitversion(){
+        $v = git -C $this.pypackagepath() describe --tags --long
+        $v2 = $v -split '-'
+        $v3 = $v2[0] -split '\.'
+        $v4 = [int]$v3[2] + 1
+        $v5 = $v3[0], $v3[1], $v4, ('dev'+$v2[1] + '+' + $v2[2]) -join '.'
+        return $v5
+    }
+    <# -----------------------------------------
+    getpackageversion
+    ------------------------------------------
+     Usage: $this.getpackageversion()
+     get the package version in the astropath 
+     format from the enirvonment install. if the
+     package or environment is not installed 
+     for some reason return the v0.0.0 versioning
+    ----------------------------------------- #>
+    [string]getpackageversion(){
+        $version = "v0.0.0.dev0+g0000000"
+        if ($this.CheckpyEnvir()){
+            #
+            $this.checkconda()
+            $condalist = conda list -p $this.pyenv()
+            $astropath = $condalist -match $this.package
+            if ($astropath[1]){
+                $version = 'v'+($astropath[1] -split ' ') -match 'dev'
+            }
+        }
+        return $version                
+    }
+    <# -----------------------------------------
+     checkconda
+     Check if conda is a command in Powershell 
+     if not add it to the environment path as a
+     command
+     ------------------------------------------
+     Usage: $this.checkconda()
+    ----------------------------------------- #>
+    [void]CheckConda(){
+        #
+        # check if conda is a
+        #
+        $server = $this.defServer()
+        $drive = '\\'+$server+'\C$'
+        $condascripts = ''
+        #
+        $minicondapath = ($drive + '\ProgramData\Miniconda3')
+        if (!(test-path $minicondapath )){
+            Throw "Miniconda must be installed for this code version " + 
+                $minicondapath
+        }
+        #
+        try{
+            conda activate
+            conda deactivate
+        }catch{
+            #
+            $myerror = $_.Exception.Message
+            if($myerror -match "The term 'conda' is not"){
+                    #
+                    $myenv = ($env:PATH -split ';')
+                    #
+                    # if conda is on the path use that installation 
+                    #
+                    if ($myenv -match 'Miniconda3'){
+                        $condainstalllocation = ($myenv -match 'Miniconda3')[0]
+                        $condascripts = $condainstalllocation + "\Scripts\conda.exe"
+                    } else {
+                        #
+                        # if conda is not already on the path attempt to 
+                        # check if it is installed on the parent system and
+                        # use that installation
+                        #
+                        $str = (";C:\ProgramData\Miniconda3;" +
+                               "C:\ProgramData\Miniconda3\Library\mingw-w64\bin;" +
+                               "C:\ProgramData\Miniconda3\Library\usr\bin;" +
+                               "C:\ProgramData\Miniconda3\Library\bin;" +
+                               "C:\ProgramData\Miniconda3\Scripts;"+
+                               "C:\ProgramData\Miniconda3\bin;").replace('C:', $drive)
+                        #
+                        $str2 = ($str -split ';').trim() -ne ''
+                        $str2 = $str2[0]
+                        if (!(test-path $str2)){
+                            Throw ("Conda install not found at " + $str2 + 
+                                ". Check that conda is installed on the C drive of the parent system " +
+                                " or add conda to the system path of each worker system.")
+                        }
+                        #
+                        $env:PATH += $str
+                        $condascripts = ("C:\ProgramData\Miniconda3\Scripts\conda.exe").replace('C:', $drive)
+                    }
+                    #
+                    (& $condascripts "shell.powershell" "hook") | Out-String | Invoke-Expression
+                    #
+                } else { Throw $myerror }
+        }
+        <#
+        try{
+            conda activate
+            conda deactivate
+        } catch {
+            Throw "The term conda is not a valid command. " + 
+                "Check that conda is installed on the C drive of the system. " +
+                $condascripts + "-env:PATH:" + $env:PATH + " " + 
+                $_.ExceptionMessage
+        }
+        #>
+    }
+    <# ------------------------------------------
+    CheckMikTex
+    ------------------------------------------
+    check if miktex is installed and deliver
+    a warning to the console if it is not
+    ------------------------------------------ #>
+    [void]checkmitex(){
+        $myenv = ($env:PATH -split ';')
+        if ($myenv -notmatch 'MikTeX'){
+            Write-Host "WARNING: MikTex command does not exist on the current system!"
+        }
+    }
+    <# ------------------------------------------
+    Checkmatlab
+    ------------------------------------------
+    check if matlab is installed and deliver
+    a warning to the console if it is not
+    ------------------------------------------ #>
+    [void]checkmatlab(){
+        $myenv = ($env:PATH -split ';')
+        if ($myenv -notmatch 'matlab'){
+            Write-Host "WARNING: matlab command does not exist on the current system! v0.0.1 software not supported w/o matlab."
+        }        
+    }
+     <# -----------------------------------------
+     CheckpyEnvir
+     Check if py\<packagename>workflow conda environment
+     exists. If it does not create it and install
+     the astropath package from the current working.
+     If it does exist check for updates.
+     ------------------------------------------
+     Usage: $this.CheckpyEnvir()
+    ----------------------------------------- #>        
+    [switch]CheckpyEnvir(){
+        #
+        $this.checkconda()
+        try {
+            conda activate $this.pyenv() 2>&1 >> $this.pyinstalllog()
+            conda deactivate $this.pyenv() 2>&1 >> $this.pyinstalllog()
+            return $true
+        } catch {
+            return $false
+        }
+        #
+    }
+    #
+    <# -----------------------------------------
+     CreatepyEnvir
+     create py\<packagename>workflow conda environment.
+     ------------------------------------------
+     Usage: $this.createpyenvir()
+    ----------------------------------------- #>      
+    [void]CreatepyEnvir(){
+        $this.checkconda()
+        $this.createdirs($this.pyinstalllocation())
+        conda create -y -p $this.pyenv() python=3.8 2>&1 >> $this.pyinstalllog()
+        $this.PopFile($this.pyinstalllog(), ($this.pyenv() + " CONDA ENVIR CREATED `r`n"))
+        conda activate $this.pyenv() 2>&1 >> $this.pyinstalllog()
+        $this.PopFile($this.pyinstalllog(), ($this.pyenv() + " CONDA ENVIR ACTIVATED  `r`n"))
+        conda install -y -c conda-forge pyopencl gdal cvxpy numba 'ecos!=2.0.8' git `
+              2>&1 >> $this.pyinstalllog()
+        $this.PopFile($this.pyinstalllog(), ($this.pyenv() + " CONDA ENVIR INSTALLS COMPLETE  `r`n"))
+        pip -q install $this.pypackagepath() 2>&1 >> $this.pyinstalllog()
+        $this.PopFile($this.pyinstalllog(), ($this.pyenv() + " PIP INSTALLS COMPLETE `r`n"))
+        conda deactivate $this.pyenv() 2>&1 >> $this.pyinstalllog()
+    }
+    <# -----------------------------------------
+     upgradepyenvir
+     create py\<packagename>workflow conda environment.
+     ------------------------------------------
+     Usage: $this.upgradepyenvir()
+    ----------------------------------------- #>    
+    [void]UpgradepyEnvir(){
+        try{
+            $this.checkconda()
+            conda activate $this.pyenv() 2>&1 >> $this.pyinstalllog()
+            pip -q install -U $this.pypackagepath()  2>&1 >> $this.pyinstalllog()
+            conda deactivate $this.pyenv() 2>&1 >> $this.pyinstalllog()
+        } catch {
+            $this.createpyenvir()
+        }
+    }
+    <# -----------------------------------------
+     progressindicator
+     ------------------------------------------
+     Usage: $this.progressindicator()
+    ----------------------------------------- #>    
+    [void]progressindicator($previous, $current, $c, $ctotal){
+        #
+        $prepend = 'Checking Slides'
+        $append = '% Complete'
+        $p = [math]::Round(100 * ($c / $ctotal))
+        $writecurrent = "`r" + $prepend + ': ' + $p + $append + ' ' + $current
+        Write-Host -NoNewline $($writecurrent)
+        #
+    }
 }