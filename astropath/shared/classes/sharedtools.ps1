﻿<# -------------------------------------------
 sharedtools
 created by: Benjamin Green - JHU
 Last Edit: 10.13.2020
 --------------------------------------------
 Description
 general functions which may be needed by
 throughout the pipeline
 -------------------------------------------#>
 Class sharedtools : aptabletools {
    [string]$module
    [string]$mpath
    [string]$slideid
    [string]$psroot = $pshome + "\powershell.exe"
    [string]$package = 'astropath'
    [array]$modules
    [switch]$checkpyenvswitch = $false
<<<<<<< HEAD
=======
    [PSCustomObject]$configfile
    [switch]$teststatus = $false
>>>>>>> efe84cc8
    #
    sharedtools(){}
    #
    [string]pyinstalllocation(){
         $str = '\\' + $this. defserver() + 
                '\c$\users\public\' + $this.package +'\py\'
        return $str
    }
    #
    [string]pyenv(){
        #
        if ($this.teststatus){
            $str = $this.pyinstalllocation() + $this.package + 'workflow-test'
        } else {
            $str = $this.pyinstalllocation() + $this.package + 'workflow'
        }
        #
        return $str
        #
    }
    #
    [string]pyinstalllog(){
        $str = $this.pyinstalllocation() + 'pyinstall.log'
        return $str
    }
    #
    [string]pypackagepath(){
        $str = $this.coderoot() + '\..\.'
        if (!$this.isWindows()){
            $str = $str -replace ('\\', '/')
        }
        #
        return $str
    }
    <# -----------------------------------------
     CodeRoot
     the path to the powershell module (package)
     ------------------------------------------
     Usage: $this.CodeRoot()
    ----------------------------------------- #>
    [string]coderoot(){
        #
        $root = $this.defRoot()
        $folder = $root -Split('\\' + $this.package + '\\')
        $str = $folder[0] + '\' + $this.package
        return $str
        #
    }
    <# -----------------------------------------
     GetVersion
     get the version number and check that the 
     module is supported by that version. If 
     the version number was added as >v0.0.1
     then the version number should be selected
     based on the full git development tag. If
     the version number was added as v0.0.1
     just return v0.0.1.
     ------------------------------------------
     Usage: $this.GetVersion()
    ----------------------------------------- #>
    [string]GetVersion($mpath, $module, $project){
        #
        if (!$this.configfile){
            $this.configfile = $this.ImportConfigInfo($mpath)
        }
        #
        $projectconfig = $this.configfile | 
            Where-Object {$_.Project -eq $project}
        if (!$projectconfig){
            Throw ('Project not found for project number: '  + $project)
        }    
        #
        $vers = $projectconfig.($module+'version')    
        if (!$vers){
            Throw 'No version number found'
        }
        #
        if ($this.apversionchecks($mpath, $module, $vers)){
            return ("v" + $vers)
        }
        # 
        $vers = $this.getfullversion()
        return $vers
        #
    }
    #
    [string]GetVersion($mpath, $module, $project, $short){
        #
        if (!$this.configfile){
            $this.configfile = $this.ImportConfigInfo($mpath)
        }
        #
        $projectconfig = $this.configfile | 
            Where-Object {$_.Project -eq $project}
        if (!$projectconfig){
            Throw ('Project not found for project number: '  + $project)
        }    
        #
        $vers = $projectconfig.($module+'version')    
        if (!$vers){
            Throw 'No version number found'
        }
        #
        if ($this.apversionchecks($mpath, $module, $vers)){
            return ("v" + $vers)
        }
        # 
        return $vers
        #
    }
    <# -----------------------------------------
     APVersionChecks
     version checking applied specifically for the 
     astropath pipeline. This is the only method
     specific to the astropath package.
     ------------------------------------------
     Usage: $this.APVersionChecks()
    ----------------------------------------- #>
    [switch]APVersionChecks($mpath, $module, $vers){
        #
        if (
            ($module -contains  @('warping')) -and 
                $vers -match '0.0.1'
            ){
            #
            Throw 'module not supported in this version (' + $vers + 
                '): ' + $module
            #
        }
        #
        if ($this.package -match 'astropath' -and $vers -match '0.0.1'){
            return $true
        } else {
            return $false
        }
        #
    }
    <# -----------------------------------------
    getfullversion
    get the full version number for this branch.
    if the path is a git repository pull the 
    github version and check if the git branch
    is clean. If it isn't add the date. If the
    path is not a git repo try to get the version
    number from the conda envrionment, if the
    package \ envir do not exist return the 
    v0.0.0... version number.
    This logic is from:
    https://pypi.org/project/setuptools-scm/ 
    ------------------------------------------
     Usage: $this.getfullversion()
    ----------------------------------------- #>
    [string]getfullversion(){
        #
        if ($this.checkgitrepo()){
            $version = $this.getgitversion()
            if (!($this.checkgitstatus())){
                $version = $version, $this.getdate() -join '.'
            } 
        } else {
            $version = $this.getpackageversion() 
            $version = $version, $this.getdate() -join '.' 
        }
        #
        return $version
    }
    <# -----------------------------------------
    getdate
    ------------------------------------------
     Usage: $this.getdate()
     get the date in the version formatting
    ----------------------------------------- #>
    [string]getdate(){
        return ("d"+(Get-Date -format "yyyyMMdd"))
    }
    <# -----------------------------------------
    checkgitinstalled
    ------------------------------------------
     Usage: $this.checkgitinstalled()
     if git is a command then returns true 
     else returns false
    ----------------------------------------- #>
    [switch]checkgitinstalled(){
        try {
            git --version | Out-NUll
            return $true
        } catch {
            return $false
        }
    }
    <# -----------------------------------------
    checkgitrepo
    if git is installed check if the tree is a
    git repo and return true. If git is not 
    installed or it is not a git repo will return
    false
    ------------------------------------------
     Usage: $this.checkgitrepo()
    ----------------------------------------- #>
    [switch]checkgitrepo(){
        if ($this.checkgitinstalled()){
            try {
               git -C $this.pypackagepath() rev-parse --is-inside-work-tree | Out-Null
               return $true
            } catch {
               return $false
            }
        } else {
            return $false
        }
    }
    <# -----------------------------------------
    checkgitstatus
    ------------------------------------------
     Usage: $this.checkgitstatus()
     check the git status, if the working tree is
     clean return true else return false
    ----------------------------------------- #>
    [switch]checkgitstatus(){
           $gitstatus = git -C $this.pypackagepath() status
           if ($gitstatus -match "nothing to commit, working tree clean"){
                return $true
           } else {
                return $false
           }
    }
    <# -----------------------------------------
    getgitversion
    ------------------------------------------
     Usage: $this.checkgitstatus()
     get the git version in the astropath format
    ----------------------------------------- #>
    [string]getgitversion(){
        $v = git -C $this.pypackagepath() describe --tags --long
        $v2 = $v -split '-'
        $v3 = $v2[0] -split '\.'
        $v4 = [int]$v3[2] + 1
        $v5 = $v3[0], $v3[1], $v4, ('dev'+$v2[1] + '+' + $v2[2]) -join '.'
        return $v5
    }
    <# -----------------------------------------
    getpackageversion
    ------------------------------------------
     Usage: $this.getpackageversion()
     get the package version in the astropath 
     format from the enirvonment install. if the
     package or environment is not installed 
     for some reason return the v0.0.0 versioning
    ----------------------------------------- #>
    [string]getpackageversion(){
        $version = "v0.0.0.dev0+g0000000"
        if ($this.CheckpyEnvir()){
            #
            $this.checkconda()
            $condalist = conda list -p $this.pyenv()
            $astropath = $condalist -match $this.package
            if ($astropath[1]){
                $version = 'v'+($astropath[1] -split ' ') -match 'dev'
            }
        }
        return $version                
    }
    <# -----------------------------------------
     checkconda
     Check if conda is a command in Powershell 
     if not add it to the environment path as a
     command
     ------------------------------------------
     Usage: $this.checkconda()
    ----------------------------------------- #>
    [void]CheckConda(){
        #
        # check if conda is a
        #
        $server = $this.defServer()
        $drive = '\\'+$server+'\C$'
        #
        $minicondapath = ($drive + '\ProgramData\Miniconda3')
        if (!(test-path $minicondapath )){
            Throw "Miniconda must be installed for this code version " + 
                $minicondapath
        }
        #
        if ((get-module).name -notcontains 'Conda'){
            $Env:CONDA_EXE = $minicondapath, 'Scripts\conda.exe' -join '\'
            $Env:_CE_M = ""
            $Env:_CE_CONDA = ""
            $Env:_CONDA_ROOT = $minicondapath
            $Env:_CONDA_EXE =  $minicondapath, 'Scripts\conda.exe' -join '\'
            $CondaModuleArgs = @{ChangePs1 = $True}
            $mname = "$Env:_CONDA_ROOT\shell\condabin\Conda.psm1"
            Import-Module $mname -Global
            #
        } 
    }
    <# ------------------------------------------
    CheckMikTex
    ------------------------------------------
    check if miktex is installed and deliver
    a warning to the console if it is not
    ------------------------------------------ #>
    [void]checkmitex(){
        $myenv = ($env:PATH -split ';')
        if ($myenv -notmatch 'MikTeX'){
            Write-Host "WARNING: MikTex command does not exist on the current system!"
        }
    }
    <# ------------------------------------------
    Checkmatlab
    ------------------------------------------
    check if matlab is installed and deliver
    a warning to the console if it is not
    ------------------------------------------ #>
    [void]checkmatlab(){
        $myenv = ($env:PATH -split ';')
        if ($myenv -notmatch 'matlab'){
            Write-Host "WARNING: matlab command does not exist on the current system! v0.0.1 software not supported w/o matlab."
        }        
    }
     <# -----------------------------------------
     CheckpyEnvir
     Check if py\<packagename>workflow conda environment
     exists. If it does not create it and install
     the astropath package from the current working.
     If it does exist check for updates. Added 
     a switch that assumes that the conda environment
     is active. Should check the conda environment
     higher up in the code. 
     ------------------------------------------
     Usage: $this.CheckpyEnvir()
    ----------------------------------------- #>        
    [switch]CheckpyEnvir(){
        #
        $this.checkconda()
            try {
                conda activate $this.pyenv() | Out-Null
                conda deactivate | Out-Null
                return $true
            } catch {
                return $false
            }
        #
    }
    #
    <# -----------------------------------------
     CreatepyEnvir
     create py\<packagename>workflow conda environment.
     ------------------------------------------
     Usage: $this.createpyenvir()
    ----------------------------------------- #>      
    [void]CreatepyEnvir(){
        $this.checkconda()
        $this.createdirs($this.pyinstalllocation())
        conda create -y -p $this.pyenv() python=3.8 2>&1 >> $this.pyinstalllog()
        $time = Get-Date -Format "yyyy-MM-dd HH:mm:ss"
        $this.PopFile($this.pyinstalllog(), ($this.pyenv() + " CONDA ENVIR CREATED; $time `r`n"))
        conda activate $this.pyenv() 2>&1 >> $this.pyinstalllog()
        $time = Get-Date -Format "yyyy-MM-dd HH:mm:ss"
        $this.PopFile($this.pyinstalllog(), ($this.pyenv() + " CONDA ENVIR ACTIVATED; $time  `r`n"))
        conda install -y -c conda-forge pyopencl gdal cvxpy numba 'ecos!=2.0.8' git `
              2>&1 >> $this.pyinstalllog()
<<<<<<< HEAD
        $this.PopFile($this.pyinstalllog(), ($this.pyenv() + " CONDA ENVIR INSTALLS COMPLETE  `r`n"))
        pip -q install $this.pypackagepath() 2>&1 >> $this.pyinstalllog()
        $this.PopFile($this.pyinstalllog(), ($this.pyenv() + " PIP INSTALLS COMPLETE `r`n"))
=======
        $time = Get-Date -Format "yyyy-MM-dd HH:mm:ss"
        $this.PopFile($this.pyinstalllog(), ($this.pyenv() + " CONDA ENVIR INSTALLS COMPLETE; $time  `r`n"))
        pip install $this.pypackagepath() 2>&1 >> $this.pyinstalllog()
        $time = Get-Date -Format "yyyy-MM-dd HH:mm:ss"
        $this.PopFile($this.pyinstalllog(), ($this.pyenv() + " PIP INSTALLS COMPLETE; $time `r`n"))
>>>>>>> efe84cc8
        conda deactivate 2>&1 >> $this.pyinstalllog()
    }
    <# -----------------------------------------
     upgradepyenvir
     create py\<packagename>workflow conda environment.
     ------------------------------------------
     Usage: $this.upgradepyenvir()
    ----------------------------------------- #>    
    [void]UpgradepyEnvir(){
        try{
            $this.checkconda()
            conda activate $this.pyenv() 2>&1 >> $this.pyinstalllog()
<<<<<<< HEAD
            $this.PopFile($this.pyinstalllog(), ($this.pyenv() + " CONDA ENVIR ACTIVATED  `r`n"))
            pip -q install -U $this.pypackagepath()  2>&1 >> $this.pyinstalllog()
            $this.PopFile($this.pyinstalllog(), ($this.pyenv() + " PIP INSTALLS COMPLETE `r`n"))
=======
            $time = Get-Date -Format "yyyy-MM-dd HH:mm:ss"
            $this.PopFile($this.pyinstalllog(), ($this.pyenv() + " CONDA ENVIR ACTIVATED; $time  `r`n"))
            pip install -U $this.pypackagepath()  2>&1 >> $this.pyinstalllog()
            $time = Get-Date -Format "yyyy-MM-dd HH:mm:ss"
            $this.PopFile($this.pyinstalllog(), ($this.pyenv() + " PIP INSTALLS COMPLETE; $time `r`n"))
>>>>>>> efe84cc8
            conda deactivate 2>&1 >> $this.pyinstalllog()
        } catch {
            $this.createpyenvir()
        }
    }
    <# -----------------------------------------
     progressindicator
     ------------------------------------------
     Usage: $this.progressindicator()
    ----------------------------------------- #>    
    [void]progressindicator($previous, $current, $c, $ctotal){
        #
        $prepend = 'Checking Slides'
        $append = '% Complete'
        $p = [math]::Round(100 * ($c / $ctotal))
        $writecurrent = "`r" + $prepend + ': ' + $p + $append + ' ' + $current
        Write-Host -NoNewline $($writecurrent)
        #
    }
    <# -----------------------------------------
     FileWatcher
     Create a file watcher 
     ------------------------------------------
     Input: 
        -file: full file path
     ------------------------------------------
     Usage: $this.FileWatcher(file)
    ----------------------------------------- #>
    [string]FileWatcher($file){
        #
        $fpath = Split-Path $file
        $fname = Split-Path $file -Leaf
        #
        $SI = $this.FileWatcher($fpath, $fname)
        return $SI
        #
    }
    <# -----------------------------------------
     FileWatcher
     Create a file watcher 
     ------------------------------------------
     Input: 
        -fpath: file path
        -fname: file name
     ------------------------------------------
     Usage: $this.FileWatcher(fpath, fname)
    ----------------------------------------- #>
    [string]FileWatcher($fpath, $fname){
        #
        $newwatcher = [System.IO.FileSystemWatcher]::new($fpath)
        $newwatcher.Filter = $fname
        $newwatcher.NotifyFilter = 'LastWrite'
        #
        Register-ObjectEvent $newwatcher `
            -EventName Changed `
            -SourceIdentifier ($fpath + '\' + $fname) | Out-Null
        #
        return ($fpath + '\' + $fname)
        #
    }
    <# -----------------------------------------
     WaitEvent
     wait for an event to trigger optionally
     remove the event subscriber and the event
     ------------------------------------------
     Input: 
        -SI: the source identifier
     ------------------------------------------
     Usage: $this.WaitEvent(SI)
    ----------------------------------------- #>
    [void]WaitEvent($SI){
        #
        Wait-Event -SourceIdentifier $SI
        Remove-Event -SourceIdentifier $SI
        #
    }
    <# -----------------------------------------
     UnregisterEvent
     wait for an event to trigger optionally
     remove the event subscriber and the event
     ------------------------------------------
     Input: 
        -SI: the source identifier
     ------------------------------------------
     Usage: $this.UnregisterEvent(SI)
    ----------------------------------------- #>
    [void]UnregisterEvent($SI){
        Unregister-Event -SourceIdentifier $SI -Force 
    }
    <# -----------------------------------------
     UnregisterEvent
     wait for an event to trigger optionally
     remove the event subscriber and the event
     ------------------------------------------
     Input: 
        -SI: the source identifier
     ------------------------------------------
     Usage: $this.UnregisterEvent(SI)
    ----------------------------------------- #>
    [void]File($SI){
        Unregister-Event -SourceIdentifier $SI -Force 
    }
    #
    [void]getmodulenames(){
        #
        $project_dat = $this.ImportConfigInfo($this.mpath)
        $this.modules = $project_dat[0].psobject.Properties.Name `
          -notmatch ('version', 'Delete','Dname','Cohorts','Space_TB','Project' -join '|')
        #
    }
    #
    [PSCustomObject]getmodulestatus($project){
        #
        $project_dat = $this.ImportConfigInfo($this.mpath)
        $project_dat = $project_dat | 
                Where-Object {$project -contains $_.Project}
        $this.modules = ($project_dat | Get-Member -MemberType NoteProperty).Name `
          -notmatch ('version', 'Delete','Dname','Cohorts','Space_TB','Project' -join '|')
        $modulestatus = $project_dat | Select-Object -Property $this.modules 
        return $modulestatus
        #
    }   
}<|MERGE_RESOLUTION|>--- conflicted
+++ resolved
@@ -1,540 +1,525 @@
-﻿<# -------------------------------------------
- sharedtools
- created by: Benjamin Green - JHU
- Last Edit: 10.13.2020
- --------------------------------------------
- Description
- general functions which may be needed by
- throughout the pipeline
- -------------------------------------------#>
- Class sharedtools : aptabletools {
-    [string]$module
-    [string]$mpath
-    [string]$slideid
-    [string]$psroot = $pshome + "\powershell.exe"
-    [string]$package = 'astropath'
-    [array]$modules
-    [switch]$checkpyenvswitch = $false
-<<<<<<< HEAD
-=======
-    [PSCustomObject]$configfile
-    [switch]$teststatus = $false
->>>>>>> efe84cc8
-    #
-    sharedtools(){}
-    #
-    [string]pyinstalllocation(){
-         $str = '\\' + $this. defserver() + 
-                '\c$\users\public\' + $this.package +'\py\'
-        return $str
-    }
-    #
-    [string]pyenv(){
-        #
-        if ($this.teststatus){
-            $str = $this.pyinstalllocation() + $this.package + 'workflow-test'
-        } else {
-            $str = $this.pyinstalllocation() + $this.package + 'workflow'
-        }
-        #
-        return $str
-        #
-    }
-    #
-    [string]pyinstalllog(){
-        $str = $this.pyinstalllocation() + 'pyinstall.log'
-        return $str
-    }
-    #
-    [string]pypackagepath(){
-        $str = $this.coderoot() + '\..\.'
-        if (!$this.isWindows()){
-            $str = $str -replace ('\\', '/')
-        }
-        #
-        return $str
-    }
-    <# -----------------------------------------
-     CodeRoot
-     the path to the powershell module (package)
-     ------------------------------------------
-     Usage: $this.CodeRoot()
-    ----------------------------------------- #>
-    [string]coderoot(){
-        #
-        $root = $this.defRoot()
-        $folder = $root -Split('\\' + $this.package + '\\')
-        $str = $folder[0] + '\' + $this.package
-        return $str
-        #
-    }
-    <# -----------------------------------------
-     GetVersion
-     get the version number and check that the 
-     module is supported by that version. If 
-     the version number was added as >v0.0.1
-     then the version number should be selected
-     based on the full git development tag. If
-     the version number was added as v0.0.1
-     just return v0.0.1.
-     ------------------------------------------
-     Usage: $this.GetVersion()
-    ----------------------------------------- #>
-    [string]GetVersion($mpath, $module, $project){
-        #
-        if (!$this.configfile){
-            $this.configfile = $this.ImportConfigInfo($mpath)
-        }
-        #
-        $projectconfig = $this.configfile | 
-            Where-Object {$_.Project -eq $project}
-        if (!$projectconfig){
-            Throw ('Project not found for project number: '  + $project)
-        }    
-        #
-        $vers = $projectconfig.($module+'version')    
-        if (!$vers){
-            Throw 'No version number found'
-        }
-        #
-        if ($this.apversionchecks($mpath, $module, $vers)){
-            return ("v" + $vers)
-        }
-        # 
-        $vers = $this.getfullversion()
-        return $vers
-        #
-    }
-    #
-    [string]GetVersion($mpath, $module, $project, $short){
-        #
-        if (!$this.configfile){
-            $this.configfile = $this.ImportConfigInfo($mpath)
-        }
-        #
-        $projectconfig = $this.configfile | 
-            Where-Object {$_.Project -eq $project}
-        if (!$projectconfig){
-            Throw ('Project not found for project number: '  + $project)
-        }    
-        #
-        $vers = $projectconfig.($module+'version')    
-        if (!$vers){
-            Throw 'No version number found'
-        }
-        #
-        if ($this.apversionchecks($mpath, $module, $vers)){
-            return ("v" + $vers)
-        }
-        # 
-        return $vers
-        #
-    }
-    <# -----------------------------------------
-     APVersionChecks
-     version checking applied specifically for the 
-     astropath pipeline. This is the only method
-     specific to the astropath package.
-     ------------------------------------------
-     Usage: $this.APVersionChecks()
-    ----------------------------------------- #>
-    [switch]APVersionChecks($mpath, $module, $vers){
-        #
-        if (
-            ($module -contains  @('warping')) -and 
-                $vers -match '0.0.1'
-            ){
-            #
-            Throw 'module not supported in this version (' + $vers + 
-                '): ' + $module
-            #
-        }
-        #
-        if ($this.package -match 'astropath' -and $vers -match '0.0.1'){
-            return $true
-        } else {
-            return $false
-        }
-        #
-    }
-    <# -----------------------------------------
-    getfullversion
-    get the full version number for this branch.
-    if the path is a git repository pull the 
-    github version and check if the git branch
-    is clean. If it isn't add the date. If the
-    path is not a git repo try to get the version
-    number from the conda envrionment, if the
-    package \ envir do not exist return the 
-    v0.0.0... version number.
-    This logic is from:
-    https://pypi.org/project/setuptools-scm/ 
-    ------------------------------------------
-     Usage: $this.getfullversion()
-    ----------------------------------------- #>
-    [string]getfullversion(){
-        #
-        if ($this.checkgitrepo()){
-            $version = $this.getgitversion()
-            if (!($this.checkgitstatus())){
-                $version = $version, $this.getdate() -join '.'
-            } 
-        } else {
-            $version = $this.getpackageversion() 
-            $version = $version, $this.getdate() -join '.' 
-        }
-        #
-        return $version
-    }
-    <# -----------------------------------------
-    getdate
-    ------------------------------------------
-     Usage: $this.getdate()
-     get the date in the version formatting
-    ----------------------------------------- #>
-    [string]getdate(){
-        return ("d"+(Get-Date -format "yyyyMMdd"))
-    }
-    <# -----------------------------------------
-    checkgitinstalled
-    ------------------------------------------
-     Usage: $this.checkgitinstalled()
-     if git is a command then returns true 
-     else returns false
-    ----------------------------------------- #>
-    [switch]checkgitinstalled(){
-        try {
-            git --version | Out-NUll
-            return $true
-        } catch {
-            return $false
-        }
-    }
-    <# -----------------------------------------
-    checkgitrepo
-    if git is installed check if the tree is a
-    git repo and return true. If git is not 
-    installed or it is not a git repo will return
-    false
-    ------------------------------------------
-     Usage: $this.checkgitrepo()
-    ----------------------------------------- #>
-    [switch]checkgitrepo(){
-        if ($this.checkgitinstalled()){
-            try {
-               git -C $this.pypackagepath() rev-parse --is-inside-work-tree | Out-Null
-               return $true
-            } catch {
-               return $false
-            }
-        } else {
-            return $false
-        }
-    }
-    <# -----------------------------------------
-    checkgitstatus
-    ------------------------------------------
-     Usage: $this.checkgitstatus()
-     check the git status, if the working tree is
-     clean return true else return false
-    ----------------------------------------- #>
-    [switch]checkgitstatus(){
-           $gitstatus = git -C $this.pypackagepath() status
-           if ($gitstatus -match "nothing to commit, working tree clean"){
-                return $true
-           } else {
-                return $false
-           }
-    }
-    <# -----------------------------------------
-    getgitversion
-    ------------------------------------------
-     Usage: $this.checkgitstatus()
-     get the git version in the astropath format
-    ----------------------------------------- #>
-    [string]getgitversion(){
-        $v = git -C $this.pypackagepath() describe --tags --long
-        $v2 = $v -split '-'
-        $v3 = $v2[0] -split '\.'
-        $v4 = [int]$v3[2] + 1
-        $v5 = $v3[0], $v3[1], $v4, ('dev'+$v2[1] + '+' + $v2[2]) -join '.'
-        return $v5
-    }
-    <# -----------------------------------------
-    getpackageversion
-    ------------------------------------------
-     Usage: $this.getpackageversion()
-     get the package version in the astropath 
-     format from the enirvonment install. if the
-     package or environment is not installed 
-     for some reason return the v0.0.0 versioning
-    ----------------------------------------- #>
-    [string]getpackageversion(){
-        $version = "v0.0.0.dev0+g0000000"
-        if ($this.CheckpyEnvir()){
-            #
-            $this.checkconda()
-            $condalist = conda list -p $this.pyenv()
-            $astropath = $condalist -match $this.package
-            if ($astropath[1]){
-                $version = 'v'+($astropath[1] -split ' ') -match 'dev'
-            }
-        }
-        return $version                
-    }
-    <# -----------------------------------------
-     checkconda
-     Check if conda is a command in Powershell 
-     if not add it to the environment path as a
-     command
-     ------------------------------------------
-     Usage: $this.checkconda()
-    ----------------------------------------- #>
-    [void]CheckConda(){
-        #
-        # check if conda is a
-        #
-        $server = $this.defServer()
-        $drive = '\\'+$server+'\C$'
-        #
-        $minicondapath = ($drive + '\ProgramData\Miniconda3')
-        if (!(test-path $minicondapath )){
-            Throw "Miniconda must be installed for this code version " + 
-                $minicondapath
-        }
-        #
-        if ((get-module).name -notcontains 'Conda'){
-            $Env:CONDA_EXE = $minicondapath, 'Scripts\conda.exe' -join '\'
-            $Env:_CE_M = ""
-            $Env:_CE_CONDA = ""
-            $Env:_CONDA_ROOT = $minicondapath
-            $Env:_CONDA_EXE =  $minicondapath, 'Scripts\conda.exe' -join '\'
-            $CondaModuleArgs = @{ChangePs1 = $True}
-            $mname = "$Env:_CONDA_ROOT\shell\condabin\Conda.psm1"
-            Import-Module $mname -Global
-            #
-        } 
-    }
-    <# ------------------------------------------
-    CheckMikTex
-    ------------------------------------------
-    check if miktex is installed and deliver
-    a warning to the console if it is not
-    ------------------------------------------ #>
-    [void]checkmitex(){
-        $myenv = ($env:PATH -split ';')
-        if ($myenv -notmatch 'MikTeX'){
-            Write-Host "WARNING: MikTex command does not exist on the current system!"
-        }
-    }
-    <# ------------------------------------------
-    Checkmatlab
-    ------------------------------------------
-    check if matlab is installed and deliver
-    a warning to the console if it is not
-    ------------------------------------------ #>
-    [void]checkmatlab(){
-        $myenv = ($env:PATH -split ';')
-        if ($myenv -notmatch 'matlab'){
-            Write-Host "WARNING: matlab command does not exist on the current system! v0.0.1 software not supported w/o matlab."
-        }        
-    }
-     <# -----------------------------------------
-     CheckpyEnvir
-     Check if py\<packagename>workflow conda environment
-     exists. If it does not create it and install
-     the astropath package from the current working.
-     If it does exist check for updates. Added 
-     a switch that assumes that the conda environment
-     is active. Should check the conda environment
-     higher up in the code. 
-     ------------------------------------------
-     Usage: $this.CheckpyEnvir()
-    ----------------------------------------- #>        
-    [switch]CheckpyEnvir(){
-        #
-        $this.checkconda()
-            try {
-                conda activate $this.pyenv() | Out-Null
-                conda deactivate | Out-Null
-                return $true
-            } catch {
-                return $false
-            }
-        #
-    }
-    #
-    <# -----------------------------------------
-     CreatepyEnvir
-     create py\<packagename>workflow conda environment.
-     ------------------------------------------
-     Usage: $this.createpyenvir()
-    ----------------------------------------- #>      
-    [void]CreatepyEnvir(){
-        $this.checkconda()
-        $this.createdirs($this.pyinstalllocation())
-        conda create -y -p $this.pyenv() python=3.8 2>&1 >> $this.pyinstalllog()
-        $time = Get-Date -Format "yyyy-MM-dd HH:mm:ss"
-        $this.PopFile($this.pyinstalllog(), ($this.pyenv() + " CONDA ENVIR CREATED; $time `r`n"))
-        conda activate $this.pyenv() 2>&1 >> $this.pyinstalllog()
-        $time = Get-Date -Format "yyyy-MM-dd HH:mm:ss"
-        $this.PopFile($this.pyinstalllog(), ($this.pyenv() + " CONDA ENVIR ACTIVATED; $time  `r`n"))
-        conda install -y -c conda-forge pyopencl gdal cvxpy numba 'ecos!=2.0.8' git `
-              2>&1 >> $this.pyinstalllog()
-<<<<<<< HEAD
-        $this.PopFile($this.pyinstalllog(), ($this.pyenv() + " CONDA ENVIR INSTALLS COMPLETE  `r`n"))
-        pip -q install $this.pypackagepath() 2>&1 >> $this.pyinstalllog()
-        $this.PopFile($this.pyinstalllog(), ($this.pyenv() + " PIP INSTALLS COMPLETE `r`n"))
-=======
-        $time = Get-Date -Format "yyyy-MM-dd HH:mm:ss"
-        $this.PopFile($this.pyinstalllog(), ($this.pyenv() + " CONDA ENVIR INSTALLS COMPLETE; $time  `r`n"))
-        pip install $this.pypackagepath() 2>&1 >> $this.pyinstalllog()
-        $time = Get-Date -Format "yyyy-MM-dd HH:mm:ss"
-        $this.PopFile($this.pyinstalllog(), ($this.pyenv() + " PIP INSTALLS COMPLETE; $time `r`n"))
->>>>>>> efe84cc8
-        conda deactivate 2>&1 >> $this.pyinstalllog()
-    }
-    <# -----------------------------------------
-     upgradepyenvir
-     create py\<packagename>workflow conda environment.
-     ------------------------------------------
-     Usage: $this.upgradepyenvir()
-    ----------------------------------------- #>    
-    [void]UpgradepyEnvir(){
-        try{
-            $this.checkconda()
-            conda activate $this.pyenv() 2>&1 >> $this.pyinstalllog()
-<<<<<<< HEAD
-            $this.PopFile($this.pyinstalllog(), ($this.pyenv() + " CONDA ENVIR ACTIVATED  `r`n"))
-            pip -q install -U $this.pypackagepath()  2>&1 >> $this.pyinstalllog()
-            $this.PopFile($this.pyinstalllog(), ($this.pyenv() + " PIP INSTALLS COMPLETE `r`n"))
-=======
-            $time = Get-Date -Format "yyyy-MM-dd HH:mm:ss"
-            $this.PopFile($this.pyinstalllog(), ($this.pyenv() + " CONDA ENVIR ACTIVATED; $time  `r`n"))
-            pip install -U $this.pypackagepath()  2>&1 >> $this.pyinstalllog()
-            $time = Get-Date -Format "yyyy-MM-dd HH:mm:ss"
-            $this.PopFile($this.pyinstalllog(), ($this.pyenv() + " PIP INSTALLS COMPLETE; $time `r`n"))
->>>>>>> efe84cc8
-            conda deactivate 2>&1 >> $this.pyinstalllog()
-        } catch {
-            $this.createpyenvir()
-        }
-    }
-    <# -----------------------------------------
-     progressindicator
-     ------------------------------------------
-     Usage: $this.progressindicator()
-    ----------------------------------------- #>    
-    [void]progressindicator($previous, $current, $c, $ctotal){
-        #
-        $prepend = 'Checking Slides'
-        $append = '% Complete'
-        $p = [math]::Round(100 * ($c / $ctotal))
-        $writecurrent = "`r" + $prepend + ': ' + $p + $append + ' ' + $current
-        Write-Host -NoNewline $($writecurrent)
-        #
-    }
-    <# -----------------------------------------
-     FileWatcher
-     Create a file watcher 
-     ------------------------------------------
-     Input: 
-        -file: full file path
-     ------------------------------------------
-     Usage: $this.FileWatcher(file)
-    ----------------------------------------- #>
-    [string]FileWatcher($file){
-        #
-        $fpath = Split-Path $file
-        $fname = Split-Path $file -Leaf
-        #
-        $SI = $this.FileWatcher($fpath, $fname)
-        return $SI
-        #
-    }
-    <# -----------------------------------------
-     FileWatcher
-     Create a file watcher 
-     ------------------------------------------
-     Input: 
-        -fpath: file path
-        -fname: file name
-     ------------------------------------------
-     Usage: $this.FileWatcher(fpath, fname)
-    ----------------------------------------- #>
-    [string]FileWatcher($fpath, $fname){
-        #
-        $newwatcher = [System.IO.FileSystemWatcher]::new($fpath)
-        $newwatcher.Filter = $fname
-        $newwatcher.NotifyFilter = 'LastWrite'
-        #
-        Register-ObjectEvent $newwatcher `
-            -EventName Changed `
-            -SourceIdentifier ($fpath + '\' + $fname) | Out-Null
-        #
-        return ($fpath + '\' + $fname)
-        #
-    }
-    <# -----------------------------------------
-     WaitEvent
-     wait for an event to trigger optionally
-     remove the event subscriber and the event
-     ------------------------------------------
-     Input: 
-        -SI: the source identifier
-     ------------------------------------------
-     Usage: $this.WaitEvent(SI)
-    ----------------------------------------- #>
-    [void]WaitEvent($SI){
-        #
-        Wait-Event -SourceIdentifier $SI
-        Remove-Event -SourceIdentifier $SI
-        #
-    }
-    <# -----------------------------------------
-     UnregisterEvent
-     wait for an event to trigger optionally
-     remove the event subscriber and the event
-     ------------------------------------------
-     Input: 
-        -SI: the source identifier
-     ------------------------------------------
-     Usage: $this.UnregisterEvent(SI)
-    ----------------------------------------- #>
-    [void]UnregisterEvent($SI){
-        Unregister-Event -SourceIdentifier $SI -Force 
-    }
-    <# -----------------------------------------
-     UnregisterEvent
-     wait for an event to trigger optionally
-     remove the event subscriber and the event
-     ------------------------------------------
-     Input: 
-        -SI: the source identifier
-     ------------------------------------------
-     Usage: $this.UnregisterEvent(SI)
-    ----------------------------------------- #>
-    [void]File($SI){
-        Unregister-Event -SourceIdentifier $SI -Force 
-    }
-    #
-    [void]getmodulenames(){
-        #
-        $project_dat = $this.ImportConfigInfo($this.mpath)
-        $this.modules = $project_dat[0].psobject.Properties.Name `
-          -notmatch ('version', 'Delete','Dname','Cohorts','Space_TB','Project' -join '|')
-        #
-    }
-    #
-    [PSCustomObject]getmodulestatus($project){
-        #
-        $project_dat = $this.ImportConfigInfo($this.mpath)
-        $project_dat = $project_dat | 
-                Where-Object {$project -contains $_.Project}
-        $this.modules = ($project_dat | Get-Member -MemberType NoteProperty).Name `
-          -notmatch ('version', 'Delete','Dname','Cohorts','Space_TB','Project' -join '|')
-        $modulestatus = $project_dat | Select-Object -Property $this.modules 
-        return $modulestatus
-        #
-    }   
+﻿<# -------------------------------------------
+ sharedtools
+ created by: Benjamin Green - JHU
+ Last Edit: 10.13.2020
+ --------------------------------------------
+ Description
+ general functions which may be needed by
+ throughout the pipeline
+ -------------------------------------------#>
+ Class sharedtools : aptabletools {
+    [string]$module
+    [string]$mpath
+    [string]$slideid
+    [string]$psroot = $pshome + "\powershell.exe"
+    [string]$package = 'astropath'
+    [array]$modules
+    [switch]$checkpyenvswitch = $false
+    [PSCustomObject]$configfile
+    [switch]$teststatus = $false
+    #
+    sharedtools(){}
+    #
+    [string]pyinstalllocation(){
+         $str = '\\' + $this. defserver() + 
+                '\c$\users\public\' + $this.package +'\py\'
+        return $str
+    }
+    #
+    [string]pyenv(){
+        #
+        if ($this.teststatus){
+            $str = $this.pyinstalllocation() + $this.package + 'workflow-test'
+        } else {
+            $str = $this.pyinstalllocation() + $this.package + 'workflow'
+        }
+        #
+        return $str
+        #
+    }
+    #
+    [string]pyinstalllog(){
+        $str = $this.pyinstalllocation() + 'pyinstall.log'
+        return $str
+    }
+    #
+    [string]pypackagepath(){
+        $str = $this.coderoot() + '\..\.'
+        if (!$this.isWindows()){
+            $str = $str -replace ('\\', '/')
+        }
+        #
+        return $str
+    }
+    <# -----------------------------------------
+     CodeRoot
+     the path to the powershell module (package)
+     ------------------------------------------
+     Usage: $this.CodeRoot()
+    ----------------------------------------- #>
+    [string]coderoot(){
+        #
+        $root = $this.defRoot()
+        $folder = $root -Split('\\' + $this.package + '\\')
+        $str = $folder[0] + '\' + $this.package
+        return $str
+        #
+    }
+    <# -----------------------------------------
+     GetVersion
+     get the version number and check that the 
+     module is supported by that version. If 
+     the version number was added as >v0.0.1
+     then the version number should be selected
+     based on the full git development tag. If
+     the version number was added as v0.0.1
+     just return v0.0.1.
+     ------------------------------------------
+     Usage: $this.GetVersion()
+    ----------------------------------------- #>
+    [string]GetVersion($mpath, $module, $project){
+        #
+        if (!$this.configfile){
+            $this.configfile = $this.ImportConfigInfo($mpath)
+        }
+        #
+        $projectconfig = $this.configfile | 
+            Where-Object {$_.Project -eq $project}
+        if (!$projectconfig){
+            Throw ('Project not found for project number: '  + $project)
+        }    
+        #
+        $vers = $projectconfig.($module+'version')    
+        if (!$vers){
+            Throw 'No version number found'
+        }
+        #
+        if ($this.apversionchecks($mpath, $module, $vers)){
+            return ("v" + $vers)
+        }
+        # 
+        $vers = $this.getfullversion()
+        return $vers
+        #
+    }
+    #
+    [string]GetVersion($mpath, $module, $project, $short){
+        #
+        if (!$this.configfile){
+            $this.configfile = $this.ImportConfigInfo($mpath)
+        }
+        #
+        $projectconfig = $this.configfile | 
+            Where-Object {$_.Project -eq $project}
+        if (!$projectconfig){
+            Throw ('Project not found for project number: '  + $project)
+        }    
+        #
+        $vers = $projectconfig.($module+'version')    
+        if (!$vers){
+            Throw 'No version number found'
+        }
+        #
+        if ($this.apversionchecks($mpath, $module, $vers)){
+            return ("v" + $vers)
+        }
+        # 
+        return $vers
+        #
+    }
+    <# -----------------------------------------
+     APVersionChecks
+     version checking applied specifically for the 
+     astropath pipeline. This is the only method
+     specific to the astropath package.
+     ------------------------------------------
+     Usage: $this.APVersionChecks()
+    ----------------------------------------- #>
+    [switch]APVersionChecks($mpath, $module, $vers){
+        #
+        if (
+            ($module -contains  @('warping')) -and 
+                $vers -match '0.0.1'
+            ){
+            #
+            Throw 'module not supported in this version (' + $vers + 
+                '): ' + $module
+            #
+        }
+        #
+        if ($this.package -match 'astropath' -and $vers -match '0.0.1'){
+            return $true
+        } else {
+            return $false
+        }
+        #
+    }
+    <# -----------------------------------------
+    getfullversion
+    get the full version number for this branch.
+    if the path is a git repository pull the 
+    github version and check if the git branch
+    is clean. If it isn't add the date. If the
+    path is not a git repo try to get the version
+    number from the conda envrionment, if the
+    package \ envir do not exist return the 
+    v0.0.0... version number.
+    This logic is from:
+    https://pypi.org/project/setuptools-scm/ 
+    ------------------------------------------
+     Usage: $this.getfullversion()
+    ----------------------------------------- #>
+    [string]getfullversion(){
+        #
+        if ($this.checkgitrepo()){
+            $version = $this.getgitversion()
+            if (!($this.checkgitstatus())){
+                $version = $version, $this.getdate() -join '.'
+            } 
+        } else {
+            $version = $this.getpackageversion() 
+            $version = $version, $this.getdate() -join '.' 
+        }
+        #
+        return $version
+    }
+    <# -----------------------------------------
+    getdate
+    ------------------------------------------
+     Usage: $this.getdate()
+     get the date in the version formatting
+    ----------------------------------------- #>
+    [string]getdate(){
+        return ("d"+(Get-Date -format "yyyyMMdd"))
+    }
+    <# -----------------------------------------
+    checkgitinstalled
+    ------------------------------------------
+     Usage: $this.checkgitinstalled()
+     if git is a command then returns true 
+     else returns false
+    ----------------------------------------- #>
+    [switch]checkgitinstalled(){
+        try {
+            git --version | Out-NUll
+            return $true
+        } catch {
+            return $false
+        }
+    }
+    <# -----------------------------------------
+    checkgitrepo
+    if git is installed check if the tree is a
+    git repo and return true. If git is not 
+    installed or it is not a git repo will return
+    false
+    ------------------------------------------
+     Usage: $this.checkgitrepo()
+    ----------------------------------------- #>
+    [switch]checkgitrepo(){
+        if ($this.checkgitinstalled()){
+            try {
+               git -C $this.pypackagepath() rev-parse --is-inside-work-tree | Out-Null
+               return $true
+            } catch {
+               return $false
+            }
+        } else {
+            return $false
+        }
+    }
+    <# -----------------------------------------
+    checkgitstatus
+    ------------------------------------------
+     Usage: $this.checkgitstatus()
+     check the git status, if the working tree is
+     clean return true else return false
+    ----------------------------------------- #>
+    [switch]checkgitstatus(){
+           $gitstatus = git -C $this.pypackagepath() status
+           if ($gitstatus -match "nothing to commit, working tree clean"){
+                return $true
+           } else {
+                return $false
+           }
+    }
+    <# -----------------------------------------
+    getgitversion
+    ------------------------------------------
+     Usage: $this.checkgitstatus()
+     get the git version in the astropath format
+    ----------------------------------------- #>
+    [string]getgitversion(){
+        $v = git -C $this.pypackagepath() describe --tags --long
+        $v2 = $v -split '-'
+        $v3 = $v2[0] -split '\.'
+        $v4 = [int]$v3[2] + 1
+        $v5 = $v3[0], $v3[1], $v4, ('dev'+$v2[1] + '+' + $v2[2]) -join '.'
+        return $v5
+    }
+    <# -----------------------------------------
+    getpackageversion
+    ------------------------------------------
+     Usage: $this.getpackageversion()
+     get the package version in the astropath 
+     format from the enirvonment install. if the
+     package or environment is not installed 
+     for some reason return the v0.0.0 versioning
+    ----------------------------------------- #>
+    [string]getpackageversion(){
+        $version = "v0.0.0.dev0+g0000000"
+        if ($this.CheckpyEnvir()){
+            #
+            $this.checkconda()
+            $condalist = conda list -p $this.pyenv()
+            $astropath = $condalist -match $this.package
+            if ($astropath[1]){
+                $version = 'v'+($astropath[1] -split ' ') -match 'dev'
+            }
+        }
+        return $version                
+    }
+    <# -----------------------------------------
+     checkconda
+     Check if conda is a command in Powershell 
+     if not add it to the environment path as a
+     command
+     ------------------------------------------
+     Usage: $this.checkconda()
+    ----------------------------------------- #>
+    [void]CheckConda(){
+        #
+        # check if conda is a
+        #
+        $server = $this.defServer()
+        $drive = '\\'+$server+'\C$'
+        #
+        $minicondapath = ($drive + '\ProgramData\Miniconda3')
+        if (!(test-path $minicondapath )){
+            Throw "Miniconda must be installed for this code version " + 
+                $minicondapath
+        }
+        #
+        if ((get-module).name -notcontains 'Conda'){
+            $Env:CONDA_EXE = $minicondapath, 'Scripts\conda.exe' -join '\'
+            $Env:_CE_M = ""
+            $Env:_CE_CONDA = ""
+            $Env:_CONDA_ROOT = $minicondapath
+            $Env:_CONDA_EXE =  $minicondapath, 'Scripts\conda.exe' -join '\'
+            $CondaModuleArgs = @{ChangePs1 = $True}
+            $mname = "$Env:_CONDA_ROOT\shell\condabin\Conda.psm1"
+            Import-Module $mname -Global
+            #
+        } 
+    }
+    <# ------------------------------------------
+    CheckMikTex
+    ------------------------------------------
+    check if miktex is installed and deliver
+    a warning to the console if it is not
+    ------------------------------------------ #>
+    [void]checkmitex(){
+        $myenv = ($env:PATH -split ';')
+        if ($myenv -notmatch 'MikTeX'){
+            Write-Host "WARNING: MikTex command does not exist on the current system!"
+        }
+    }
+    <# ------------------------------------------
+    Checkmatlab
+    ------------------------------------------
+    check if matlab is installed and deliver
+    a warning to the console if it is not
+    ------------------------------------------ #>
+    [void]checkmatlab(){
+        $myenv = ($env:PATH -split ';')
+        if ($myenv -notmatch 'matlab'){
+            Write-Host "WARNING: matlab command does not exist on the current system! v0.0.1 software not supported w/o matlab."
+        }        
+    }
+     <# -----------------------------------------
+     CheckpyEnvir
+     Check if py\<packagename>workflow conda environment
+     exists. If it does not create it and install
+     the astropath package from the current working.
+     If it does exist check for updates. Added 
+     a switch that assumes that the conda environment
+     is active. Should check the conda environment
+     higher up in the code. 
+     ------------------------------------------
+     Usage: $this.CheckpyEnvir()
+    ----------------------------------------- #>        
+    [switch]CheckpyEnvir(){
+        #
+        $this.checkconda()
+            try {
+                conda activate $this.pyenv() | Out-Null
+                conda deactivate | Out-Null
+                return $true
+            } catch {
+                return $false
+            }
+        #
+    }
+    #
+    <# -----------------------------------------
+     CreatepyEnvir
+     create py\<packagename>workflow conda environment.
+     ------------------------------------------
+     Usage: $this.createpyenvir()
+    ----------------------------------------- #>      
+    [void]CreatepyEnvir(){
+        $this.checkconda()
+        $this.createdirs($this.pyinstalllocation())
+        conda create -y -p $this.pyenv() python=3.8 2>&1 >> $this.pyinstalllog()
+        $time = Get-Date -Format "yyyy-MM-dd HH:mm:ss"
+        $this.PopFile($this.pyinstalllog(), ($this.pyenv() + " CONDA ENVIR CREATED; $time `r`n"))
+        conda activate $this.pyenv() 2>&1 >> $this.pyinstalllog()
+        $time = Get-Date -Format "yyyy-MM-dd HH:mm:ss"
+        $this.PopFile($this.pyinstalllog(), ($this.pyenv() + " CONDA ENVIR ACTIVATED; $time  `r`n"))
+        conda install -y -c conda-forge pyopencl gdal cvxpy numba 'ecos!=2.0.8' git `
+              2>&1 >> $this.pyinstalllog()
+        $time = Get-Date -Format "yyyy-MM-dd HH:mm:ss"
+        $this.PopFile($this.pyinstalllog(), ($this.pyenv() + " CONDA ENVIR INSTALLS COMPLETE; $time  `r`n"))
+        pip install $this.pypackagepath() 2>&1 >> $this.pyinstalllog()
+        $time = Get-Date -Format "yyyy-MM-dd HH:mm:ss"
+        $this.PopFile($this.pyinstalllog(), ($this.pyenv() + " PIP INSTALLS COMPLETE; $time `r`n"))
+        conda deactivate 2>&1 >> $this.pyinstalllog()
+    }
+    <# -----------------------------------------
+     upgradepyenvir
+     create py\<packagename>workflow conda environment.
+     ------------------------------------------
+     Usage: $this.upgradepyenvir()
+    ----------------------------------------- #>    
+    [void]UpgradepyEnvir(){
+        try{
+            $this.checkconda()
+            conda activate $this.pyenv() 2>&1 >> $this.pyinstalllog()
+            $time = Get-Date -Format "yyyy-MM-dd HH:mm:ss"
+            $this.PopFile($this.pyinstalllog(), ($this.pyenv() + " CONDA ENVIR ACTIVATED; $time  `r`n"))
+            pip install -U $this.pypackagepath()  2>&1 >> $this.pyinstalllog()
+            $time = Get-Date -Format "yyyy-MM-dd HH:mm:ss"
+            $this.PopFile($this.pyinstalllog(), ($this.pyenv() + " PIP INSTALLS COMPLETE; $time `r`n"))
+            conda deactivate 2>&1 >> $this.pyinstalllog()
+        } catch {
+            $this.createpyenvir()
+        }
+    }
+    <# -----------------------------------------
+     progressindicator
+     ------------------------------------------
+     Usage: $this.progressindicator()
+    ----------------------------------------- #>    
+    [void]progressindicator($previous, $current, $c, $ctotal){
+        #
+        $prepend = 'Checking Slides'
+        $append = '% Complete'
+        $p = [math]::Round(100 * ($c / $ctotal))
+        $writecurrent = "`r" + $prepend + ': ' + $p + $append + ' ' + $current
+        Write-Host -NoNewline $($writecurrent)
+        #
+    }
+    <# -----------------------------------------
+     FileWatcher
+     Create a file watcher 
+     ------------------------------------------
+     Input: 
+        -file: full file path
+     ------------------------------------------
+     Usage: $this.FileWatcher(file)
+    ----------------------------------------- #>
+    [string]FileWatcher($file){
+        #
+        $fpath = Split-Path $file
+        $fname = Split-Path $file -Leaf
+        #
+        $SI = $this.FileWatcher($fpath, $fname)
+        return $SI
+        #
+    }
+    <# -----------------------------------------
+     FileWatcher
+     Create a file watcher 
+     ------------------------------------------
+     Input: 
+        -fpath: file path
+        -fname: file name
+     ------------------------------------------
+     Usage: $this.FileWatcher(fpath, fname)
+    ----------------------------------------- #>
+    [string]FileWatcher($fpath, $fname){
+        #
+        $newwatcher = [System.IO.FileSystemWatcher]::new($fpath)
+        $newwatcher.Filter = $fname
+        $newwatcher.NotifyFilter = 'LastWrite'
+        #
+        Register-ObjectEvent $newwatcher `
+            -EventName Changed `
+            -SourceIdentifier ($fpath + '\' + $fname) | Out-Null
+        #
+        return ($fpath + '\' + $fname)
+        #
+    }
+    <# -----------------------------------------
+     WaitEvent
+     wait for an event to trigger optionally
+     remove the event subscriber and the event
+     ------------------------------------------
+     Input: 
+        -SI: the source identifier
+     ------------------------------------------
+     Usage: $this.WaitEvent(SI)
+    ----------------------------------------- #>
+    [void]WaitEvent($SI){
+        #
+        Wait-Event -SourceIdentifier $SI
+        Remove-Event -SourceIdentifier $SI
+        #
+    }
+    <# -----------------------------------------
+     UnregisterEvent
+     wait for an event to trigger optionally
+     remove the event subscriber and the event
+     ------------------------------------------
+     Input: 
+        -SI: the source identifier
+     ------------------------------------------
+     Usage: $this.UnregisterEvent(SI)
+    ----------------------------------------- #>
+    [void]UnregisterEvent($SI){
+        Unregister-Event -SourceIdentifier $SI -Force 
+    }
+    <# -----------------------------------------
+     UnregisterEvent
+     wait for an event to trigger optionally
+     remove the event subscriber and the event
+     ------------------------------------------
+     Input: 
+        -SI: the source identifier
+     ------------------------------------------
+     Usage: $this.UnregisterEvent(SI)
+    ----------------------------------------- #>
+    [void]File($SI){
+        Unregister-Event -SourceIdentifier $SI -Force 
+    }
+    #
+    [void]getmodulenames(){
+        #
+        $project_dat = $this.ImportConfigInfo($this.mpath)
+        $this.modules = $project_dat[0].psobject.Properties.Name `
+          -notmatch ('version', 'Delete','Dname','Cohorts','Space_TB','Project' -join '|')
+        #
+    }
+    #
+    [PSCustomObject]getmodulestatus($project){
+        #
+        $project_dat = $this.ImportConfigInfo($this.mpath)
+        $project_dat = $project_dat | 
+                Where-Object {$project -contains $_.Project}
+        $this.modules = ($project_dat | Get-Member -MemberType NoteProperty).Name `
+          -notmatch ('version', 'Delete','Dname','Cohorts','Space_TB','Project' -join '|')
+        $modulestatus = $project_dat | Select-Object -Property $this.modules 
+        return $modulestatus
+        #
+    }   
 }