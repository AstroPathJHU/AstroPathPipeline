﻿<# -------------------------------------------
 write_to_log
 write a message to the log in the specified formating
 projectID;cohortID;slideID;message;timestamp

 Usage: write_to_log -project -cohort -dpath -dname
                     -module -log_string [-log_type -slide_id
                     -message_type -console_output]
 -project: the project ID
 -cohort: the cohort ID
 -dpath: path to the clinical specimen project folder
 -dname: name of the clinical specimen project folder
 -module: the name of the module
 -log_string: string to be output in the message section of the log
 [-log_type]: "master" or "slide" level logging (default is master level)
 [-slide_id]: slide ID for the log must be specified for slide
               level logging (default uses module name)
 [-message_type]: string to be added to log message
                   (ex. "ERROR", "WARNING") (default
                   is "NORMAL" which does not add anything)
 [-console_output]: output log string to the console or not (default is not to)
 ------------------------------------------- #>
 [Flags()] Enum LogLevels {
    IMAGE = 1
    SLIDE = 2
    MAIN = 4
    CONSOLE = 8
    INFO = 16
    WARNING = 32
    ERROR = 64
    STARTED = 128
    FINISHED = 256
 }
#
class mylogger : sampledef {
    [string]$mainlog
    [string]$slidelog
    [int]$level = 2
    [string]$message
    [string]$messageappend = ''
    [string]$vers
    [array]$val
    #
    # constructors
    #
    mylogger() : base(){}
    #
    mylogger($mpath, $module) : base($mpath, $module){}
    #
    mylogger($mpath, $module, $slideid) : base($mpath, $module, $slideid){
        $this.getlogger()
    }
    #
    mylogger($mpath, $module, $slideid, $project) : base($mpath, $module, $slideid, $project){
        $this.level = 4
        $this.getlogger()
    }
    #
    getlogger(){
        $this.vers = $this.GetVersion($this.mpath, $this.module, $this.project)
        $this.defpaths()
    }
    #
    # define paths
    #
    [void]defpaths(){
        #
        $this.mainlog = $this.basepath + '\logfiles\' + $this.module + '.log'
        $this.slidelog = $this.basepath + '\' + $this.slideid + '\logfiles\' +
             $this.slideid + '-' + $this.module + '.log'
        #
        #$this.mainlog = Convert-Path $this.mainlog
        #$this.samplelog = Convert-Path $this.samplelog
    }
    #
    # change level default 
    #
    [void]deflevels([int]$ilevel){
        $this.level = $ilevel
    }
    #
    [string]formatter(
        ){
           $mydate = Get-Date -Format "yyyy-MM-dd HH:mm:ss"
<<<<<<< HEAD
=======
           $this.message = $this.message -replace ';', '-'
>>>>>>> 21d3df86
           $msg = @($this.Project, $this.Cohort, $this.slideid, `
                ($this.message+$this.messageappend), $mydate) -join ';'
           return  @($msg,"`r`n") -join ''
        }   
    #
    [void]info($msg){
        $this.info($msg, $this.level)
    }
    #
    [void]info($msg, $ilevel){
        $ilevel += [LogLevels]::INFO
        $this.parsemultiplelines($msg, $ilevel)
    }
    #
    [void]warning($msg){
         $ilevel = $this.level
        if (!(($this.level -band [LogLevels]::MAIN) -eq [LogLevels]::MAIN)){
            $ilevel += [LogLevels]::MAIN
        }
       $this.warning($msg, $this.level)
    }
    #
    [void]warning($msg, $ilevel){
       $ilevel += [LogLevels]::WARNING
       $this.parsemultiplelines($msg, $ilevel)
    }
    #
    [void]error($msg){
        $ilevel = $this.level
        if (!(($this.level -band [LogLevels]::MAIN) -eq [LogLevels]::MAIN)){
            $ilevel += [LogLevels]::MAIN
        }
       $this.error($msg, $ilevel)
    }
    #
    [void]error($msg, $ilevel){
       $ilevel += [LogLevels]::ERROR
       $this.parsemultiplelines($msg, $ilevel)
    }
    #
    [void]parsemultiplelines($msg, $ilevel){
        if (($ilevel -band [LogLevels]::INFO) -eq [LogLevels]::INFO){
            $tag = 'INFO'
        } elseif (($ilevel -band [LogLevels]::WARNING) -eq [LogLevels]::WARNING){
            $tag = 'WARNING'
        } elseif (($ilevel -band [LogLevels]::ERROR) -eq [LogLevels]::ERROR){
            $tag = 'ERROR'
        } else {
            $tag = ''
        }
        #
        $msg | foreach {
            $this.message = $tag + ": " + $_
            $this.Writelog($ilevel)
        }
    }
    #
    [void]start($msg){
        $this.buildappend()
        $this.message = "START: "+$msg+' '+$this.vers
        $this.defmsgcaps()
    }
    #
    [void]finish($msg){
        $this.message =  "FINISH: "+$msg+' '+$this.vers
        $this.defmsgcaps()
    }
    #
    [void]defmsgcaps(){
        $ilevel = $this.level
        if (!(($this.level -band [LogLevels]::MAIN) -eq [LogLevels]::MAIN)){
            $ilevel += [LogLevels]::MAIN
        }
        $this.Writelog($ilevel)
    }
    #
    [void]writelog(){
        $this.Writelog($this.level)
    }
    #
    [void]writelog($ilevel){
        if (($ilevel -band [LogLevels]::SLIDE) -eq [LogLevels]::SLIDE){
            $this.PopFile($this.slidelog, $this.formatter())
        }
        #
        if (($ilevel -band [LogLevels]::MAIN) -eq [LogLevels]::MAIN){
            $this.PopFile( $this.mainlog, $this.formatter())
        }
        #
        if (($ilevel -band [LogLevels]::CONSOLE) -eq [LogLevels]::CONSOLE){
            Write-Host $this.formatter()
        }
    }
    #
    [void]buildappend(){
        if ($this.module -eq 'vminform'){
            $this.messageappend = ": Antibody: " + $this.val[2] + 
                " - Algorithm: " + $this.val[3] + 
                " - inForm version: " + $this.val[4]
        }
    }
}
<|MERGE_RESOLUTION|>--- conflicted
+++ resolved
@@ -1,190 +1,187 @@
-﻿<# -------------------------------------------
- write_to_log
- write a message to the log in the specified formating
- projectID;cohortID;slideID;message;timestamp
-
- Usage: write_to_log -project -cohort -dpath -dname
-                     -module -log_string [-log_type -slide_id
-                     -message_type -console_output]
- -project: the project ID
- -cohort: the cohort ID
- -dpath: path to the clinical specimen project folder
- -dname: name of the clinical specimen project folder
- -module: the name of the module
- -log_string: string to be output in the message section of the log
- [-log_type]: "master" or "slide" level logging (default is master level)
- [-slide_id]: slide ID for the log must be specified for slide
-               level logging (default uses module name)
- [-message_type]: string to be added to log message
-                   (ex. "ERROR", "WARNING") (default
-                   is "NORMAL" which does not add anything)
- [-console_output]: output log string to the console or not (default is not to)
- ------------------------------------------- #>
- [Flags()] Enum LogLevels {
-    IMAGE = 1
-    SLIDE = 2
-    MAIN = 4
-    CONSOLE = 8
-    INFO = 16
-    WARNING = 32
-    ERROR = 64
-    STARTED = 128
-    FINISHED = 256
- }
-#
-class mylogger : sampledef {
-    [string]$mainlog
-    [string]$slidelog
-    [int]$level = 2
-    [string]$message
-    [string]$messageappend = ''
-    [string]$vers
-    [array]$val
-    #
-    # constructors
-    #
-    mylogger() : base(){}
-    #
-    mylogger($mpath, $module) : base($mpath, $module){}
-    #
-    mylogger($mpath, $module, $slideid) : base($mpath, $module, $slideid){
-        $this.getlogger()
-    }
-    #
-    mylogger($mpath, $module, $slideid, $project) : base($mpath, $module, $slideid, $project){
-        $this.level = 4
-        $this.getlogger()
-    }
-    #
-    getlogger(){
-        $this.vers = $this.GetVersion($this.mpath, $this.module, $this.project)
-        $this.defpaths()
-    }
-    #
-    # define paths
-    #
-    [void]defpaths(){
-        #
-        $this.mainlog = $this.basepath + '\logfiles\' + $this.module + '.log'
-        $this.slidelog = $this.basepath + '\' + $this.slideid + '\logfiles\' +
-             $this.slideid + '-' + $this.module + '.log'
-        #
-        #$this.mainlog = Convert-Path $this.mainlog
-        #$this.samplelog = Convert-Path $this.samplelog
-    }
-    #
-    # change level default 
-    #
-    [void]deflevels([int]$ilevel){
-        $this.level = $ilevel
-    }
-    #
-    [string]formatter(
-        ){
-           $mydate = Get-Date -Format "yyyy-MM-dd HH:mm:ss"
-<<<<<<< HEAD
-=======
-           $this.message = $this.message -replace ';', '-'
->>>>>>> 21d3df86
-           $msg = @($this.Project, $this.Cohort, $this.slideid, `
-                ($this.message+$this.messageappend), $mydate) -join ';'
-           return  @($msg,"`r`n") -join ''
-        }   
-    #
-    [void]info($msg){
-        $this.info($msg, $this.level)
-    }
-    #
-    [void]info($msg, $ilevel){
-        $ilevel += [LogLevels]::INFO
-        $this.parsemultiplelines($msg, $ilevel)
-    }
-    #
-    [void]warning($msg){
-         $ilevel = $this.level
-        if (!(($this.level -band [LogLevels]::MAIN) -eq [LogLevels]::MAIN)){
-            $ilevel += [LogLevels]::MAIN
-        }
-       $this.warning($msg, $this.level)
-    }
-    #
-    [void]warning($msg, $ilevel){
-       $ilevel += [LogLevels]::WARNING
-       $this.parsemultiplelines($msg, $ilevel)
-    }
-    #
-    [void]error($msg){
-        $ilevel = $this.level
-        if (!(($this.level -band [LogLevels]::MAIN) -eq [LogLevels]::MAIN)){
-            $ilevel += [LogLevels]::MAIN
-        }
-       $this.error($msg, $ilevel)
-    }
-    #
-    [void]error($msg, $ilevel){
-       $ilevel += [LogLevels]::ERROR
-       $this.parsemultiplelines($msg, $ilevel)
-    }
-    #
-    [void]parsemultiplelines($msg, $ilevel){
-        if (($ilevel -band [LogLevels]::INFO) -eq [LogLevels]::INFO){
-            $tag = 'INFO'
-        } elseif (($ilevel -band [LogLevels]::WARNING) -eq [LogLevels]::WARNING){
-            $tag = 'WARNING'
-        } elseif (($ilevel -band [LogLevels]::ERROR) -eq [LogLevels]::ERROR){
-            $tag = 'ERROR'
-        } else {
-            $tag = ''
-        }
-        #
-        $msg | foreach {
-            $this.message = $tag + ": " + $_
-            $this.Writelog($ilevel)
-        }
-    }
-    #
-    [void]start($msg){
-        $this.buildappend()
-        $this.message = "START: "+$msg+' '+$this.vers
-        $this.defmsgcaps()
-    }
-    #
-    [void]finish($msg){
-        $this.message =  "FINISH: "+$msg+' '+$this.vers
-        $this.defmsgcaps()
-    }
-    #
-    [void]defmsgcaps(){
-        $ilevel = $this.level
-        if (!(($this.level -band [LogLevels]::MAIN) -eq [LogLevels]::MAIN)){
-            $ilevel += [LogLevels]::MAIN
-        }
-        $this.Writelog($ilevel)
-    }
-    #
-    [void]writelog(){
-        $this.Writelog($this.level)
-    }
-    #
-    [void]writelog($ilevel){
-        if (($ilevel -band [LogLevels]::SLIDE) -eq [LogLevels]::SLIDE){
-            $this.PopFile($this.slidelog, $this.formatter())
-        }
-        #
-        if (($ilevel -band [LogLevels]::MAIN) -eq [LogLevels]::MAIN){
-            $this.PopFile( $this.mainlog, $this.formatter())
-        }
-        #
-        if (($ilevel -band [LogLevels]::CONSOLE) -eq [LogLevels]::CONSOLE){
-            Write-Host $this.formatter()
-        }
-    }
-    #
-    [void]buildappend(){
-        if ($this.module -eq 'vminform'){
-            $this.messageappend = ": Antibody: " + $this.val[2] + 
-                " - Algorithm: " + $this.val[3] + 
-                " - inForm version: " + $this.val[4]
-        }
-    }
-}
+﻿<# -------------------------------------------
+ write_to_log
+ write a message to the log in the specified formating
+ projectID;cohortID;slideID;message;timestamp
+
+ Usage: write_to_log -project -cohort -dpath -dname
+                     -module -log_string [-log_type -slide_id
+                     -message_type -console_output]
+ -project: the project ID
+ -cohort: the cohort ID
+ -dpath: path to the clinical specimen project folder
+ -dname: name of the clinical specimen project folder
+ -module: the name of the module
+ -log_string: string to be output in the message section of the log
+ [-log_type]: "master" or "slide" level logging (default is master level)
+ [-slide_id]: slide ID for the log must be specified for slide
+               level logging (default uses module name)
+ [-message_type]: string to be added to log message
+                   (ex. "ERROR", "WARNING") (default
+                   is "NORMAL" which does not add anything)
+ [-console_output]: output log string to the console or not (default is not to)
+ ------------------------------------------- #>
+ [Flags()] Enum LogLevels {
+    IMAGE = 1
+    SLIDE = 2
+    MAIN = 4
+    CONSOLE = 8
+    INFO = 16
+    WARNING = 32
+    ERROR = 64
+    STARTED = 128
+    FINISHED = 256
+ }
+#
+class mylogger : sampledef {
+    [string]$mainlog
+    [string]$slidelog
+    [int]$level = 2
+    [string]$message
+    [string]$messageappend = ''
+    [string]$vers
+    [array]$val
+    #
+    # constructors
+    #
+    mylogger() : base(){}
+    #
+    mylogger($mpath, $module) : base($mpath, $module){}
+    #
+    mylogger($mpath, $module, $slideid) : base($mpath, $module, $slideid){
+        $this.getlogger()
+    }
+    #
+    mylogger($mpath, $module, $slideid, $project) : base($mpath, $module, $slideid, $project){
+        $this.level = 4
+        $this.getlogger()
+    }
+    #
+    getlogger(){
+        $this.vers = $this.GetVersion($this.mpath, $this.module, $this.project)
+        $this.defpaths()
+    }
+    #
+    # define paths
+    #
+    [void]defpaths(){
+        #
+        $this.mainlog = $this.basepath + '\logfiles\' + $this.module + '.log'
+        $this.slidelog = $this.basepath + '\' + $this.slideid + '\logfiles\' +
+             $this.slideid + '-' + $this.module + '.log'
+        #
+        #$this.mainlog = Convert-Path $this.mainlog
+        #$this.samplelog = Convert-Path $this.samplelog
+    }
+    #
+    # change level default 
+    #
+    [void]deflevels([int]$ilevel){
+        $this.level = $ilevel
+    }
+    #
+    [string]formatter(
+        ){
+           $mydate = Get-Date -Format "yyyy-MM-dd HH:mm:ss"
+           $this.message = $this.message -replace ';', '-'
+           $msg = @($this.Project, $this.Cohort, $this.slideid, `
+                ($this.message+$this.messageappend), $mydate) -join ';'
+           return  @($msg,"`r`n") -join ''
+        }   
+    #
+    [void]info($msg){
+        $this.info($msg, $this.level)
+    }
+    #
+    [void]info($msg, $ilevel){
+        $ilevel += [LogLevels]::INFO
+        $this.parsemultiplelines($msg, $ilevel)
+    }
+    #
+    [void]warning($msg){
+         $ilevel = $this.level
+        if (!(($this.level -band [LogLevels]::MAIN) -eq [LogLevels]::MAIN)){
+            $ilevel += [LogLevels]::MAIN
+        }
+       $this.warning($msg, $this.level)
+    }
+    #
+    [void]warning($msg, $ilevel){
+       $ilevel += [LogLevels]::WARNING
+       $this.parsemultiplelines($msg, $ilevel)
+    }
+    #
+    [void]error($msg){
+        $ilevel = $this.level
+        if (!(($this.level -band [LogLevels]::MAIN) -eq [LogLevels]::MAIN)){
+            $ilevel += [LogLevels]::MAIN
+        }
+       $this.error($msg, $ilevel)
+    }
+    #
+    [void]error($msg, $ilevel){
+       $ilevel += [LogLevels]::ERROR
+       $this.parsemultiplelines($msg, $ilevel)
+    }
+    #
+    [void]parsemultiplelines($msg, $ilevel){
+        if (($ilevel -band [LogLevels]::INFO) -eq [LogLevels]::INFO){
+            $tag = 'INFO'
+        } elseif (($ilevel -band [LogLevels]::WARNING) -eq [LogLevels]::WARNING){
+            $tag = 'WARNING'
+        } elseif (($ilevel -band [LogLevels]::ERROR) -eq [LogLevels]::ERROR){
+            $tag = 'ERROR'
+        } else {
+            $tag = ''
+        }
+        #
+        $msg | foreach {
+            $this.message = $tag + ": " + $_
+            $this.Writelog($ilevel)
+        }
+    }
+    #
+    [void]start($msg){
+        $this.buildappend()
+        $this.message = "START: "+$msg+' '+$this.vers
+        $this.defmsgcaps()
+    }
+    #
+    [void]finish($msg){
+        $this.message =  "FINISH: "+$msg+' '+$this.vers
+        $this.defmsgcaps()
+    }
+    #
+    [void]defmsgcaps(){
+        $ilevel = $this.level
+        if (!(($this.level -band [LogLevels]::MAIN) -eq [LogLevels]::MAIN)){
+            $ilevel += [LogLevels]::MAIN
+        }
+        $this.Writelog($ilevel)
+    }
+    #
+    [void]writelog(){
+        $this.Writelog($this.level)
+    }
+    #
+    [void]writelog($ilevel){
+        if (($ilevel -band [LogLevels]::SLIDE) -eq [LogLevels]::SLIDE){
+            $this.PopFile($this.slidelog, $this.formatter())
+        }
+        #
+        if (($ilevel -band [LogLevels]::MAIN) -eq [LogLevels]::MAIN){
+            $this.PopFile( $this.mainlog, $this.formatter())
+        }
+        #
+        if (($ilevel -band [LogLevels]::CONSOLE) -eq [LogLevels]::CONSOLE){
+            Write-Host $this.formatter()
+        }
+    }
+    #
+    [void]buildappend(){
+        if ($this.module -eq 'vminform'){
+            $this.messageappend = ": Antibody: " + $this.val[2] + 
+                " - Algorithm: " + $this.val[3] + 
+                " - inForm version: " + $this.val[4]
+        }
+    }
+}