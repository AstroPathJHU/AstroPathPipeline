--- conflicted
+++ resolved
@@ -25,11 +25,7 @@
         $cnt = 0
         $e = 1
         $err = ''
-<<<<<<< HEAD
-        $Max = 120
-=======
         $Max = 5
->>>>>>> be847e01
         $mxtxid = 'Global\' + $fpath.replace('\', '_').replace('/', '_') + '.LOCK'
         #
         $Q = New-Object -TypeName psobject
@@ -79,11 +75,7 @@
         $cnt = 0
         $e = 1
         $err = ''
-<<<<<<< HEAD
-        $Max = 120
-=======
         $Max = 5
->>>>>>> be847e01
         $mxtxid = 'Global\' + $fpath.replace('\', '_').replace('/', '_') + '.LOCK'
         #
         $Q = New-Object -TypeName psobject
@@ -164,11 +156,7 @@
         $cnt = 0
         $e = 1
         $err = ''
-<<<<<<< HEAD
-        $Max = 120
-=======
         $Max = 5
->>>>>>> be847e01
         $mxtxid = 'Global\' + $fpath.replace('\', '_').replace('/', '_') + '.LOCK'
         #
         $Q = New-Object -TypeName psobject
@@ -247,11 +235,7 @@
         $cnt = 0
         $e = 1
         $err = ''
-<<<<<<< HEAD
-        $Max = 120
-=======
         $Max = 5
->>>>>>> be847e01
         $mxtxid = 'Global\' + $fpath.replace('\', '_').replace('/', '_') + '.LOCK'
         #
         do{
