--- conflicted
+++ resolved
@@ -1,340 +1,329 @@
-﻿<# -------------------------------------------
- sampledef
- created by: Benjamin Green - JHU
- Last Edit: 11.02.2021
- --------------------------------------------
- Description
- methods used to build a sample object
- -------------------------------------------#>
-class sampledef : sharedtools{
-    [string]$cohort
-    [string]$project
-    [string]$BatchID
-    [string]$basepath
-    [PSCustomObject]$project_data
-    [PSCustomObject]$batchslides
-    #
-    sampledef(){}
-    #
-    # sampledef([string]$mpath) : base($mpath){}
-    #
-    sampledef($mpath, $module){
-        $this.mpath = $mpath
-        $this.module = $module 
-    }
-    #
-    sampledef($mpath, $module, $slideid){
-        $this.mpath = $mpath
-        $this.module = $module 
-        $this.sampledefslide($slideid)
-    }
-    #
-    sampledef($mpath, $module, $batchid, $project){
-        $this.mpath = $mpath
-        $this.module = $module 
-        $this.sampledefbatch($batchid, $project)
-    }
-    #
-    sampledefslide($slideid){
-        $slides = $this.importslideids($this.mpath)
-        $this.Sample($slideid, $this.mpath, $slides)
-    }
-    #
-    sampledefbatch($batchid, $project){
-        $this.project = $project
-        $slides = $this.importslideids($this.mpath)
-        $this.Batch($batchid, $this.mpath, $slides)
-    }
-    #
-    Sample(
-        [string]$slideid="",
-        [string]$mpath,
-        [PSCustomObject]$slides
-    ){
-        $this.ParseAPIDdef($slideid, $slides)
-        $this.DefRoot($mpath)
-    }
-    #
-    Batch(
-        [string]$batchid="",
-        [string]$mpath,
-        [PSCustomObject]$slides
-    ){
-        $this.ParseAPIDdefbatch($batchid, $slides)
-        $this.DefRoot($mpath)
-    }
-    #
-    [void]ParseAPIDdef([string]$slideid, [PSCustomObject]$slides){
-        $slide = $slides | 
-                Where-Object -FilterScript {$_.SlideID -eq $slideid.trim()}
-        #
-        if (!$slide){
-            Throw 'Not a valid slideid'
-        }
-        $this.slideid = $slide.SlideID.trim()
-        $this.project = $slide.Project
-        $this.cohort = $slide.Cohort
-        #
-        if ($slide.BatchID.Length -eq 1){
-            $this.BatchID = '0' + $slide.BatchID
-        } else {
-            $this.BatchID = $slide.BatchID 
-        }
-    }
-    #
-    [void]ParseAPIDdefbatch([string]$mbatchid, [PSCustomObject]$slides){
-        #
-        if ($mbatchid[0] -match '0'){
-            $mbatchid = $mbatchid[1]
-        }
-        #
-        $batch = $slides | 
-                Where-Object -FilterScript {$_.BatchID -eq $mbatchid.trim() -and 
-                    $_.Project -eq $this.project.trim()}
-        #
-        if (!$batch){
-            Throw 'Not a valid batchid'
-        }
-        $this.project = $batch.Project[1]
-        $this.cohort = $batch.Cohort[1]
-        #
-        if ($batch.BatchID[1].Length -eq 1){
-            $this.BatchID = '0' + $batch.BatchID[1]
-        } else {
-            $this.BatchID = $batch.BatchID[1] 
-        }
-        $this.slideid = $this.BatchID
-        #
-        $this.batchslides = $batch
-        #
-    }
-    #
-    [void]DefRoot([string]$mpath){
-        $this.mpath = $mpath
-        $project_dat = $this.importcohortsinfo($this.mpath)
-        $project_dat = $project_dat | 
-                Where-Object -FilterScript {$_.Project -eq $this.project}
-        $this.basepath = '\\' + $project_dat.dpath + '\' + $project_dat.dname
-        $this.project_data = $project_dat
-    }
-    #
-    [string]im3folder(){
-        $path = $this.basepath + '\' + $this.slideid + '\im3'
-        return $path
-
-    }
-    #
-    [string]Scan(){
-        $path = $this.basepath + '\' + $this.slideid + '\im3\Scan*'
-        $paths = gci $path
-        $scan = $paths | 
-            select-object *, @{n = "IntVal"; e = {[int]$_.Name.substring(4)}} |
-            sort-object IntVal |
-            Select-Object -Last 1
-        return $scan.Name
-    }
-    #
-    [string]Scanfolder(){
-        $path = $this.basepath + '\' + $this.slideid + 
-            '\im3\'+$this.Scan()
-        return $path
-
-    }
-    #
-    [string]qptifffile(){
-        $path = $this.Scanfolder() + '\' + $this.slideid + 
-            '_' + $this.Scan() + '.qptiff'
-        return $path
-    }
-    #
-    [string]annotationxml(){
-        $path = $this.Scanfolder() + '\' + $this.slideid + '_' + 
-            $this.Scan() + '_annotations.xml'
-        return $path
-    }
-    #
-    [string]batchIDfile(){
-        $path = $this.Scanfolder() + '\BatchID.txt'
-        return $path
-    }
-    #
-    [string]flatfieldfolder(){
-        $path = $this.basepath +'\flatfield'
-        return $path
-    }
-    #
-    [string]batchflatfield(){
-        $path = $this.basepath +'\flatfield\flatfield_BatchID_' + 
-            $this.BatchID + '.bin'
-        return $path
-    }
-    #
-    [string]CheckSumsfile(){
-        $path = $this.Scanfolder() + '\CheckSums.txt'
-        return $path
-    }
-    #
-    [string]MSIfolder(){
-        $path = $this.Scanfolder() + '\MSI'
-        return $path 
-    }
-    #
-    [string]informfolder(){
-        $path = $this.basepath + '\' + $this.slideid + 
-            '\inform_data'
-        return $path
-
-    }
-    #
-    [string]componentfolder(){
-        $path = $this.basepath + '\' + $this.slideid + 
-            '\inform_data\Component_Tiffs'
-        return $path
-    }
-    #
-    [string]phenotypefolder(){
-        $path = $this.basepath + '\' + $this.slideid + 
-            '\inform_data\Phenotyped'
-        return $path
-
-    }
-    #
-    [string]xmlfolder(){
-        $path = $this.basepath + '\' + $this.slideid + 
-            '\im3\xml'
-        return $path
-
-    }
-    #
-    [string]meanimagefile(){
-        $path = $this.basepath + '\' + $this.slideid + 
-            '\im3\' + $this.slideid + '-mean.flt'
-        return $path
-    }
-    #
-    [string]meanimagefolder(){
-        $path = $this.im3folder() + '\meanimage'
-        return $path
-    }
-    #
-    [string]flatwim3folder(){
-        $path = $this.basepath + '\' + $this.slideid + 
-            '\im3\flatw'
-        return $path
-    }
-    #
-    [string]flatwfolder(){
-        $path = '\\'+$this.project_data.fwpath + '\' + 
-            $this.slideid
-        return $path
-    }
-    #
-    [string]mergeconfigfile(){
-        $path = $this.basepath + '\Batch\MergeConfig_' + 
-            $this.BatchID
-        return $path
-    }
-    #
-    [void]testim3folder(){
-        if (!(test-path $this.im3folder())){
-            Throw "im3 folder not found for:" + $this.im3folder()
-        }
-    }
-    #
-    [switch]testbatchflatfield(){
-        #
-        if (!(test-path $this.batchflatfield())){
-            return $false
-        }
-        #
-        return $true
-    }
-    #
-    [switch]testxmlfiles(){
-        #
-        $xml = $this.xmlfolder()
-<<<<<<< HEAD
-        $im3s = (gci ($this.Scanfolder() + '\MSI\*') *im3).Count + 2
-=======
-        $im3s = gci ($this.Scanfolder() + '\MSI\*') *im3
-        $im3n = ($im3s).Count + 2
->>>>>>> 21d3df86
-        #
-        if (!(test-path $xml)){
-            return $false
-        }
-        #
-<<<<<<< HEAD
-        # check files = im3s
-        #
-        $files = (gci ($xml + '\*') '*xml').Count
-        if (!($im3s -eq $files)){
-=======
-        # check xml files = im3s
-        #
-        $xmls = gci ($xml + '\*') '*xml'
-        $files = ($xmls).Count
-        if (!($im3n -eq $files)){
->>>>>>> 21d3df86
-            return $false
-        }
-        #
-        return $true
-        #
-    }
-    #
-    [switch]testmeanimagefiles(){
-        #
-        if ($this.vers -match '0.0.1'){
-            #
-            # check for mean images
-            # 
-            $file = $this.im3folder() + '\' + $this.slideid + '-mean.csv'
-            $file2 = $this.im3folder() + '\' + $this.slideid + '-mean.flt'
-            #
-            if (!(test-path $file)){
-                return $false
-            }
-            if (!(test-path $file2)){
-                return $false
-            }
-        } else {
-            #
-            # check for meanimage directory
-            #
-            $p = $this.meanimagefolder()
-            if (!(test-path $p)){
-                return $false
-            }
-        }
-        #
-        return $true
-        #
-    }
-    #
-    [switch]testimagecorrectionfiles(){
-        #
-        $im3s = (gci ($this.Scanfolder() + '\MSI\*') *im3).Count
-        #
-        $paths = @($this.flatwim3folder(), $this.flatwfolder(), $this.flatwfolder())
-        $filetypes = @('*im3', '*fw', '*fw01')
-        #
-        for ($i=0; $i -lt 3; $i++){
-            #
-            if (!(test-path $paths[$i])){
-                return $false
-            }
-            #
-            # check files = im3s
-            #
-            $files = (gci ($paths[$i] + '\*') $filetypes[$i]).Count
-            if (!($im3s -eq $files)){
-                return $false
-            }
-        }
-        #
-        return $true
-        #
-    }
-    #
-}
+﻿<# -------------------------------------------
+ sampledef
+ created by: Benjamin Green - JHU
+ Last Edit: 11.02.2021
+ --------------------------------------------
+ Description
+ methods used to build a sample object
+ -------------------------------------------#>
+class sampledef : sharedtools{
+    [string]$cohort
+    [string]$project
+    [string]$BatchID
+    [string]$basepath
+    [PSCustomObject]$project_data
+    [PSCustomObject]$batchslides
+    #
+    sampledef(){}
+    #
+    # sampledef([string]$mpath) : base($mpath){}
+    #
+    sampledef($mpath, $module){
+        $this.mpath = $mpath
+        $this.module = $module 
+    }
+    #
+    sampledef($mpath, $module, $slideid){
+        $this.mpath = $mpath
+        $this.module = $module 
+        $this.sampledefslide($slideid)
+    }
+    #
+    sampledef($mpath, $module, $batchid, $project){
+        $this.mpath = $mpath
+        $this.module = $module 
+        $this.sampledefbatch($batchid, $project)
+    }
+    #
+    sampledefslide($slideid){
+        $slides = $this.importslideids($this.mpath)
+        $this.Sample($slideid, $this.mpath, $slides)
+    }
+    #
+    sampledefbatch($batchid, $project){
+        $this.project = $project
+        $slides = $this.importslideids($this.mpath)
+        $this.Batch($batchid, $this.mpath, $slides)
+    }
+    #
+    Sample(
+        [string]$slideid="",
+        [string]$mpath,
+        [PSCustomObject]$slides
+    ){
+        $this.ParseAPIDdef($slideid, $slides)
+        $this.DefRoot($mpath)
+    }
+    #
+    Batch(
+        [string]$batchid="",
+        [string]$mpath,
+        [PSCustomObject]$slides
+    ){
+        $this.ParseAPIDdefbatch($batchid, $slides)
+        $this.DefRoot($mpath)
+    }
+    #
+    [void]ParseAPIDdef([string]$slideid, [PSCustomObject]$slides){
+        $slide = $slides | 
+                Where-Object -FilterScript {$_.SlideID -eq $slideid.trim()}
+        #
+        if (!$slide){
+            Throw 'Not a valid slideid'
+        }
+        $this.slideid = $slide.SlideID.trim()
+        $this.project = $slide.Project
+        $this.cohort = $slide.Cohort
+        #
+        if ($slide.BatchID.Length -eq 1){
+            $this.BatchID = '0' + $slide.BatchID
+        } else {
+            $this.BatchID = $slide.BatchID 
+        }
+    }
+    #
+    [void]ParseAPIDdefbatch([string]$mbatchid, [PSCustomObject]$slides){
+        #
+        if ($mbatchid[0] -match '0'){
+            $mbatchid = $mbatchid[1]
+        }
+        #
+        $batch = $slides | 
+                Where-Object -FilterScript {$_.BatchID -eq $mbatchid.trim() -and 
+                    $_.Project -eq $this.project.trim()}
+        #
+        if (!$batch){
+            Throw 'Not a valid batchid'
+        }
+        $this.project = $batch.Project[1]
+        $this.cohort = $batch.Cohort[1]
+        #
+        if ($batch.BatchID[1].Length -eq 1){
+            $this.BatchID = '0' + $batch.BatchID[1]
+        } else {
+            $this.BatchID = $batch.BatchID[1] 
+        }
+        $this.slideid = $this.BatchID
+        #
+        $this.batchslides = $batch
+        #
+    }
+    #
+    [void]DefRoot([string]$mpath){
+        $this.mpath = $mpath
+        $project_dat = $this.importcohortsinfo($this.mpath)
+        $project_dat = $project_dat | 
+                Where-Object -FilterScript {$_.Project -eq $this.project}
+        $this.basepath = '\\' + $project_dat.dpath + '\' + $project_dat.dname
+        $this.project_data = $project_dat
+    }
+    #
+    [string]im3folder(){
+        $path = $this.basepath + '\' + $this.slideid + '\im3'
+        return $path
+
+    }
+    #
+    [string]Scan(){
+        $path = $this.basepath + '\' + $this.slideid + '\im3\Scan*'
+        $paths = gci $path
+        $scan = $paths | 
+            select-object *, @{n = "IntVal"; e = {[int]$_.Name.substring(4)}} |
+            sort-object IntVal |
+            Select-Object -Last 1
+        return $scan.Name
+    }
+    #
+    [string]Scanfolder(){
+        $path = $this.basepath + '\' + $this.slideid + 
+            '\im3\'+$this.Scan()
+        return $path
+
+    }
+    #
+    [string]qptifffile(){
+        $path = $this.Scanfolder() + '\' + $this.slideid + 
+            '_' + $this.Scan() + '.qptiff'
+        return $path
+    }
+    #
+    [string]annotationxml(){
+        $path = $this.Scanfolder() + '\' + $this.slideid + '_' + 
+            $this.Scan() + '_annotations.xml'
+        return $path
+    }
+    #
+    [string]batchIDfile(){
+        $path = $this.Scanfolder() + '\BatchID.txt'
+        return $path
+    }
+    #
+    [string]flatfieldfolder(){
+        $path = $this.basepath +'\flatfield'
+        return $path
+    }
+    #
+    [string]batchflatfield(){
+        $path = $this.basepath +'\flatfield\flatfield_BatchID_' + 
+            $this.BatchID + '.bin'
+        return $path
+    }
+    #
+    [string]CheckSumsfile(){
+        $path = $this.Scanfolder() + '\CheckSums.txt'
+        return $path
+    }
+    #
+    [string]MSIfolder(){
+        $path = $this.Scanfolder() + '\MSI'
+        return $path 
+    }
+    #
+    [string]informfolder(){
+        $path = $this.basepath + '\' + $this.slideid + 
+            '\inform_data'
+        return $path
+
+    }
+    #
+    [string]componentfolder(){
+        $path = $this.basepath + '\' + $this.slideid + 
+            '\inform_data\Component_Tiffs'
+        return $path
+    }
+    #
+    [string]phenotypefolder(){
+        $path = $this.basepath + '\' + $this.slideid + 
+            '\inform_data\Phenotyped'
+        return $path
+
+    }
+    #
+    [string]xmlfolder(){
+        $path = $this.basepath + '\' + $this.slideid + 
+            '\im3\xml'
+        return $path
+
+    }
+    #
+    [string]meanimagefile(){
+        $path = $this.basepath + '\' + $this.slideid + 
+            '\im3\' + $this.slideid + '-mean.flt'
+        return $path
+    }
+    #
+    [string]meanimagefolder(){
+        $path = $this.im3folder() + '\meanimage'
+        return $path
+    }
+    #
+    [string]flatwim3folder(){
+        $path = $this.basepath + '\' + $this.slideid + 
+            '\im3\flatw'
+        return $path
+    }
+    #
+    [string]flatwfolder(){
+        $path = '\\'+$this.project_data.fwpath + '\' + 
+            $this.slideid
+        return $path
+    }
+    #
+    [string]mergeconfigfile(){
+        $path = $this.basepath + '\Batch\MergeConfig_' + 
+            $this.BatchID
+        return $path
+    }
+    #
+    [void]testim3folder(){
+        if (!(test-path $this.im3folder())){
+            Throw "im3 folder not found for:" + $this.im3folder()
+        }
+    }
+    #
+    [switch]testbatchflatfield(){
+        #
+        if (!(test-path $this.batchflatfield())){
+            return $false
+        }
+        #
+        return $true
+    }
+    #
+    [switch]testxmlfiles(){
+        #
+        $xml = $this.xmlfolder()
+        $im3s = gci ($this.Scanfolder() + '\MSI\*') *im3
+        $im3n = ($im3s).Count + 2
+        #
+        if (!(test-path $xml)){
+            return $false
+        }
+        #
+        # check xml files = im3s
+        #
+        $xmls = gci ($xml + '\*') '*xml'
+        $files = ($xmls).Count
+        if (!($im3n -eq $files)){
+            return $false
+        }
+        #
+        return $true
+        #
+    }
+    #
+    [switch]testmeanimagefiles(){
+        #
+        if ($this.vers -match '0.0.1'){
+            #
+            # check for mean images
+            # 
+            $file = $this.im3folder() + '\' + $this.slideid + '-mean.csv'
+            $file2 = $this.im3folder() + '\' + $this.slideid + '-mean.flt'
+            #
+            if (!(test-path $file)){
+                return $false
+            }
+            if (!(test-path $file2)){
+                return $false
+            }
+        } else {
+            #
+            # check for meanimage directory
+            #
+            $p = $this.meanimagefolder()
+            if (!(test-path $p)){
+                return $false
+            }
+        }
+        #
+        return $true
+        #
+    }
+    #
+    [switch]testimagecorrectionfiles(){
+        #
+        $im3s = (gci ($this.Scanfolder() + '\MSI\*') *im3).Count
+        #
+        $paths = @($this.flatwim3folder(), $this.flatwfolder(), $this.flatwfolder())
+        $filetypes = @('*im3', '*fw', '*fw01')
+        #
+        for ($i=0; $i -lt 3; $i++){
+            #
+            if (!(test-path $paths[$i])){
+                return $false
+            }
+            #
+            # check files = im3s
+            #
+            $files = (gci ($paths[$i] + '\*') $filetypes[$i]).Count
+            if (!($im3s -eq $files)){
+                return $false
+            }
+        }
+        #
+        return $true
+        #
+    }
+    #
+}