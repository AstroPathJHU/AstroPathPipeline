﻿<# -------------------------------------------
 sampledef
 created by: Benjamin Green - JHU
 Last Edit: 11.02.2021
 --------------------------------------------
 Description
 methods used to build a sample object
 -------------------------------------------#>
class sampledef : sharedtools{
    #
    [string]$cohort
    [string]$project
    [string]$BatchID
    [string]$basepath
    [PSCustomObject]$project_data
    [PSCustomObject]$batchslides
    [string]$mainlog
    [string]$slidelog
    [string]$cantibody
    [hashtable]$moduleinfo = @{}
<<<<<<< HEAD
    [system.object]$im3files
    [system.object]$xmlfiles
    [system.object]$exposurexmlfiles
    [system.object]$fwfiles
    [system.object]$fw01files
    [system.object]$flatwim3files
    [system.object]$segmapfiles
    [system.object]$mergefiles
    [system.object]$cantibodyfiles
    #
    [string]$im3constant = '.im3'
    [string]$fwconstant = '.fw'
    [string]$fw01constant = '.fw01'
    [string]$rawconstant = '.Data.dat'
    [string]$flatwim3constant = '.im3'
    [string]$xmlconstant = '.xml'
    [string]$exposurexmlconstant = '.SpectralBasisInfo.Exposure.xml'
    [string]$algorithmconstant = '.ifp'
    [string]$projectconstant = '.ifp'
    [string]$segmapconstant = '_component_data_w_seg.tif'
    [string]$mergeconstant = '_cleaned_phenotype_data.csv'
    [string]$cellsegconstant = '_cell_seg_data.txt'
    [string]$binsegconstant = '_binary_seg_maps.tif'
    [string]$cellsegsumconstant = '_cell_seg_data_summary.tif'
    [string]$componentconstant = '_component_data.tif'
    [string]$cantibodyconstant = '_cell_seg_data.txt'
    #
    [array]$antibodies
    [array]$componenttarget
    [array]$binarysegtargets
=======
>>>>>>> f0d3a738
    #
    sampledef(){}
    #
    sampledef($mpath){
        $this.mpath = $mpath
        $this.defbase()
    }
    #
    sampledef($mpath, $module){
        $this.mpath = $mpath
        $this.module = $module 
        $this.defbase()
    }
    #
    sampledef($mpath, $module, $slideid){
        $this.mpath = $mpath
        $this.module = $module 
        $this.sampledefslide($slideid)
    }
    #
    sampledef($mpath, $module, $batchid, $project){
        $this.mpath = $mpath
        $this.module = $module 
        $this.sampledefbatch($batchid, $project)
    }
    #
    sampledefslide($slideid){
        $slides = $this.importslideids($this.mpath)
        $this.Sample($slideid, $slides)
    }
    #
    sampledefbatch($batchid, $project){
        $this.project = $project
        $slides = $this.importslideids($this.mpath)
        $this.Batch($batchid, $slides)
    }
    #
    Sample(
        [string]$slideid="",
        [PSCustomObject]$slides
    ){
        $this.ParseAPIDdef($slideid, $slides)
        $this.defbase()
        $this.deflogpaths()
    }
    #
    Sample(
        [string]$slideid="",
        [string]$module,
        [PSCustomObject]$slides
    ){
        $this.module = $module
        $this.ParseAPIDdef($slideid, $slides)
        $this.defbase() 
        $this.deflogpaths()
    }
    #
    Batch(
        [string]$batchid="",
        [PSCustomObject]$slides
    ){
        $this.ParseAPIDdefbatch($batchid, $slides)
        $this.defbase()
        $this.deflogpaths()
    }
    #
    [void]ParseAPIDdef([string]$slideid){
        $this.ParseAPIDdef($slideid, $this.slide_data)
        #
    }
    #
    [void]ParseAPIDdef([string]$slideid, [PSCustomObject]$slides){
        $slide = $slides | 
                Where-Object -FilterScript {$_.SlideID -eq $slideid.trim()}
        #
        if (!$slide){
            Throw ($slideid.trim() +
             ' is not a valid slideid. Check the APID tables and\or confirm the SlideID.')
        }
        $this.slideid = $slide.SlideID.trim()
        $this.project = $slide.Project
        $this.cohort = $slide.Cohort
        $this.BatchID = $slide.BatchID.padleft(2, '0')
        #
    }
    #
    [void]ParseAPIDdefbatch([string]$mbatchid){
        $this.ParseAPIDdefbatch($mbatchid, $this.slide_data)
        #
    }
    #
    [void]ParseAPIDdefbatch([string]$mbatchid, [PSCustomObject]$slides){
        #
        if ($mbatchid[0] -match '0'){
            [string]$mbatchid = $mbatchid[1]
        }
        #
        $batch = $slides | 
                Where-Object -FilterScript {$_.BatchID -eq $mbatchid.trim() -and 
                    $_.Project -eq $this.project.trim()}
        #
        if (!$batch){
            Throw 'Not a valid batchid'
        } elseif ($batch.Count -eq 1){
            $this.project = $batch.Project
            $this.cohort = $batch.Cohort
            $this.BatchID = $batch.BatchID.padleft(2, '0')
        } else{
            $this.project = $batch.Project[0]
            $this.cohort = $batch.Cohort[0]
            $this.BatchID = $batch.BatchID[0].padleft(2, '0')
        }
        #
        $this.slideid = $this.BatchID
        $this.batchslides = $batch
        #
    }
    #
    [void]defbase(){
        #
        $this.importcohortsinfo($this.mpath) | Out-Null
        #
        $project_dat = $this.full_project_dat| 
                    Where-Object -FilterScript {$_.Project -eq $this.project}
        #
        $root = $this.uncpaths($project_dat.dpath)
        #
        $this.basepath = $root, $project_dat.dname -join '\'
        #
        $this.project_data = $project_dat
        #
    }
    #
    [void]defbase([string]$mpath){
        $this.mpath = $mpath
        $this.defbase()
        #
    }
    #
    # define log paths
    #
    [void]deflogpaths(){
        #
        $this.mainlog = $this.basepath + '\logfiles\' +
            $this.module + '.log'
        if ($this.module -match 'batch'){
            $this.slidelog = $this.mainlog
        } else {
            $this.slidelog = $this.basepath + '\' +
                $this.slideid + '\logfiles\' +
                $this.slideid + '-' + $this.module + '.log'
        }
        #
    }
    #
    [void]deflogpaths($cmodule){
        #
        $cmainlog = $this.basepath + '\logfiles\' + $cmodule + '.log'
        if ($cmodule -match 'batch'){
                $cslidelog = $cmainlog
            } else {
                $cslidelog = $this.basepath + '\' +
                    $this.slideid + '\logfiles\' +
                    $this.slideid + '-' + $cmodule + '.log'
        }
        $vers = $this.GetVersion($this.mpath, $cmodule, $this.project, $true)
        $this.moduleinfo.($cmodule) = @{mainlog =$cmainlog; slidelog=$cslidelog; version=$vers}
        #
    }
    #
    [string]slidelogfolder(){
        $path = $this.basepath + '\' + $this.slideid + '\logfiles'
        return $path

    }
    #
    [string]slidelogbase(){
        $path = $this.slidelogfolder() +
            '\' + $this.slideid + '-'
        return $path
    }
    #
    [string]slidelogbase($cmodule){
        $path = $this.slidelogfolder() + 
            '\' + $this.slideid + '-' + $cmodule + '.log'
        return $path
    }
    #
    [string]mainlogfolder(){
        $path = $this.basepath + '\logfiles'
        return $path

    }
    #
    [string]mainlogbase(){
        $path = $this.mainlogfolder() + '\' 
        return $path
    }
    #
    [string]mainlogbase($cmodule){
        $path = $this.mainlogfolder() + '\' + $cmodule + '.log'
        return $path
    }
<<<<<<< HEAD
    #
    [string]im3folder(){
        $path = $this.basepath + '\' + $this.slideid + '\im3'
        return $path
    }
    #
    [string]upkeepfolder(){
        $path = $this.basepath + '\upkeep_and_progress'
        return $path
    }
    #
    [string]Scan(){
        $path = $this.basepath + '\' + $this.slideid + '\im3\Scan*'
        $paths = get-childitem $path
        $scan = $paths | 
            select-object *, @{n = "IntVal"; e = {[int]$_.Name.substring(4)}} |
            sort-object IntVal |
            Select-Object -Last 1
        return $scan.Name
    }
    #
    [string]Scanfolder(){
        $path = $this.basepath + '\' + $this.slideid + 
            '\im3\'+$this.Scan()
        return $path

    }
    #
    [string]qptifffile(){
        $path = $this.Scanfolder() + '\' + $this.slideid + 
            '_' + $this.Scan() + '.qptiff'
        return $path
    }
    #
    [string]annotationxml(){
        $path = $this.Scanfolder() + '\' + $this.slideid + '_' + 
            $this.Scan() + '_annotations.xml'
        return $path
    }
    #
    [string]batchIDfile(){
        $path = $this.Scanfolder() + '\BatchID.txt'
        return $path
    }
    #
    [string]flatfieldfolder(){
        $path = $this.basepath +'\flatfield'
        return $path
    }
    #
    [string]batchflatfield(){
        $path = $this.basepath +'\flatfield\flatfield_BatchID_' + 
            $this.BatchID + '.bin'
        return $path
    }
    #
    [string]pybatchflatfield(){
        $ids = $this.ImportCorrectionModels($this.mpath)
        if ($this.slideid -notcontains $this.batchid){
            $file = ($ids | Where-Object { $_.slideid `
                    -contains $this.slideid}).FlatfieldVersion
        } else  {
            $file1 = ($ids | Where-Object { $_.BatchID.padleft(2, '0') `
                -contains $this.batchid}).FlatfieldVersion
           if ($file1.Count -ne 1){
                $file = $file1[0]
           } elseif ($file1.Count -eq 1){
               $file = $file1
           } else {
               $file = ''
           }
        }
        return $file
    }
    #
    [string]pybatchflatfieldfullpath(){
          $flatfield = $this.mpath + '\flatfield\flatfield_' +
           $this.pybatchflatfield() + '.bin'
          return $flatfield
    }
    #
    [string]CheckSumsfile(){
        $path = $this.Scanfolder() + '\CheckSums.txt'
        return $path
    }
    #
    [string]MSIfolder(){
        $path = $this.Scanfolder() + '\MSI'
        return $path 
    }
    #
    [string]informfolder(){
        $path = $this.basepath + '\' + $this.slideid + 
            '\inform_data'
        return $path

    }
    #
    [string]componentfolder(){
        $path = $this.basepath + '\' + $this.slideid + 
            '\inform_data\Component_Tiffs'
        return $path
    }
    #
    [string]segmapfolder(){
        $path = $this.basepath + '\' + $this.slideid + 
            '\inform_data\Component_Tiffs'
        return $path
    }
    #
    [string]phenotypefolder(){
        $path = $this.basepath + '\' + $this.slideid + 
            '\inform_data\Phenotyped'
        return $path

    }
    #
    [string]cantibodyfolder(){
        $path = $this.phenotypefolder() + '\'  + $this.cantibody
        return $path
    }
    #
    [string]mergefolder(){
        $path = $this.basepath + '\' + $this.slideid + 
            '\inform_data\Phenotyped\Results\Tables'
        return $path

    }
    #
    [string]xmlfolder(){
        $path = $this.basepath + '\' + $this.slideid + 
            '\im3\xml'
        return $path

    }
    #
    [string]exposurexmlfolder(){
        return $this.xmlfolder()
    }
    #
    [string]meanimagefile(){
        $path = $this.basepath + '\' + $this.slideid + 
            '\im3\' + $this.slideid + '-mean.flt'
        return $path
    }
    #
    [string]meanimagefolder(){
        $path = $this.im3folder() + '\meanimage'
        return $path
    }
    #
    [string]flatwim3folder(){
        $path = $this.basepath + '\' + $this.slideid + 
            '\im3\flatw'
        return $path
    }
    #
    [string]flatwfolder(){
        $path = '\\'+$this.project_data.fwpath + '\' + 
            $this.slideid
        return $path
    }
    #
    [string]fwfolder(){
        return $this.flatwfolder()
    }
    #
    [string]fw01folder(){
        return $this.flatwfolder()
    }
    #
    [string]mergeconfigfile(){
        $path = $this.basepath + '\Batch\MergeConfig_' + 
            $this.BatchID
        return $path
    }
    #
    [string]warpoctetsfolder(){
        $file2 = $this.basepath, '\', $this.slideid,
            '\im3\warping\octets' -join ''
        return $file2
    }
    #
    [string]warpoctetsfile(){
        $file2 = $this.warpoctetsfolder(),
            '\', $this.slideid, '-all_overlap_octets.csv' -join ''
        return $file2
    }
    #
    [string]warpbatchfolder(){
        $path = $this.basepath +'\warping\Batch_' + $this.BatchID
        return $path
    }
    #
    [string]warpprojectfolder(){
        $path = $this.mpath +'\warping\Project_' + $this.project
        return $path
    }
    #
    [string]warpbatchoctetsfolder(){
        $path = $this.basepath +'\warping\Batch_' +
            $this.BatchID + '\octets'
        return $path
    }
    #
    [string]warpprojectoctetsfolder(){
        $path = $this.basepath +
            '\warping\Project_' + $this.project + '\octets'
        return $path
    }
    #
    [void]findantibodies(){
        $this.findantibodies($this.basepath)
    }
    #
    [void]findantibodies($basepath){
        #
        $this.ImportMergeConfig($basepath)
        $targets = $this.mergeconfig_data.Target
        $qa = $this.mergeconfig_data.ImageQA.indexOf('Tumor')
        #
        if ($qa -ge 0){
            $targets[$qa] = 'Tumor'
        }
        #
        $this.antibodies = $targets
        #
    }
    #
    [void]findsegmentationtargets(){
        #
        $this.ImportMergeConfig($this.basepath)
        $targets = $this.mergeconfig_data
        #
        $sorted = $targets | 
            Where-Object {$_.SegmentationStatus -gt 0} | 
            Sort-Object -Property Opal
        $this.componenttarget = $sorted[0]
        #
        $lineagetargets = $targets | 
            Where-Object {$_.SegmentationStatus -gt 0 -and $_.TargetType -eq 'Lineage'}
        $statusgroups = $lineagetargets | 
            Group-Object SegmentationStatus
        #
        $binaryseg = @()
        foreach ($statusgroup in $statusgroups) {
            $sorted = $statusgroup.group | Sort-Object -Property Opal
            $lowestopal = $sorted[0]
            if ($lowestopal.ImageQA -eq 'Tumor') {
                $lowestopal.Target = 'Tumor'
            }
            $binaryseg += $lowestopal
        }
        #
        $this.binarysegtargets = $binaryseg
        #
    }
    #
    [int]getcount($source, $forceupdate){
        #
        if ($forceupdate){
            $cnt = ($this.getfiles(
                $source, $forceupdate)).Count
        } else {
            $cnt = ($this.getfiles(
                $source)).Count
        }
        #
        return $cnt
        #
    }
    #
    [int]getmindate($source, $forceupdate){
        #
        if ($forceupdate){
            $dates = ($this.getfiles(
                $source, $forceupdate)).LastWriteTime
        } else {
            $dates = ($this.getfiles(
                $source)).LastWriteTime
        }
        #
        $date = ($dates | Measure-Object -Minimum).Minimum
        #
        return $date
        #
    }
    #
    [int]getmaxdate($source, $forceupdate){
        #
        if ($forceupdate){
            $dates = ($this.getfiles(
                $source, $forceupdate)).LastWriteTime
        } else {
            $dates = ($this.getfiles(
                $source)).LastWriteTime
        }
        #
        $date = ($dates | Measure-Object -Maximum).Maximum
        #
        return $date
        #
    }
    #
    [system.object]getfiles($source){
        #
        if (!$this.($source + 'files')){
            $this.getfiles($source, $false) | Out-Null
        }
        #
        return $this.($source + 'files')
        #
    }
    #
    [system.object]getfiles($source, $forceupdate){
        #
        $this.($source + 'files') = $this.listfiles(
            $this.($source + 'folder')(), $this.($source + 'constant')
        )
        #
        return $this.($source + 'files')
        #
    }
    #
    [array]getnames($source, $type, $forceupdate){
        #
        if ($forceupdate){
            $names = ($this.getfiles(
                $source, $forceupdate)).($type)
        } else {
            $names = ($this.getfiles(
                $source)).($type)
        }
        #
        return $names
        #
    }
    #
=======
   #
>>>>>>> f0d3a738
}
<|MERGE_RESOLUTION|>--- conflicted
+++ resolved
@@ -1,599 +1,592 @@
-﻿<# -------------------------------------------
- sampledef
- created by: Benjamin Green - JHU
- Last Edit: 11.02.2021
- --------------------------------------------
- Description
- methods used to build a sample object
- -------------------------------------------#>
-class sampledef : sharedtools{
-    #
-    [string]$cohort
-    [string]$project
-    [string]$BatchID
-    [string]$basepath
-    [PSCustomObject]$project_data
-    [PSCustomObject]$batchslides
-    [string]$mainlog
-    [string]$slidelog
-    [string]$cantibody
-    [hashtable]$moduleinfo = @{}
-<<<<<<< HEAD
-    [system.object]$im3files
-    [system.object]$xmlfiles
-    [system.object]$exposurexmlfiles
-    [system.object]$fwfiles
-    [system.object]$fw01files
-    [system.object]$flatwim3files
-    [system.object]$segmapfiles
-    [system.object]$mergefiles
-    [system.object]$cantibodyfiles
-    #
-    [string]$im3constant = '.im3'
-    [string]$fwconstant = '.fw'
-    [string]$fw01constant = '.fw01'
-    [string]$rawconstant = '.Data.dat'
-    [string]$flatwim3constant = '.im3'
-    [string]$xmlconstant = '.xml'
-    [string]$exposurexmlconstant = '.SpectralBasisInfo.Exposure.xml'
-    [string]$algorithmconstant = '.ifp'
-    [string]$projectconstant = '.ifp'
-    [string]$segmapconstant = '_component_data_w_seg.tif'
-    [string]$mergeconstant = '_cleaned_phenotype_data.csv'
-    [string]$cellsegconstant = '_cell_seg_data.txt'
-    [string]$binsegconstant = '_binary_seg_maps.tif'
-    [string]$cellsegsumconstant = '_cell_seg_data_summary.tif'
-    [string]$componentconstant = '_component_data.tif'
-    [string]$cantibodyconstant = '_cell_seg_data.txt'
-    #
-    [array]$antibodies
-    [array]$componenttarget
-    [array]$binarysegtargets
-=======
->>>>>>> f0d3a738
-    #
-    sampledef(){}
-    #
-    sampledef($mpath){
-        $this.mpath = $mpath
-        $this.defbase()
-    }
-    #
-    sampledef($mpath, $module){
-        $this.mpath = $mpath
-        $this.module = $module 
-        $this.defbase()
-    }
-    #
-    sampledef($mpath, $module, $slideid){
-        $this.mpath = $mpath
-        $this.module = $module 
-        $this.sampledefslide($slideid)
-    }
-    #
-    sampledef($mpath, $module, $batchid, $project){
-        $this.mpath = $mpath
-        $this.module = $module 
-        $this.sampledefbatch($batchid, $project)
-    }
-    #
-    sampledefslide($slideid){
-        $slides = $this.importslideids($this.mpath)
-        $this.Sample($slideid, $slides)
-    }
-    #
-    sampledefbatch($batchid, $project){
-        $this.project = $project
-        $slides = $this.importslideids($this.mpath)
-        $this.Batch($batchid, $slides)
-    }
-    #
-    Sample(
-        [string]$slideid="",
-        [PSCustomObject]$slides
-    ){
-        $this.ParseAPIDdef($slideid, $slides)
-        $this.defbase()
-        $this.deflogpaths()
-    }
-    #
-    Sample(
-        [string]$slideid="",
-        [string]$module,
-        [PSCustomObject]$slides
-    ){
-        $this.module = $module
-        $this.ParseAPIDdef($slideid, $slides)
-        $this.defbase() 
-        $this.deflogpaths()
-    }
-    #
-    Batch(
-        [string]$batchid="",
-        [PSCustomObject]$slides
-    ){
-        $this.ParseAPIDdefbatch($batchid, $slides)
-        $this.defbase()
-        $this.deflogpaths()
-    }
-    #
-    [void]ParseAPIDdef([string]$slideid){
-        $this.ParseAPIDdef($slideid, $this.slide_data)
-        #
-    }
-    #
-    [void]ParseAPIDdef([string]$slideid, [PSCustomObject]$slides){
-        $slide = $slides | 
-                Where-Object -FilterScript {$_.SlideID -eq $slideid.trim()}
-        #
-        if (!$slide){
-            Throw ($slideid.trim() +
-             ' is not a valid slideid. Check the APID tables and\or confirm the SlideID.')
-        }
-        $this.slideid = $slide.SlideID.trim()
-        $this.project = $slide.Project
-        $this.cohort = $slide.Cohort
-        $this.BatchID = $slide.BatchID.padleft(2, '0')
-        #
-    }
-    #
-    [void]ParseAPIDdefbatch([string]$mbatchid){
-        $this.ParseAPIDdefbatch($mbatchid, $this.slide_data)
-        #
-    }
-    #
-    [void]ParseAPIDdefbatch([string]$mbatchid, [PSCustomObject]$slides){
-        #
-        if ($mbatchid[0] -match '0'){
-            [string]$mbatchid = $mbatchid[1]
-        }
-        #
-        $batch = $slides | 
-                Where-Object -FilterScript {$_.BatchID -eq $mbatchid.trim() -and 
-                    $_.Project -eq $this.project.trim()}
-        #
-        if (!$batch){
-            Throw 'Not a valid batchid'
-        } elseif ($batch.Count -eq 1){
-            $this.project = $batch.Project
-            $this.cohort = $batch.Cohort
-            $this.BatchID = $batch.BatchID.padleft(2, '0')
-        } else{
-            $this.project = $batch.Project[0]
-            $this.cohort = $batch.Cohort[0]
-            $this.BatchID = $batch.BatchID[0].padleft(2, '0')
-        }
-        #
-        $this.slideid = $this.BatchID
-        $this.batchslides = $batch
-        #
-    }
-    #
-    [void]defbase(){
-        #
-        $this.importcohortsinfo($this.mpath) | Out-Null
-        #
-        $project_dat = $this.full_project_dat| 
-                    Where-Object -FilterScript {$_.Project -eq $this.project}
-        #
-        $root = $this.uncpaths($project_dat.dpath)
-        #
-        $this.basepath = $root, $project_dat.dname -join '\'
-        #
-        $this.project_data = $project_dat
-        #
-    }
-    #
-    [void]defbase([string]$mpath){
-        $this.mpath = $mpath
-        $this.defbase()
-        #
-    }
-    #
-    # define log paths
-    #
-    [void]deflogpaths(){
-        #
-        $this.mainlog = $this.basepath + '\logfiles\' +
-            $this.module + '.log'
-        if ($this.module -match 'batch'){
-            $this.slidelog = $this.mainlog
-        } else {
-            $this.slidelog = $this.basepath + '\' +
-                $this.slideid + '\logfiles\' +
-                $this.slideid + '-' + $this.module + '.log'
-        }
-        #
-    }
-    #
-    [void]deflogpaths($cmodule){
-        #
-        $cmainlog = $this.basepath + '\logfiles\' + $cmodule + '.log'
-        if ($cmodule -match 'batch'){
-                $cslidelog = $cmainlog
-            } else {
-                $cslidelog = $this.basepath + '\' +
-                    $this.slideid + '\logfiles\' +
-                    $this.slideid + '-' + $cmodule + '.log'
-        }
-        $vers = $this.GetVersion($this.mpath, $cmodule, $this.project, $true)
-        $this.moduleinfo.($cmodule) = @{mainlog =$cmainlog; slidelog=$cslidelog; version=$vers}
-        #
-    }
-    #
-    [string]slidelogfolder(){
-        $path = $this.basepath + '\' + $this.slideid + '\logfiles'
-        return $path
-
-    }
-    #
-    [string]slidelogbase(){
-        $path = $this.slidelogfolder() +
-            '\' + $this.slideid + '-'
-        return $path
-    }
-    #
-    [string]slidelogbase($cmodule){
-        $path = $this.slidelogfolder() + 
-            '\' + $this.slideid + '-' + $cmodule + '.log'
-        return $path
-    }
-    #
-    [string]mainlogfolder(){
-        $path = $this.basepath + '\logfiles'
-        return $path
-
-    }
-    #
-    [string]mainlogbase(){
-        $path = $this.mainlogfolder() + '\' 
-        return $path
-    }
-    #
-    [string]mainlogbase($cmodule){
-        $path = $this.mainlogfolder() + '\' + $cmodule + '.log'
-        return $path
-    }
-<<<<<<< HEAD
-    #
-    [string]im3folder(){
-        $path = $this.basepath + '\' + $this.slideid + '\im3'
-        return $path
-    }
-    #
-    [string]upkeepfolder(){
-        $path = $this.basepath + '\upkeep_and_progress'
-        return $path
-    }
-    #
-    [string]Scan(){
-        $path = $this.basepath + '\' + $this.slideid + '\im3\Scan*'
-        $paths = get-childitem $path
-        $scan = $paths | 
-            select-object *, @{n = "IntVal"; e = {[int]$_.Name.substring(4)}} |
-            sort-object IntVal |
-            Select-Object -Last 1
-        return $scan.Name
-    }
-    #
-    [string]Scanfolder(){
-        $path = $this.basepath + '\' + $this.slideid + 
-            '\im3\'+$this.Scan()
-        return $path
-
-    }
-    #
-    [string]qptifffile(){
-        $path = $this.Scanfolder() + '\' + $this.slideid + 
-            '_' + $this.Scan() + '.qptiff'
-        return $path
-    }
-    #
-    [string]annotationxml(){
-        $path = $this.Scanfolder() + '\' + $this.slideid + '_' + 
-            $this.Scan() + '_annotations.xml'
-        return $path
-    }
-    #
-    [string]batchIDfile(){
-        $path = $this.Scanfolder() + '\BatchID.txt'
-        return $path
-    }
-    #
-    [string]flatfieldfolder(){
-        $path = $this.basepath +'\flatfield'
-        return $path
-    }
-    #
-    [string]batchflatfield(){
-        $path = $this.basepath +'\flatfield\flatfield_BatchID_' + 
-            $this.BatchID + '.bin'
-        return $path
-    }
-    #
-    [string]pybatchflatfield(){
-        $ids = $this.ImportCorrectionModels($this.mpath)
-        if ($this.slideid -notcontains $this.batchid){
-            $file = ($ids | Where-Object { $_.slideid `
-                    -contains $this.slideid}).FlatfieldVersion
-        } else  {
-            $file1 = ($ids | Where-Object { $_.BatchID.padleft(2, '0') `
-                -contains $this.batchid}).FlatfieldVersion
-           if ($file1.Count -ne 1){
-                $file = $file1[0]
-           } elseif ($file1.Count -eq 1){
-               $file = $file1
-           } else {
-               $file = ''
-           }
-        }
-        return $file
-    }
-    #
-    [string]pybatchflatfieldfullpath(){
-          $flatfield = $this.mpath + '\flatfield\flatfield_' +
-           $this.pybatchflatfield() + '.bin'
-          return $flatfield
-    }
-    #
-    [string]CheckSumsfile(){
-        $path = $this.Scanfolder() + '\CheckSums.txt'
-        return $path
-    }
-    #
-    [string]MSIfolder(){
-        $path = $this.Scanfolder() + '\MSI'
-        return $path 
-    }
-    #
-    [string]informfolder(){
-        $path = $this.basepath + '\' + $this.slideid + 
-            '\inform_data'
-        return $path
-
-    }
-    #
-    [string]componentfolder(){
-        $path = $this.basepath + '\' + $this.slideid + 
-            '\inform_data\Component_Tiffs'
-        return $path
-    }
-    #
-    [string]segmapfolder(){
-        $path = $this.basepath + '\' + $this.slideid + 
-            '\inform_data\Component_Tiffs'
-        return $path
-    }
-    #
-    [string]phenotypefolder(){
-        $path = $this.basepath + '\' + $this.slideid + 
-            '\inform_data\Phenotyped'
-        return $path
-
-    }
-    #
-    [string]cantibodyfolder(){
-        $path = $this.phenotypefolder() + '\'  + $this.cantibody
-        return $path
-    }
-    #
-    [string]mergefolder(){
-        $path = $this.basepath + '\' + $this.slideid + 
-            '\inform_data\Phenotyped\Results\Tables'
-        return $path
-
-    }
-    #
-    [string]xmlfolder(){
-        $path = $this.basepath + '\' + $this.slideid + 
-            '\im3\xml'
-        return $path
-
-    }
-    #
-    [string]exposurexmlfolder(){
-        return $this.xmlfolder()
-    }
-    #
-    [string]meanimagefile(){
-        $path = $this.basepath + '\' + $this.slideid + 
-            '\im3\' + $this.slideid + '-mean.flt'
-        return $path
-    }
-    #
-    [string]meanimagefolder(){
-        $path = $this.im3folder() + '\meanimage'
-        return $path
-    }
-    #
-    [string]flatwim3folder(){
-        $path = $this.basepath + '\' + $this.slideid + 
-            '\im3\flatw'
-        return $path
-    }
-    #
-    [string]flatwfolder(){
-        $path = '\\'+$this.project_data.fwpath + '\' + 
-            $this.slideid
-        return $path
-    }
-    #
-    [string]fwfolder(){
-        return $this.flatwfolder()
-    }
-    #
-    [string]fw01folder(){
-        return $this.flatwfolder()
-    }
-    #
-    [string]mergeconfigfile(){
-        $path = $this.basepath + '\Batch\MergeConfig_' + 
-            $this.BatchID
-        return $path
-    }
-    #
-    [string]warpoctetsfolder(){
-        $file2 = $this.basepath, '\', $this.slideid,
-            '\im3\warping\octets' -join ''
-        return $file2
-    }
-    #
-    [string]warpoctetsfile(){
-        $file2 = $this.warpoctetsfolder(),
-            '\', $this.slideid, '-all_overlap_octets.csv' -join ''
-        return $file2
-    }
-    #
-    [string]warpbatchfolder(){
-        $path = $this.basepath +'\warping\Batch_' + $this.BatchID
-        return $path
-    }
-    #
-    [string]warpprojectfolder(){
-        $path = $this.mpath +'\warping\Project_' + $this.project
-        return $path
-    }
-    #
-    [string]warpbatchoctetsfolder(){
-        $path = $this.basepath +'\warping\Batch_' +
-            $this.BatchID + '\octets'
-        return $path
-    }
-    #
-    [string]warpprojectoctetsfolder(){
-        $path = $this.basepath +
-            '\warping\Project_' + $this.project + '\octets'
-        return $path
-    }
-    #
-    [void]findantibodies(){
-        $this.findantibodies($this.basepath)
-    }
-    #
-    [void]findantibodies($basepath){
-        #
-        $this.ImportMergeConfig($basepath)
-        $targets = $this.mergeconfig_data.Target
-        $qa = $this.mergeconfig_data.ImageQA.indexOf('Tumor')
-        #
-        if ($qa -ge 0){
-            $targets[$qa] = 'Tumor'
-        }
-        #
-        $this.antibodies = $targets
-        #
-    }
-    #
-    [void]findsegmentationtargets(){
-        #
-        $this.ImportMergeConfig($this.basepath)
-        $targets = $this.mergeconfig_data
-        #
-        $sorted = $targets | 
-            Where-Object {$_.SegmentationStatus -gt 0} | 
-            Sort-Object -Property Opal
-        $this.componenttarget = $sorted[0]
-        #
-        $lineagetargets = $targets | 
-            Where-Object {$_.SegmentationStatus -gt 0 -and $_.TargetType -eq 'Lineage'}
-        $statusgroups = $lineagetargets | 
-            Group-Object SegmentationStatus
-        #
-        $binaryseg = @()
-        foreach ($statusgroup in $statusgroups) {
-            $sorted = $statusgroup.group | Sort-Object -Property Opal
-            $lowestopal = $sorted[0]
-            if ($lowestopal.ImageQA -eq 'Tumor') {
-                $lowestopal.Target = 'Tumor'
-            }
-            $binaryseg += $lowestopal
-        }
-        #
-        $this.binarysegtargets = $binaryseg
-        #
-    }
-    #
-    [int]getcount($source, $forceupdate){
-        #
-        if ($forceupdate){
-            $cnt = ($this.getfiles(
-                $source, $forceupdate)).Count
-        } else {
-            $cnt = ($this.getfiles(
-                $source)).Count
-        }
-        #
-        return $cnt
-        #
-    }
-    #
-    [int]getmindate($source, $forceupdate){
-        #
-        if ($forceupdate){
-            $dates = ($this.getfiles(
-                $source, $forceupdate)).LastWriteTime
-        } else {
-            $dates = ($this.getfiles(
-                $source)).LastWriteTime
-        }
-        #
-        $date = ($dates | Measure-Object -Minimum).Minimum
-        #
-        return $date
-        #
-    }
-    #
-    [int]getmaxdate($source, $forceupdate){
-        #
-        if ($forceupdate){
-            $dates = ($this.getfiles(
-                $source, $forceupdate)).LastWriteTime
-        } else {
-            $dates = ($this.getfiles(
-                $source)).LastWriteTime
-        }
-        #
-        $date = ($dates | Measure-Object -Maximum).Maximum
-        #
-        return $date
-        #
-    }
-    #
-    [system.object]getfiles($source){
-        #
-        if (!$this.($source + 'files')){
-            $this.getfiles($source, $false) | Out-Null
-        }
-        #
-        return $this.($source + 'files')
-        #
-    }
-    #
-    [system.object]getfiles($source, $forceupdate){
-        #
-        $this.($source + 'files') = $this.listfiles(
-            $this.($source + 'folder')(), $this.($source + 'constant')
-        )
-        #
-        return $this.($source + 'files')
-        #
-    }
-    #
-    [array]getnames($source, $type, $forceupdate){
-        #
-        if ($forceupdate){
-            $names = ($this.getfiles(
-                $source, $forceupdate)).($type)
-        } else {
-            $names = ($this.getfiles(
-                $source)).($type)
-        }
-        #
-        return $names
-        #
-    }
-    #
-=======
-   #
->>>>>>> f0d3a738
-}
+﻿<# -------------------------------------------
+ sampledef
+ created by: Benjamin Green - JHU
+ Last Edit: 11.02.2021
+ --------------------------------------------
+ Description
+ methods used to build a sample object
+ -------------------------------------------#>
+class sampledef : sharedtools{
+    #
+    [string]$cohort
+    [string]$project
+    [string]$BatchID
+    [string]$basepath
+    [PSCustomObject]$project_data
+    [PSCustomObject]$batchslides
+    [string]$mainlog
+    [string]$slidelog
+    [string]$cantibody
+    [hashtable]$moduleinfo = @{}
+    [system.object]$im3files
+    [system.object]$xmlfiles
+    [system.object]$exposurexmlfiles
+    [system.object]$fwfiles
+    [system.object]$fw01files
+    [system.object]$flatwim3files
+    [system.object]$segmapfiles
+    [system.object]$mergefiles
+    [system.object]$cantibodyfiles
+    #
+    [string]$im3constant = '.im3'
+    [string]$fwconstant = '.fw'
+    [string]$fw01constant = '.fw01'
+    [string]$rawconstant = '.Data.dat'
+    [string]$flatwim3constant = '.im3'
+    [string]$xmlconstant = '.xml'
+    [string]$exposurexmlconstant = '.SpectralBasisInfo.Exposure.xml'
+    [string]$algorithmconstant = '.ifp'
+    [string]$projectconstant = '.ifp'
+    [string]$segmapconstant = '_component_data_w_seg.tif'
+    [string]$mergeconstant = '_cleaned_phenotype_data.csv'
+    [string]$cellsegconstant = '_cell_seg_data.txt'
+    [string]$binsegconstant = '_binary_seg_maps.tif'
+    [string]$cellsegsumconstant = '_cell_seg_data_summary.tif'
+    [string]$componentconstant = '_component_data.tif'
+    [string]$cantibodyconstant = '_cell_seg_data.txt'
+    #
+    [array]$antibodies
+    [array]$componenttarget
+    [array]$binarysegtargets
+    #
+    sampledef(){}
+    #
+    sampledef($mpath){
+        $this.mpath = $mpath
+        $this.defbase()
+    }
+    #
+    sampledef($mpath, $module){
+        $this.mpath = $mpath
+        $this.module = $module 
+        $this.defbase()
+    }
+    #
+    sampledef($mpath, $module, $slideid){
+        $this.mpath = $mpath
+        $this.module = $module 
+        $this.sampledefslide($slideid)
+    }
+    #
+    sampledef($mpath, $module, $batchid, $project){
+        $this.mpath = $mpath
+        $this.module = $module 
+        $this.sampledefbatch($batchid, $project)
+    }
+    #
+    sampledefslide($slideid){
+        $slides = $this.importslideids($this.mpath)
+        $this.Sample($slideid, $slides)
+    }
+    #
+    sampledefbatch($batchid, $project){
+        $this.project = $project
+        $slides = $this.importslideids($this.mpath)
+        $this.Batch($batchid, $slides)
+    }
+    #
+    Sample(
+        [string]$slideid="",
+        [PSCustomObject]$slides
+    ){
+        $this.ParseAPIDdef($slideid, $slides)
+        $this.defbase()
+        $this.deflogpaths()
+    }
+    #
+    Sample(
+        [string]$slideid="",
+        [string]$module,
+        [PSCustomObject]$slides
+    ){
+        $this.module = $module
+        $this.ParseAPIDdef($slideid, $slides)
+        $this.defbase() 
+        $this.deflogpaths()
+    }
+    #
+    Batch(
+        [string]$batchid="",
+        [PSCustomObject]$slides
+    ){
+        $this.ParseAPIDdefbatch($batchid, $slides)
+        $this.defbase()
+        $this.deflogpaths()
+    }
+    #
+    [void]ParseAPIDdef([string]$slideid){
+        $this.ParseAPIDdef($slideid, $this.slide_data)
+        #
+    }
+    #
+    [void]ParseAPIDdef([string]$slideid, [PSCustomObject]$slides){
+        $slide = $slides | 
+                Where-Object -FilterScript {$_.SlideID -eq $slideid.trim()}
+        #
+        if (!$slide){
+            Throw ($slideid.trim() +
+             ' is not a valid slideid. Check the APID tables and\or confirm the SlideID.')
+        }
+        $this.slideid = $slide.SlideID.trim()
+        $this.project = $slide.Project
+        $this.cohort = $slide.Cohort
+        $this.BatchID = $slide.BatchID.padleft(2, '0')
+        #
+    }
+    #
+    [void]ParseAPIDdefbatch([string]$mbatchid){
+        $this.ParseAPIDdefbatch($mbatchid, $this.slide_data)
+        #
+    }
+    #
+    [void]ParseAPIDdefbatch([string]$mbatchid, [PSCustomObject]$slides){
+        #
+        if ($mbatchid[0] -match '0'){
+            [string]$mbatchid = $mbatchid[1]
+        }
+        #
+        $batch = $slides | 
+                Where-Object -FilterScript {$_.BatchID -eq $mbatchid.trim() -and 
+                    $_.Project -eq $this.project.trim()}
+        #
+        if (!$batch){
+            Throw 'Not a valid batchid'
+        } elseif ($batch.Count -eq 1){
+            $this.project = $batch.Project
+            $this.cohort = $batch.Cohort
+            $this.BatchID = $batch.BatchID.padleft(2, '0')
+        } else{
+            $this.project = $batch.Project[0]
+            $this.cohort = $batch.Cohort[0]
+            $this.BatchID = $batch.BatchID[0].padleft(2, '0')
+        }
+        #
+        $this.slideid = $this.BatchID
+        $this.batchslides = $batch
+        #
+    }
+    #
+    [void]defbase(){
+        #
+        $this.importcohortsinfo($this.mpath) | Out-Null
+        #
+        $project_dat = $this.full_project_dat| 
+                    Where-Object -FilterScript {$_.Project -eq $this.project}
+        #
+        $root = $this.uncpaths($project_dat.dpath)
+        #
+        $this.basepath = $root, $project_dat.dname -join '\'
+        #
+        $this.project_data = $project_dat
+        #
+    }
+    #
+    [void]defbase([string]$mpath){
+        $this.mpath = $mpath
+        $this.defbase()
+        #
+    }
+    #
+    # define log paths
+    #
+    [void]deflogpaths(){
+        #
+        $this.mainlog = $this.basepath + '\logfiles\' +
+            $this.module + '.log'
+        if ($this.module -match 'batch'){
+            $this.slidelog = $this.mainlog
+        } else {
+            $this.slidelog = $this.basepath + '\' +
+                $this.slideid + '\logfiles\' +
+                $this.slideid + '-' + $this.module + '.log'
+        }
+        #
+    }
+    #
+    [void]deflogpaths($cmodule){
+        #
+        $cmainlog = $this.basepath + '\logfiles\' + $cmodule + '.log'
+        if ($cmodule -match 'batch'){
+                $cslidelog = $cmainlog
+            } else {
+                $cslidelog = $this.basepath + '\' +
+                    $this.slideid + '\logfiles\' +
+                    $this.slideid + '-' + $cmodule + '.log'
+        }
+        $vers = $this.GetVersion($this.mpath, $cmodule, $this.project, $true)
+        $this.moduleinfo.($cmodule) = @{mainlog =$cmainlog; slidelog=$cslidelog; version=$vers}
+        #
+    }
+    #
+    [string]slidelogfolder(){
+        $path = $this.basepath + '\' + $this.slideid + '\logfiles'
+        return $path
+
+    }
+    #
+    [string]slidelogbase(){
+        $path = $this.slidelogfolder() +
+            '\' + $this.slideid + '-'
+        return $path
+    }
+    #
+    [string]slidelogbase($cmodule){
+        $path = $this.slidelogfolder() + 
+            '\' + $this.slideid + '-' + $cmodule + '.log'
+        return $path
+    }
+    #
+    [string]mainlogfolder(){
+        $path = $this.basepath + '\logfiles'
+        return $path
+
+    }
+    #
+    [string]mainlogbase(){
+        $path = $this.mainlogfolder() + '\' 
+        return $path
+    }
+    #
+    [string]mainlogbase($cmodule){
+        $path = $this.mainlogfolder() + '\' + $cmodule + '.log'
+        return $path
+    }
+    #
+    [string]im3folder(){
+        $path = $this.basepath + '\' + $this.slideid + '\im3'
+        return $path
+    }
+    #
+    [string]upkeepfolder(){
+        $path = $this.basepath + '\upkeep_and_progress'
+        return $path
+    }
+    #
+    [string]Scan(){
+        $path = $this.basepath + '\' + $this.slideid + '\im3\Scan*'
+        $paths = get-childitem $path
+        $scan = $paths | 
+            select-object *, @{n = "IntVal"; e = {[int]$_.Name.substring(4)}} |
+            sort-object IntVal |
+            Select-Object -Last 1
+        return $scan.Name
+    }
+    #
+    [string]Scanfolder(){
+        $path = $this.basepath + '\' + $this.slideid + 
+            '\im3\'+$this.Scan()
+        return $path
+
+    }
+    #
+    [string]qptifffile(){
+        $path = $this.Scanfolder() + '\' + $this.slideid + 
+            '_' + $this.Scan() + '.qptiff'
+        return $path
+    }
+    #
+    [string]annotationxml(){
+        $path = $this.Scanfolder() + '\' + $this.slideid + '_' + 
+            $this.Scan() + '_annotations.xml'
+        return $path
+    }
+    #
+    [string]batchIDfile(){
+        $path = $this.Scanfolder() + '\BatchID.txt'
+        return $path
+    }
+    #
+    [string]flatfieldfolder(){
+        $path = $this.basepath +'\flatfield'
+        return $path
+    }
+    #
+    [string]batchflatfield(){
+        $path = $this.basepath +'\flatfield\flatfield_BatchID_' + 
+            $this.BatchID + '.bin'
+        return $path
+    }
+    #
+    [string]pybatchflatfield(){
+        $ids = $this.ImportCorrectionModels($this.mpath)
+        if ($this.slideid -notcontains $this.batchid){
+            $file = ($ids | Where-Object { $_.slideid `
+                    -contains $this.slideid}).FlatfieldVersion
+        } else  {
+            $file1 = ($ids | Where-Object { $_.BatchID.padleft(2, '0') `
+                -contains $this.batchid}).FlatfieldVersion
+           if ($file1.Count -ne 1){
+                $file = $file1[0]
+           } elseif ($file1.Count -eq 1){
+               $file = $file1
+           } else {
+               $file = ''
+           }
+        }
+        return $file
+    }
+    #
+    [string]pybatchflatfieldfullpath(){
+          $flatfield = $this.mpath + '\flatfield\flatfield_' +
+           $this.pybatchflatfield() + '.bin'
+          return $flatfield
+    }
+    #
+    [string]CheckSumsfile(){
+        $path = $this.Scanfolder() + '\CheckSums.txt'
+        return $path
+    }
+    #
+    [string]MSIfolder(){
+        $path = $this.Scanfolder() + '\MSI'
+        return $path 
+    }
+    #
+    [string]informfolder(){
+        $path = $this.basepath + '\' + $this.slideid + 
+            '\inform_data'
+        return $path
+
+    }
+    #
+    [string]componentfolder(){
+        $path = $this.basepath + '\' + $this.slideid + 
+            '\inform_data\Component_Tiffs'
+        return $path
+    }
+    #
+    [string]segmapfolder(){
+        $path = $this.basepath + '\' + $this.slideid + 
+            '\inform_data\Component_Tiffs'
+        return $path
+    }
+    #
+    [string]phenotypefolder(){
+        $path = $this.basepath + '\' + $this.slideid + 
+            '\inform_data\Phenotyped'
+        return $path
+
+    }
+    #
+    [string]cantibodyfolder(){
+        $path = $this.phenotypefolder() + '\'  + $this.cantibody
+        return $path
+    }
+    #
+    [string]mergefolder(){
+        $path = $this.basepath + '\' + $this.slideid + 
+            '\inform_data\Phenotyped\Results\Tables'
+        return $path
+
+    }
+    #
+    [string]xmlfolder(){
+        $path = $this.basepath + '\' + $this.slideid + 
+            '\im3\xml'
+        return $path
+
+    }
+    #
+    [string]exposurexmlfolder(){
+        return $this.xmlfolder()
+    }
+    #
+    [string]meanimagefile(){
+        $path = $this.basepath + '\' + $this.slideid + 
+            '\im3\' + $this.slideid + '-mean.flt'
+        return $path
+    }
+    #
+    [string]meanimagefolder(){
+        $path = $this.im3folder() + '\meanimage'
+        return $path
+    }
+    #
+    [string]flatwim3folder(){
+        $path = $this.basepath + '\' + $this.slideid + 
+            '\im3\flatw'
+        return $path
+    }
+    #
+    [string]flatwfolder(){
+        $path = '\\'+$this.project_data.fwpath + '\' + 
+            $this.slideid
+        return $path
+    }
+    #
+    [string]fwfolder(){
+        return $this.flatwfolder()
+    }
+    #
+    [string]fw01folder(){
+        return $this.flatwfolder()
+    }
+    #
+    [string]mergeconfigfile(){
+        $path = $this.basepath + '\Batch\MergeConfig_' + 
+            $this.BatchID
+        return $path
+    }
+    #
+    [string]warpoctetsfolder(){
+        $file2 = $this.basepath, '\', $this.slideid,
+            '\im3\warping\octets' -join ''
+        return $file2
+    }
+    #
+    [string]warpoctetsfile(){
+        $file2 = $this.warpoctetsfolder(),
+            '\', $this.slideid, '-all_overlap_octets.csv' -join ''
+        return $file2
+    }
+    #
+    [string]warpbatchfolder(){
+        $path = $this.basepath +'\warping\Batch_' + $this.BatchID
+        return $path
+    }
+    #
+    [string]warpprojectfolder(){
+        $path = $this.mpath +'\warping\Project_' + $this.project
+        return $path
+    }
+    #
+    [string]warpbatchoctetsfolder(){
+        $path = $this.basepath +'\warping\Batch_' +
+            $this.BatchID + '\octets'
+        return $path
+    }
+    #
+    [string]warpprojectoctetsfolder(){
+        $path = $this.basepath +
+            '\warping\Project_' + $this.project + '\octets'
+        return $path
+    }
+    #
+    [void]findantibodies(){
+        $this.findantibodies($this.basepath)
+    }
+    #
+    [void]findantibodies($basepath){
+        #
+        $this.ImportMergeConfig($basepath)
+        $targets = $this.mergeconfig_data.Target
+        $qa = $this.mergeconfig_data.ImageQA.indexOf('Tumor')
+        #
+        if ($qa -ge 0){
+            $targets[$qa] = 'Tumor'
+        }
+        #
+        $this.antibodies = $targets
+        #
+    }
+    #
+    [void]findsegmentationtargets(){
+        #
+        $this.ImportMergeConfig($this.basepath)
+        $targets = $this.mergeconfig_data
+        #
+        $sorted = $targets | 
+            Where-Object {$_.SegmentationStatus -gt 0} | 
+            Sort-Object -Property Opal
+        $this.componenttarget = $sorted[0]
+        #
+        $lineagetargets = $targets | 
+            Where-Object {$_.SegmentationStatus -gt 0 -and $_.TargetType -eq 'Lineage'}
+        $statusgroups = $lineagetargets | 
+            Group-Object SegmentationStatus
+        #
+        $binaryseg = @()
+        foreach ($statusgroup in $statusgroups) {
+            $sorted = $statusgroup.group | Sort-Object -Property Opal
+            $lowestopal = $sorted[0]
+            if ($lowestopal.ImageQA -eq 'Tumor') {
+                $lowestopal.Target = 'Tumor'
+            }
+            $binaryseg += $lowestopal
+        }
+        #
+        $this.binarysegtargets = $binaryseg
+        #
+    }
+    #
+    [int]getcount($source, $forceupdate){
+        #
+        if ($forceupdate){
+            $cnt = ($this.getfiles(
+                $source, $forceupdate)).Count
+        } else {
+            $cnt = ($this.getfiles(
+                $source)).Count
+        }
+        #
+        return $cnt
+        #
+    }
+    #
+    [int]getmindate($source, $forceupdate){
+        #
+        if ($forceupdate){
+            $dates = ($this.getfiles(
+                $source, $forceupdate)).LastWriteTime
+        } else {
+            $dates = ($this.getfiles(
+                $source)).LastWriteTime
+        }
+        #
+        $date = ($dates | Measure-Object -Minimum).Minimum
+        #
+        return $date
+        #
+    }
+    #
+    [int]getmaxdate($source, $forceupdate){
+        #
+        if ($forceupdate){
+            $dates = ($this.getfiles(
+                $source, $forceupdate)).LastWriteTime
+        } else {
+            $dates = ($this.getfiles(
+                $source)).LastWriteTime
+        }
+        #
+        $date = ($dates | Measure-Object -Maximum).Maximum
+        #
+        return $date
+        #
+    }
+    #
+    [system.object]getfiles($source){
+        #
+        if (!$this.($source + 'files')){
+            $this.getfiles($source, $false) | Out-Null
+        }
+        #
+        return $this.($source + 'files')
+        #
+    }
+    #
+    [system.object]getfiles($source, $forceupdate){
+        #
+        $this.($source + 'files') = $this.listfiles(
+            $this.($source + 'folder')(), $this.($source + 'constant')
+        )
+        #
+        return $this.($source + 'files')
+        #
+    }
+    #
+    [array]getnames($source, $type, $forceupdate){
+        #
+        if ($forceupdate){
+            $names = ($this.getfiles(
+                $source, $forceupdate)).($type)
+        } else {
+            $names = ($this.getfiles(
+                $source)).($type)
+        }
+        #
+        return $names
+        #
+    }
+    #
+}