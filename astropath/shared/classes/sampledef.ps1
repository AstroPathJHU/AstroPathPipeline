﻿<# -------------------------------------------
 sampledef
 created by: Benjamin Green - JHU
 Last Edit: 11.02.2021
 --------------------------------------------
 Description
 methods used to build a sample object
 -------------------------------------------#>
class sampledef : sharedtools{
    [string]$cohort
    [string]$project
    [string]$BatchID
    [string]$basepath
    [PSCustomObject]$project_data
    [PSCustomObject]$batchslides
    [string]$mainlog
    [string]$slidelog
    [hashtable]$moduleinfo = @{}
    #
    sampledef(){}
    #
    sampledef($mpath, $module){
        $this.mpath = $mpath
        $this.module = $module 
    }
    #
    sampledef($mpath, $module, $slideid){
        $this.mpath = $mpath
        $this.module = $module 
        $this.sampledefslide($slideid)
    }
    #
    sampledef($mpath, $module, $batchid, $project){
        $this.mpath = $mpath
        $this.module = $module 
        $this.sampledefbatch($batchid, $project)
    }
    #
    sampledefslide($slideid){
        $slides = $this.importslideids($this.mpath)
        $this.Sample($slideid, $this.mpath, $slides)
    }
    #
    sampledefbatch($batchid, $project){
        $this.project = $project
        $slides = $this.importslideids($this.mpath)
        $this.Batch($batchid, $this.mpath, $slides)
    }
    #
    Sample(
        [string]$slideid="",
        [string]$mpath,
        [PSCustomObject]$slides
    ){
        $this.ParseAPIDdef($slideid, $slides)
        $this.defbase($mpath)
    }
    #
    Batch(
        [string]$batchid="",
        [string]$mpath,
        [PSCustomObject]$slides
    ){
        $this.ParseAPIDdefbatch($batchid, $slides)
        $this.defbase($mpath)
    }
    #
    [void]ParseAPIDdef([string]$slideid, [PSCustomObject]$slides){
        $slide = $slides | 
                Where-Object -FilterScript {$_.SlideID -eq $slideid.trim()}
        #
        if (!$slide){
            Throw ($slideid.trim() + ' is not a valid slideid. Check the APID tables and\or confirm the SlideID.')
        }
        $this.slideid = $slide.SlideID.trim()
        $this.project = $slide.Project
        $this.cohort = $slide.Cohort
        $this.BatchID = $slide.BatchID.padleft(2, '0')
        #
    }
    #
    [void]ParseAPIDdefbatch([string]$mbatchid, [PSCustomObject]$slides){
        #
        if ($mbatchid[0] -match '0'){
            $mbatchid = $mbatchid[1]
        }
        #
        $batch = $slides | 
                Where-Object -FilterScript {$_.BatchID -eq $mbatchid.trim() -and 
                    $_.Project -eq $this.project.trim()}
        #
        if (!$batch){
            Throw 'Not a valid batchid'
        }
        $this.project = $batch.Project[0]
        $this.cohort = $batch.Cohort[0]
        $this.BatchID = $batch.BatchID.padleft(2, '0')
        $this.slideid = $this.BatchID
        $this.batchslides = $batch
        #
    }
    #
    [void]defbase([string]$mpath){
        $this.mpath = $mpath
        $project_dat = $this.importcohortsinfo($this.mpath)
        $project_dat = $project_dat | 
                Where-Object -FilterScript {$_.Project -eq $this.project}
        #Adjust if testing on jenkins
        if ($project_dat.dpath -match '/var/lib/jenkins') {
            $this.basepath = $project_dat.dpath + '/' + $project_dat.dname
        }
        else {
            $this.basepath = '\\' + $project_dat.dpath + '\' + $project_dat.dname
        }
        $this.project_data = $project_dat
        #
        $this.deflogpaths()
        #
    }
    #
    # define log paths
    #
    [void]deflogpaths(){
        #
        $this.mainlog = $this.basepath + '\logfiles\' + $this.module + '.log'
        $this.slidelog = $this.basepath + '\' + $this.slideid + '\logfiles\' +
             $this.slideid + '-' + $this.module + '.log'
        #
    }
    #
    [void]deflogpaths($cmodule){
        #
        $cmainlog = $this.basepath + '\logfiles\' + $cmodule + '.log'
        if ($cmodule -match 'batch'){
                $cslidelog = $cmainlog
            } else {
                $cslidelog = $this.basepath + '\' + $this.slideid + '\logfiles\' +
                    $this.slideid + '-' + $cmodule + '.log'
        }
        $vers = $this.GetVersion($this.mpath, $cmodule, $this.project)
        $this.moduleinfo.($cmodule) = @{mainlog =$cmainlog; slidelog=$cslidelog; version=$vers}
        #
    }
    #
    [string]slidelogfolder(){
        $path = $this.basepath + '\' + $this.slideid + '\logfiles'
        return $path

    }
    #
    [string]slidelogbase(){
        $path = $this.slidelogfolder() + '\' + $this.slideid + '-'
        return $path
    }
    #
    [string]slidelogbase($cmodule){
        $path = $this.slidelogfolder() + '\' + $this.slideid + '-' + $cmodule + '.log'
        return $path
    }
    #
    [string]mainlogfolder(){
        $path = $this.basepath + '\logfiles'
        return $path

    }
    #
    [string]mainlogbase(){
        $path = $this.mainlogfolder() + '\' 
        return $path
    }
    #
    [string]mainlogbase($cmodule){
        $path = $this.mainlogfolder() + '\' + $cmodule + '.log'
        return $path
    }
    #
    [string]im3folder(){
        $path = $this.basepath + '\' + $this.slideid + '\im3'
        return $path

    }
    #
    [string]Scan(){
        $path = $this.basepath + '\' + $this.slideid + '\im3\Scan*'
        $paths = get-childitem $path
        $scan = $paths | 
            select-object *, @{n = "IntVal"; e = {[int]$_.Name.substring(4)}} |
            sort-object IntVal |
            Select-Object -Last 1
        return $scan.Name
    }
    #
    [string]Scanfolder(){
        $path = $this.basepath + '\' + $this.slideid + 
            '\im3\'+$this.Scan()
        return $path

    }
    #
    [string]qptifffile(){
        $path = $this.Scanfolder() + '\' + $this.slideid + 
            '_' + $this.Scan() + '.qptiff'
        return $path
    }
    #
    [string]annotationxml(){
        $path = $this.Scanfolder() + '\' + $this.slideid + '_' + 
            $this.Scan() + '_annotations.xml'
        return $path
    }
    #
    [string]batchIDfile(){
        $path = $this.Scanfolder() + '\BatchID.txt'
        return $path
    }
    #
    [string]flatfieldfolder(){
        $path = $this.basepath +'\flatfield'
        return $path
    }
    #
    [string]batchflatfield(){
        $path = $this.basepath +'\flatfield\flatfield_BatchID_' + 
            $this.BatchID + '.bin'
        return $path
    }
    #
    [string]pybatchflatfield(){
        $ids = $this.ImportCorrectionModels($this.mpath)
        $file = ($ids | Where-Object { $_.slideid -contains $this.slideid}).FlatfieldVersion
        return $file
    }
    #
    [string]pybatchflatfieldfullpath(){
          $flatfield = $this.mpath + '\flatfield\flatfield_' + $this.pybatchflatfield() + '.bin'
          return $flatfield
    }
    #
    [string]CheckSumsfile(){
        $path = $this.Scanfolder() + '\CheckSums.txt'
        return $path
    }
    #
    [string]MSIfolder(){
        $path = $this.Scanfolder() + '\MSI'
        return $path 
    }
    #
    [string]informfolder(){
        $path = $this.basepath + '\' + $this.slideid + 
            '\inform_data'
        return $path

    }
    #
    [string]componentfolder(){
        $path = $this.basepath + '\' + $this.slideid + 
            '\inform_data\Component_Tiffs'
        return $path
    }
    #
    [string]phenotypefolder(){
        $path = $this.basepath + '\' + $this.slideid + 
            '\inform_data\Phenotyped'
        return $path

    }
    #
    [string]xmlfolder(){
        $path = $this.basepath + '\' + $this.slideid + 
            '\im3\xml'
        return $path

    }
    #
    [string]meanimagefile(){
        $path = $this.basepath + '\' + $this.slideid + 
            '\im3\' + $this.slideid + '-mean.flt'
        return $path
    }
    #
    [string]meanimagefolder(){
        $path = $this.im3folder() + '\meanimage'
        return $path
    }
    #
    [string]flatwim3folder(){
        $path = $this.basepath + '\' + $this.slideid + 
            '\im3\flatw'
        return $path
    }
    #
    [string]flatwfolder(){
        $path = '\\'+$this.project_data.fwpath + '\' + 
            $this.slideid
        return $path
    }
    #
    [string]mergeconfigfile(){
        $path = $this.basepath + '\Batch\MergeConfig_' + 
            $this.BatchID
        return $path
    }
    #
    [void]testim3folder(){
        if (!(test-path $this.im3folder())){
            Throw "im3 folder not found for:" + $this.im3folder()
        }
    }
    #
    [switch]testbatchflatfield(){
        #
        if (!(test-path $this.batchflatfield())){
            return $false
        }
        #
        return $true
    }
    #
    [switch]testpybatchflatfield(){
        #
        if (!(test-path $this.pybatchflatfieldfullpath())){
            return $false
        }
        #
        return $true
    }
    #
    [switch]testxmlfiles(){
        #
        $xml = $this.xmlfolder()
        $im3s = get-childitem ($this.Scanfolder() + '\MSI\*') *im3
        $im3n = ($im3s).Count + 2
        #
        if (!(test-path $xml)){
            return $false
        }
        #
        # check xml files = im3s
        #
        $xmls = get-childitem ($xml + '\*') '*xml'
        $files = ($xmls).Count
        if (!($im3n -eq $files)){
            return $false
        }
        #
        return $true
        #
    }
    #
    [switch]testmeanimagefiles(){
        #
        if ($this.vers -match '0.0.1'){
            #
            # check for mean images
            # 
            $file = $this.im3folder() + '\' + $this.slideid + '-mean.csv'
            $file2 = $this.im3folder() + '\' + $this.slideid + '-mean.flt'
            #
            if (!(test-path $file)){
                return $false
            }
            if (!(test-path $file2)){
                return $false
            }
        } else {
            #
            # check for meanimage directory
            #
            $p = $this.meanimagefolder()
            if (!(test-path $p)){
                return $false
            }
            #
            $files = @('-sum_images_squared.bin', '-std_err_of_mean_image.bin', `
                     '-mean_image.bin') #'-mask_stack.bin',
            #
            foreach ($file in $files) {
                $fullpath = $p + '\' + $this.slideid + $file
                if (!(test-path $fullpath)){
                    return $false
                }
            }
            #
        }
        #
        return $true
        #
    }
    #
    [switch]testbatchmicompfiles(){
        $micomp_data = $this.ImportMICOMP($this.mpath)
        if (($micomp_data.root_dir_1 -contains ($this.basepath + '\') -AND
                $micomp_data.slide_ID_1 -contains ($this.slideid)) -OR
            (($micomp_data.root_dir_2 -contains ($this.basepath + '\') -AND
                $micomp_data.slide_ID_2 -contains ($this.slideid)))){
            return $true
        }
        #
        return $false
        #
    }
    #
    [switch]testimagecorrectionfiles(){
        #
        $im3s = (get-childitem ($this.Scanfolder() + '\MSI\*') *im3).Count
        #
        $paths = @($this.flatwim3folder(), $this.flatwfolder(), $this.flatwfolder())
        $filetypes = @('*im3', '*fw', '*fw01')
        #
        for ($i=0; $i -lt 3; $i++){
            #
            if (!(test-path $paths[$i])){
                return $false
            }
            #
            # check files = im3s
            #
            $files = (get-childitem ($paths[$i] + '\*') $filetypes[$i]).Count
            if (!($im3s -eq $files)){
                return $false
            }
        }
        #
        return $true
        #
    }
    #
    [switch]testsegmentationfiles(){
        #
        $table = $this.phenotypefolder() + '\Results\Tables'
        if (!(test-path $table + '\*csv')){
            return $false
        }
        $comp = (get-childitem ($table + '\*') '*csv').Count
        $seg = (get-childitem ($this.componentfolder() + '\*') '*data_w_seg.tif').Count
        if (!($comp -eq $seg)){
            return $false
        }
        return $true
        #
    }
    #
    [switch]testwarpoctets(){
        #
        $file = $this.basepath + '\warping\octets\' + $this.slideid + '-all_overlap_octets.csv'
        #
        $file2 = $this.basepath + '\' + $this.slideid + '\im3\warping\octets\' + $this.slideid + '-all_overlap_octets.csv'
        #
<<<<<<< HEAD
        $logfile = $this.basepath + '\' + $this.slideid + '\logfiles\' + $this.slideid + '-warpoctets.log'
        #
        if (test-path $logfile){
            $log = $this.importlogfile($logfile)
            if ($log.Message -match "Sample is not good"){
                return $true
            }
        }
        #
        $p = ($this.meanimagefolder() + '\' + $this.slideid + '-mask_stack.bin')
        #
        if (test-path $p){
            return $true
        }
        #
=======
>>>>>>> f552c5d5
        if (!(test-path $file) -AND !(test-path $file2)){
            return $false
        }
        #
        return $true
    }
    #
}
<|MERGE_RESOLUTION|>--- conflicted
+++ resolved
@@ -1,475 +1,483 @@
-﻿<# -------------------------------------------
- sampledef
- created by: Benjamin Green - JHU
- Last Edit: 11.02.2021
- --------------------------------------------
- Description
- methods used to build a sample object
- -------------------------------------------#>
-class sampledef : sharedtools{
-    [string]$cohort
-    [string]$project
-    [string]$BatchID
-    [string]$basepath
-    [PSCustomObject]$project_data
-    [PSCustomObject]$batchslides
-    [string]$mainlog
-    [string]$slidelog
-    [hashtable]$moduleinfo = @{}
-    #
-    sampledef(){}
-    #
-    sampledef($mpath, $module){
-        $this.mpath = $mpath
-        $this.module = $module 
-    }
-    #
-    sampledef($mpath, $module, $slideid){
-        $this.mpath = $mpath
-        $this.module = $module 
-        $this.sampledefslide($slideid)
-    }
-    #
-    sampledef($mpath, $module, $batchid, $project){
-        $this.mpath = $mpath
-        $this.module = $module 
-        $this.sampledefbatch($batchid, $project)
-    }
-    #
-    sampledefslide($slideid){
-        $slides = $this.importslideids($this.mpath)
-        $this.Sample($slideid, $this.mpath, $slides)
-    }
-    #
-    sampledefbatch($batchid, $project){
-        $this.project = $project
-        $slides = $this.importslideids($this.mpath)
-        $this.Batch($batchid, $this.mpath, $slides)
-    }
-    #
-    Sample(
-        [string]$slideid="",
-        [string]$mpath,
-        [PSCustomObject]$slides
-    ){
-        $this.ParseAPIDdef($slideid, $slides)
-        $this.defbase($mpath)
-    }
-    #
-    Batch(
-        [string]$batchid="",
-        [string]$mpath,
-        [PSCustomObject]$slides
-    ){
-        $this.ParseAPIDdefbatch($batchid, $slides)
-        $this.defbase($mpath)
-    }
-    #
-    [void]ParseAPIDdef([string]$slideid, [PSCustomObject]$slides){
-        $slide = $slides | 
-                Where-Object -FilterScript {$_.SlideID -eq $slideid.trim()}
-        #
-        if (!$slide){
-            Throw ($slideid.trim() + ' is not a valid slideid. Check the APID tables and\or confirm the SlideID.')
-        }
-        $this.slideid = $slide.SlideID.trim()
-        $this.project = $slide.Project
-        $this.cohort = $slide.Cohort
-        $this.BatchID = $slide.BatchID.padleft(2, '0')
-        #
-    }
-    #
-    [void]ParseAPIDdefbatch([string]$mbatchid, [PSCustomObject]$slides){
-        #
-        if ($mbatchid[0] -match '0'){
-            $mbatchid = $mbatchid[1]
-        }
-        #
-        $batch = $slides | 
-                Where-Object -FilterScript {$_.BatchID -eq $mbatchid.trim() -and 
-                    $_.Project -eq $this.project.trim()}
-        #
-        if (!$batch){
-            Throw 'Not a valid batchid'
-        }
-        $this.project = $batch.Project[0]
-        $this.cohort = $batch.Cohort[0]
-        $this.BatchID = $batch.BatchID.padleft(2, '0')
-        $this.slideid = $this.BatchID
-        $this.batchslides = $batch
-        #
-    }
-    #
-    [void]defbase([string]$mpath){
-        $this.mpath = $mpath
-        $project_dat = $this.importcohortsinfo($this.mpath)
-        $project_dat = $project_dat | 
-                Where-Object -FilterScript {$_.Project -eq $this.project}
-        #Adjust if testing on jenkins
-        if ($project_dat.dpath -match '/var/lib/jenkins') {
-            $this.basepath = $project_dat.dpath + '/' + $project_dat.dname
-        }
-        else {
-            $this.basepath = '\\' + $project_dat.dpath + '\' + $project_dat.dname
-        }
-        $this.project_data = $project_dat
-        #
-        $this.deflogpaths()
-        #
-    }
-    #
-    # define log paths
-    #
-    [void]deflogpaths(){
-        #
-        $this.mainlog = $this.basepath + '\logfiles\' + $this.module + '.log'
-        $this.slidelog = $this.basepath + '\' + $this.slideid + '\logfiles\' +
-             $this.slideid + '-' + $this.module + '.log'
-        #
-    }
-    #
-    [void]deflogpaths($cmodule){
-        #
-        $cmainlog = $this.basepath + '\logfiles\' + $cmodule + '.log'
-        if ($cmodule -match 'batch'){
-                $cslidelog = $cmainlog
-            } else {
-                $cslidelog = $this.basepath + '\' + $this.slideid + '\logfiles\' +
-                    $this.slideid + '-' + $cmodule + '.log'
-        }
-        $vers = $this.GetVersion($this.mpath, $cmodule, $this.project)
-        $this.moduleinfo.($cmodule) = @{mainlog =$cmainlog; slidelog=$cslidelog; version=$vers}
-        #
-    }
-    #
-    [string]slidelogfolder(){
-        $path = $this.basepath + '\' + $this.slideid + '\logfiles'
-        return $path
-
-    }
-    #
-    [string]slidelogbase(){
-        $path = $this.slidelogfolder() + '\' + $this.slideid + '-'
-        return $path
-    }
-    #
-    [string]slidelogbase($cmodule){
-        $path = $this.slidelogfolder() + '\' + $this.slideid + '-' + $cmodule + '.log'
-        return $path
-    }
-    #
-    [string]mainlogfolder(){
-        $path = $this.basepath + '\logfiles'
-        return $path
-
-    }
-    #
-    [string]mainlogbase(){
-        $path = $this.mainlogfolder() + '\' 
-        return $path
-    }
-    #
-    [string]mainlogbase($cmodule){
-        $path = $this.mainlogfolder() + '\' + $cmodule + '.log'
-        return $path
-    }
-    #
-    [string]im3folder(){
-        $path = $this.basepath + '\' + $this.slideid + '\im3'
-        return $path
-
-    }
-    #
-    [string]Scan(){
-        $path = $this.basepath + '\' + $this.slideid + '\im3\Scan*'
-        $paths = get-childitem $path
-        $scan = $paths | 
-            select-object *, @{n = "IntVal"; e = {[int]$_.Name.substring(4)}} |
-            sort-object IntVal |
-            Select-Object -Last 1
-        return $scan.Name
-    }
-    #
-    [string]Scanfolder(){
-        $path = $this.basepath + '\' + $this.slideid + 
-            '\im3\'+$this.Scan()
-        return $path
-
-    }
-    #
-    [string]qptifffile(){
-        $path = $this.Scanfolder() + '\' + $this.slideid + 
-            '_' + $this.Scan() + '.qptiff'
-        return $path
-    }
-    #
-    [string]annotationxml(){
-        $path = $this.Scanfolder() + '\' + $this.slideid + '_' + 
-            $this.Scan() + '_annotations.xml'
-        return $path
-    }
-    #
-    [string]batchIDfile(){
-        $path = $this.Scanfolder() + '\BatchID.txt'
-        return $path
-    }
-    #
-    [string]flatfieldfolder(){
-        $path = $this.basepath +'\flatfield'
-        return $path
-    }
-    #
-    [string]batchflatfield(){
-        $path = $this.basepath +'\flatfield\flatfield_BatchID_' + 
-            $this.BatchID + '.bin'
-        return $path
-    }
-    #
-    [string]pybatchflatfield(){
-        $ids = $this.ImportCorrectionModels($this.mpath)
-        $file = ($ids | Where-Object { $_.slideid -contains $this.slideid}).FlatfieldVersion
-        return $file
-    }
-    #
-    [string]pybatchflatfieldfullpath(){
-          $flatfield = $this.mpath + '\flatfield\flatfield_' + $this.pybatchflatfield() + '.bin'
-          return $flatfield
-    }
-    #
-    [string]CheckSumsfile(){
-        $path = $this.Scanfolder() + '\CheckSums.txt'
-        return $path
-    }
-    #
-    [string]MSIfolder(){
-        $path = $this.Scanfolder() + '\MSI'
-        return $path 
-    }
-    #
-    [string]informfolder(){
-        $path = $this.basepath + '\' + $this.slideid + 
-            '\inform_data'
-        return $path
-
-    }
-    #
-    [string]componentfolder(){
-        $path = $this.basepath + '\' + $this.slideid + 
-            '\inform_data\Component_Tiffs'
-        return $path
-    }
-    #
-    [string]phenotypefolder(){
-        $path = $this.basepath + '\' + $this.slideid + 
-            '\inform_data\Phenotyped'
-        return $path
-
-    }
-    #
-    [string]xmlfolder(){
-        $path = $this.basepath + '\' + $this.slideid + 
-            '\im3\xml'
-        return $path
-
-    }
-    #
-    [string]meanimagefile(){
-        $path = $this.basepath + '\' + $this.slideid + 
-            '\im3\' + $this.slideid + '-mean.flt'
-        return $path
-    }
-    #
-    [string]meanimagefolder(){
-        $path = $this.im3folder() + '\meanimage'
-        return $path
-    }
-    #
-    [string]flatwim3folder(){
-        $path = $this.basepath + '\' + $this.slideid + 
-            '\im3\flatw'
-        return $path
-    }
-    #
-    [string]flatwfolder(){
-        $path = '\\'+$this.project_data.fwpath + '\' + 
-            $this.slideid
-        return $path
-    }
-    #
-    [string]mergeconfigfile(){
-        $path = $this.basepath + '\Batch\MergeConfig_' + 
-            $this.BatchID
-        return $path
-    }
-    #
-    [void]testim3folder(){
-        if (!(test-path $this.im3folder())){
-            Throw "im3 folder not found for:" + $this.im3folder()
-        }
-    }
-    #
-    [switch]testbatchflatfield(){
-        #
-        if (!(test-path $this.batchflatfield())){
-            return $false
-        }
-        #
-        return $true
-    }
-    #
-    [switch]testpybatchflatfield(){
-        #
-        if (!(test-path $this.pybatchflatfieldfullpath())){
-            return $false
-        }
-        #
-        return $true
-    }
-    #
-    [switch]testxmlfiles(){
-        #
-        $xml = $this.xmlfolder()
-        $im3s = get-childitem ($this.Scanfolder() + '\MSI\*') *im3
-        $im3n = ($im3s).Count + 2
-        #
-        if (!(test-path $xml)){
-            return $false
-        }
-        #
-        # check xml files = im3s
-        #
-        $xmls = get-childitem ($xml + '\*') '*xml'
-        $files = ($xmls).Count
-        if (!($im3n -eq $files)){
-            return $false
-        }
-        #
-        return $true
-        #
-    }
-    #
-    [switch]testmeanimagefiles(){
-        #
-        if ($this.vers -match '0.0.1'){
-            #
-            # check for mean images
-            # 
-            $file = $this.im3folder() + '\' + $this.slideid + '-mean.csv'
-            $file2 = $this.im3folder() + '\' + $this.slideid + '-mean.flt'
-            #
-            if (!(test-path $file)){
-                return $false
-            }
-            if (!(test-path $file2)){
-                return $false
-            }
-        } else {
-            #
-            # check for meanimage directory
-            #
-            $p = $this.meanimagefolder()
-            if (!(test-path $p)){
-                return $false
-            }
-            #
-            $files = @('-sum_images_squared.bin', '-std_err_of_mean_image.bin', `
-                     '-mean_image.bin') #'-mask_stack.bin',
-            #
-            foreach ($file in $files) {
-                $fullpath = $p + '\' + $this.slideid + $file
-                if (!(test-path $fullpath)){
-                    return $false
-                }
-            }
-            #
-        }
-        #
-        return $true
-        #
-    }
-    #
-    [switch]testbatchmicompfiles(){
-        $micomp_data = $this.ImportMICOMP($this.mpath)
-        if (($micomp_data.root_dir_1 -contains ($this.basepath + '\') -AND
-                $micomp_data.slide_ID_1 -contains ($this.slideid)) -OR
-            (($micomp_data.root_dir_2 -contains ($this.basepath + '\') -AND
-                $micomp_data.slide_ID_2 -contains ($this.slideid)))){
-            return $true
-        }
-        #
-        return $false
-        #
-    }
-    #
-    [switch]testimagecorrectionfiles(){
-        #
-        $im3s = (get-childitem ($this.Scanfolder() + '\MSI\*') *im3).Count
-        #
-        $paths = @($this.flatwim3folder(), $this.flatwfolder(), $this.flatwfolder())
-        $filetypes = @('*im3', '*fw', '*fw01')
-        #
-        for ($i=0; $i -lt 3; $i++){
-            #
-            if (!(test-path $paths[$i])){
-                return $false
-            }
-            #
-            # check files = im3s
-            #
-            $files = (get-childitem ($paths[$i] + '\*') $filetypes[$i]).Count
-            if (!($im3s -eq $files)){
-                return $false
-            }
-        }
-        #
-        return $true
-        #
-    }
-    #
-    [switch]testsegmentationfiles(){
-        #
-        $table = $this.phenotypefolder() + '\Results\Tables'
-        if (!(test-path $table + '\*csv')){
-            return $false
-        }
-        $comp = (get-childitem ($table + '\*') '*csv').Count
-        $seg = (get-childitem ($this.componentfolder() + '\*') '*data_w_seg.tif').Count
-        if (!($comp -eq $seg)){
-            return $false
-        }
-        return $true
-        #
-    }
-    #
-    [switch]testwarpoctets(){
-        #
-        $file = $this.basepath + '\warping\octets\' + $this.slideid + '-all_overlap_octets.csv'
-        #
-        $file2 = $this.basepath + '\' + $this.slideid + '\im3\warping\octets\' + $this.slideid + '-all_overlap_octets.csv'
-        #
-<<<<<<< HEAD
-        $logfile = $this.basepath + '\' + $this.slideid + '\logfiles\' + $this.slideid + '-warpoctets.log'
-        #
-        if (test-path $logfile){
-            $log = $this.importlogfile($logfile)
-            if ($log.Message -match "Sample is not good"){
-                return $true
-            }
-        }
-        #
-        $p = ($this.meanimagefolder() + '\' + $this.slideid + '-mask_stack.bin')
-        #
-        if (test-path $p){
-            return $true
-        }
-        #
-=======
->>>>>>> f552c5d5
-        if (!(test-path $file) -AND !(test-path $file2)){
-            return $false
-        }
-        #
-        return $true
-    }
-    #
-}
+﻿<# -------------------------------------------
+ sampledef
+ created by: Benjamin Green - JHU
+ Last Edit: 11.02.2021
+ --------------------------------------------
+ Description
+ methods used to build a sample object
+ -------------------------------------------#>
+class sampledef : sharedtools{
+    [string]$cohort
+    [string]$project
+    [string]$BatchID
+    [string]$basepath
+    [PSCustomObject]$project_data
+    [PSCustomObject]$batchslides
+    [string]$mainlog
+    [string]$slidelog
+    [hashtable]$moduleinfo = @{}
+    #
+    sampledef(){}
+    #
+    sampledef($mpath, $module){
+        $this.mpath = $mpath
+        $this.module = $module 
+    }
+    #
+    sampledef($mpath, $module, $slideid){
+        $this.mpath = $mpath
+        $this.module = $module 
+        $this.sampledefslide($slideid)
+    }
+    #
+    sampledef($mpath, $module, $batchid, $project){
+        $this.mpath = $mpath
+        $this.module = $module 
+        $this.sampledefbatch($batchid, $project)
+    }
+    #
+    sampledefslide($slideid){
+        $slides = $this.importslideids($this.mpath)
+        $this.Sample($slideid, $this.mpath, $slides)
+    }
+    #
+    sampledefbatch($batchid, $project){
+        $this.project = $project
+        $slides = $this.importslideids($this.mpath)
+        $this.Batch($batchid, $this.mpath, $slides)
+    }
+    #
+    Sample(
+        [string]$slideid="",
+        [string]$mpath,
+        [PSCustomObject]$slides
+    ){
+        $this.ParseAPIDdef($slideid, $slides)
+        $this.defbase($mpath)
+    }
+    #
+    Batch(
+        [string]$batchid="",
+        [string]$mpath,
+        [PSCustomObject]$slides
+    ){
+        $this.ParseAPIDdefbatch($batchid, $slides)
+        $this.defbase($mpath)
+    }
+    #
+    [void]ParseAPIDdef([string]$slideid, [PSCustomObject]$slides){
+        $slide = $slides | 
+                Where-Object -FilterScript {$_.SlideID -eq $slideid.trim()}
+        #
+        if (!$slide){
+            Throw ($slideid.trim() + ' is not a valid slideid. Check the APID tables and\or confirm the SlideID.')
+        }
+        $this.slideid = $slide.SlideID.trim()
+        $this.project = $slide.Project
+        $this.cohort = $slide.Cohort
+        $this.BatchID = $slide.BatchID.padleft(2, '0')
+        #
+    }
+    #
+    [void]ParseAPIDdefbatch([string]$mbatchid, [PSCustomObject]$slides){
+        #
+        if ($mbatchid[0] -match '0'){
+            $mbatchid = $mbatchid[1]
+        }
+        #
+        $batch = $slides | 
+                Where-Object -FilterScript {$_.BatchID -eq $mbatchid.trim() -and 
+                    $_.Project -eq $this.project.trim()}
+        #
+        if (!$batch){
+            Throw 'Not a valid batchid'
+        }
+        $this.project = $batch.Project[0]
+        $this.cohort = $batch.Cohort[0]
+        $this.BatchID = $batch.BatchID.padleft(2, '0')
+        $this.slideid = $this.BatchID
+        $this.batchslides = $batch
+        #
+    }
+    #
+    [void]defbase([string]$mpath){
+        $this.mpath = $mpath
+        $project_dat = $this.importcohortsinfo($this.mpath)
+        $project_dat = $project_dat | 
+                Where-Object -FilterScript {$_.Project -eq $this.project}
+        <#
+                #Adjust if testing on jenkins
+        if ($project_dat.dpath -match '/var/lib/jenkins') {
+            $this.basepath = $project_dat.dpath + '/' + $project_dat.dname
+        }
+        else {
+            $this.basepath = '\\' + $project_dat.dpath + '\' + $project_dat.dname
+        }
+        more robust path editing #>
+        $r = $project_dat.dpath -replace( '/', '\')
+        if ($r[0] -ne '\'){
+            $root = ('\\' + $env:computername+'\'+$r) -replace ":", "$"
+        } else{
+            $root = $r -replace ":", "$"
+        }
+        #
+        $this.basepath = $root, '\', $project_dat.dname -join ''
+        #
+        $this.project_data = $project_dat
+        #
+        $this.deflogpaths()
+        #
+    }
+    #
+    # define log paths
+    #
+    [void]deflogpaths(){
+        #
+        $this.mainlog = $this.basepath + '\logfiles\' + $this.module + '.log'
+        $this.slidelog = $this.basepath + '\' + $this.slideid + '\logfiles\' +
+             $this.slideid + '-' + $this.module + '.log'
+        #
+    }
+    #
+    [void]deflogpaths($cmodule){
+        #
+        $cmainlog = $this.basepath + '\logfiles\' + $cmodule + '.log'
+        if ($cmodule -match 'batch'){
+                $cslidelog = $cmainlog
+            } else {
+                $cslidelog = $this.basepath + '\' + $this.slideid + '\logfiles\' +
+                    $this.slideid + '-' + $cmodule + '.log'
+        }
+        $vers = $this.GetVersion($this.mpath, $cmodule, $this.project)
+        $this.moduleinfo.($cmodule) = @{mainlog =$cmainlog; slidelog=$cslidelog; version=$vers}
+        #
+    }
+    #
+    [string]slidelogfolder(){
+        $path = $this.basepath + '\' + $this.slideid + '\logfiles'
+        return $path
+
+    }
+    #
+    [string]slidelogbase(){
+        $path = $this.slidelogfolder() + '\' + $this.slideid + '-'
+        return $path
+    }
+    #
+    [string]slidelogbase($cmodule){
+        $path = $this.slidelogfolder() + '\' + $this.slideid + '-' + $cmodule + '.log'
+        return $path
+    }
+    #
+    [string]mainlogfolder(){
+        $path = $this.basepath + '\logfiles'
+        return $path
+
+    }
+    #
+    [string]mainlogbase(){
+        $path = $this.mainlogfolder() + '\' 
+        return $path
+    }
+    #
+    [string]mainlogbase($cmodule){
+        $path = $this.mainlogfolder() + '\' + $cmodule + '.log'
+        return $path
+    }
+    #
+    [string]im3folder(){
+        $path = $this.basepath + '\' + $this.slideid + '\im3'
+        return $path
+
+    }
+    #
+    [string]Scan(){
+        $path = $this.basepath + '\' + $this.slideid + '\im3\Scan*'
+        $paths = get-childitem $path
+        $scan = $paths | 
+            select-object *, @{n = "IntVal"; e = {[int]$_.Name.substring(4)}} |
+            sort-object IntVal |
+            Select-Object -Last 1
+        return $scan.Name
+    }
+    #
+    [string]Scanfolder(){
+        $path = $this.basepath + '\' + $this.slideid + 
+            '\im3\'+$this.Scan()
+        return $path
+
+    }
+    #
+    [string]qptifffile(){
+        $path = $this.Scanfolder() + '\' + $this.slideid + 
+            '_' + $this.Scan() + '.qptiff'
+        return $path
+    }
+    #
+    [string]annotationxml(){
+        $path = $this.Scanfolder() + '\' + $this.slideid + '_' + 
+            $this.Scan() + '_annotations.xml'
+        return $path
+    }
+    #
+    [string]batchIDfile(){
+        $path = $this.Scanfolder() + '\BatchID.txt'
+        return $path
+    }
+    #
+    [string]flatfieldfolder(){
+        $path = $this.basepath +'\flatfield'
+        return $path
+    }
+    #
+    [string]batchflatfield(){
+        $path = $this.basepath +'\flatfield\flatfield_BatchID_' + 
+            $this.BatchID + '.bin'
+        return $path
+    }
+    #
+    [string]pybatchflatfield(){
+        $ids = $this.ImportCorrectionModels($this.mpath)
+        $file = ($ids | Where-Object { $_.slideid -contains $this.slideid}).FlatfieldVersion
+        return $file
+    }
+    #
+    [string]pybatchflatfieldfullpath(){
+          $flatfield = $this.mpath + '\flatfield\flatfield_' + $this.pybatchflatfield() + '.bin'
+          return $flatfield
+    }
+    #
+    [string]CheckSumsfile(){
+        $path = $this.Scanfolder() + '\CheckSums.txt'
+        return $path
+    }
+    #
+    [string]MSIfolder(){
+        $path = $this.Scanfolder() + '\MSI'
+        return $path 
+    }
+    #
+    [string]informfolder(){
+        $path = $this.basepath + '\' + $this.slideid + 
+            '\inform_data'
+        return $path
+
+    }
+    #
+    [string]componentfolder(){
+        $path = $this.basepath + '\' + $this.slideid + 
+            '\inform_data\Component_Tiffs'
+        return $path
+    }
+    #
+    [string]phenotypefolder(){
+        $path = $this.basepath + '\' + $this.slideid + 
+            '\inform_data\Phenotyped'
+        return $path
+
+    }
+    #
+    [string]xmlfolder(){
+        $path = $this.basepath + '\' + $this.slideid + 
+            '\im3\xml'
+        return $path
+
+    }
+    #
+    [string]meanimagefile(){
+        $path = $this.basepath + '\' + $this.slideid + 
+            '\im3\' + $this.slideid + '-mean.flt'
+        return $path
+    }
+    #
+    [string]meanimagefolder(){
+        $path = $this.im3folder() + '\meanimage'
+        return $path
+    }
+    #
+    [string]flatwim3folder(){
+        $path = $this.basepath + '\' + $this.slideid + 
+            '\im3\flatw'
+        return $path
+    }
+    #
+    [string]flatwfolder(){
+        $path = '\\'+$this.project_data.fwpath + '\' + 
+            $this.slideid
+        return $path
+    }
+    #
+    [string]mergeconfigfile(){
+        $path = $this.basepath + '\Batch\MergeConfig_' + 
+            $this.BatchID
+        return $path
+    }
+    #
+    [void]testim3folder(){
+        if (!(test-path $this.im3folder())){
+            Throw "im3 folder not found for:" + $this.im3folder()
+        }
+    }
+    #
+    [switch]testbatchflatfield(){
+        #
+        if (!(test-path $this.batchflatfield())){
+            return $false
+        }
+        #
+        return $true
+    }
+    #
+    [switch]testpybatchflatfield(){
+        #
+        if (!(test-path $this.pybatchflatfieldfullpath())){
+            return $false
+        }
+        #
+        return $true
+    }
+    #
+    [switch]testxmlfiles(){
+        #
+        $xml = $this.xmlfolder()
+        $im3s = get-childitem ($this.Scanfolder() + '\MSI\*') *im3
+        $im3n = ($im3s).Count + 2
+        #
+        if (!(test-path $xml)){
+            return $false
+        }
+        #
+        # check xml files = im3s
+        #
+        $xmls = get-childitem ($xml + '\*') '*xml'
+        $files = ($xmls).Count
+        if (!($im3n -eq $files)){
+            return $false
+        }
+        #
+        return $true
+        #
+    }
+    #
+    [switch]testmeanimagefiles(){
+        #
+        if ($this.vers -match '0.0.1'){
+            #
+            # check for mean images
+            # 
+            $file = $this.im3folder() + '\' + $this.slideid + '-mean.csv'
+            $file2 = $this.im3folder() + '\' + $this.slideid + '-mean.flt'
+            #
+            if (!(test-path $file)){
+                return $false
+            }
+            if (!(test-path $file2)){
+                return $false
+            }
+        } else {
+            #
+            # check for meanimage directory
+            #
+            $p = $this.meanimagefolder()
+            if (!(test-path $p)){
+                return $false
+            }
+            #
+            $files = @('-sum_images_squared.bin', '-std_err_of_mean_image.bin', `
+                     '-mean_image.bin') #'-mask_stack.bin',
+            #
+            foreach ($file in $files) {
+                $fullpath = $p + '\' + $this.slideid + $file
+                if (!(test-path $fullpath)){
+                    return $false
+                }
+            }
+            #
+        }
+        #
+        return $true
+        #
+    }
+    #
+    [switch]testbatchmicompfiles(){
+        $micomp_data = $this.ImportMICOMP($this.mpath)
+        if (($micomp_data.root_dir_1 -contains ($this.basepath + '\') -AND
+                $micomp_data.slide_ID_1 -contains ($this.slideid)) -OR
+            (($micomp_data.root_dir_2 -contains ($this.basepath + '\') -AND
+                $micomp_data.slide_ID_2 -contains ($this.slideid)))){
+            return $true
+        }
+        #
+        return $false
+        #
+    }
+    #
+    [switch]testimagecorrectionfiles(){
+        #
+        $im3s = (get-childitem ($this.Scanfolder() + '\MSI\*') *im3).Count
+        #
+        $paths = @($this.flatwim3folder(), $this.flatwfolder(), $this.flatwfolder())
+        $filetypes = @('*im3', '*fw', '*fw01')
+        #
+        for ($i=0; $i -lt 3; $i++){
+            #
+            if (!(test-path $paths[$i])){
+                return $false
+            }
+            #
+            # check files = im3s
+            #
+            $files = (get-childitem ($paths[$i] + '\*') $filetypes[$i]).Count
+            if (!($im3s -eq $files)){
+                return $false
+            }
+        }
+        #
+        return $true
+        #
+    }
+    #
+    [switch]testsegmentationfiles(){
+        #
+        $table = $this.phenotypefolder() + '\Results\Tables'
+        if (!(test-path $table + '\*csv')){
+            return $false
+        }
+        $comp = (get-childitem ($table + '\*') '*csv').Count
+        $seg = (get-childitem ($this.componentfolder() + '\*') '*data_w_seg.tif').Count
+        if (!($comp -eq $seg)){
+            return $false
+        }
+        return $true
+        #
+    }
+    #
+    [switch]testwarpoctets(){
+        #
+        $file = $this.basepath + '\warping\octets\' + $this.slideid + '-all_overlap_octets.csv'
+        #
+        $file2 = $this.basepath + '\' + $this.slideid + '\im3\warping\octets\' + $this.slideid + '-all_overlap_octets.csv'
+        #
+        $logfile = $this.basepath + '\' + $this.slideid + '\logfiles\' + $this.slideid + '-warpoctets.log'
+        #
+        if (test-path $logfile){
+            $log = $this.importlogfile($logfile)
+            if ($log.Message -match "Sample is not good"){
+                return $true
+            }
+        }
+        #
+        $p = ($this.meanimagefolder() + '\' + $this.slideid + '-mask_stack.bin')
+        #
+        if (test-path $p){
+            return $true
+        }
+        #
+        if (!(test-path $file) -AND !(test-path $file2)){
+            return $false
+        }
+        #
+        return $true
+    }
+    #
+}