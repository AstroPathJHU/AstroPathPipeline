﻿<# -------------------------------------------
 copyutils
 created by: Benjamin Green - JHU
 Last Edit: 10.13.2020
 --------------------------------------------
 Description
 copy files fast with different methods
 -------------------------------------------#>
class copyutils{
    #
    copyutils(){}
    #
    [void]copy([string]$sor, [string]$des){
        xcopy $sor, $des /q /y /z /j /v | Out-Null
    }
    #
<<<<<<< HEAD
    [void]copy([string]$sor, [string]$des, [string]$filespec){
        if ($filespec -match '\*'){
            robocopy $sor $des -r:3 -w:3 -np -s -mt:1 | out-null
        } else {
            $filespec = '*' + $filespec
            robocopy $sor $des $filespec -r:3 -w:3 -np -s -mt:1 | out-null
        }
        $this.verifyChecksum($sor, $des)
    }
    #
    [void]copy([string]$sor, [string]$des, [string]$filespec, [int]$threads){
        if ($filespec -match '\*'){
            robocopy $sor $des -r:3 -w:3 -np -s -mt:$threads | out-null
        } else {
            $filespec = '*' + $filespec
            robocopy $sor $des $filespec -r:3 -w:3 -np -s -mt:$threads | out-null
        }
        $this.verifyChecksum($sor, $des)
    }
    #
    [void]verifyChecksum([string]$sor, [string]$des){
        $sourcehash = Get-ChildItem -Path ($sor+'\*') -Recurse | Get-FileHash -Algorithm MD5
        $destinationhash = Get-ChildItem -Path ($des+'\*') -Recurse | Get-FileHash -Algorithm MD5
        $comparison = Compare-Object -ReferenceObject $sourcehash -DifferenceObject $destinationhash -Property Hash | Where-Object -FilterScript {$_.SideIndicator -eq '<='}
        if ($comparison -ne $null) {
            foreach ($file in $comparison) {
                $tempsor = ($sourcehash -match $file.Hash).Path
                xcopy $tempsor, $des /q /y /z /j /v | Out-Null
            }
        }
=======
    [void]copy([string]$sor, [string]$des, [array]$filespec){
        if ($filespec -match '\*'){
            robocopy $sor $des -r:3 -w:3 -np -E -mt:1 | out-null
        } else {
            $filespec = $filespec | foreach-object {'*' + $_}
            robocopy $sor $des $filespec -r:3 -w:3 -np -E -mt:1 | out-null
        }
       # $this.verifyChecksum($sor, $des)
    }
    #
    [void]copy([string]$sor, [string]$des, [array]$filespec, [int]$threads){
        if ($filespec -match '\*'){
            robocopy $sor $des -r:3 -w:3 -np -E -mt:$threads | out-null
        } else {
            $filespec = $filespec | foreach-object {'*' + $_}
            robocopy $sor $des $filespec -r:3 -w:3 -np -E -mt:$threads | out-null
        }
       # $this.verifyChecksum($sor, $des)
>>>>>>> 21d3df86
    }
    #
    [void]copy([string]$sor, [string]$des, [array]$filespec, [int]$threads, [string]$logfile){
        if ($filespec -match '\*'){
           $output = robocopy $sor $des -r:3 -w:3 -np -E -mt:$threads -log:$logfile
        } else {
           $filespec = $filespec | foreach-object {'*' + $_}
           $output = robocopy $sor $des $filespec -r:3 -w:3 -np -E -mt:$threads -log:$logfile
        }
    }
    #
    [system.object]listfiles([string]$sor, [array]$filespec){
        $sor = $sor + '\*'
        if ($filespec -match '\*'){
            $files = gci $sor -Recurse 
        } else {
            $filespec = $filespec | foreach-object {'*' + $_}
            $files = gci $sor -Include  $filespec -Recurse
        }
        return $files
    }
    #
    [void]verifyChecksum([string]$sor, [string]$des){
        $sourcehash = Get-ChildItem -Path ($sor+'\*') -Recurse | Get-FileHash -Algorithm MD5
        $destinationhash = Get-ChildItem -Path ($des+'\*') -Recurse | Get-FileHash -Algorithm MD5
        $comparison = Compare-Object -ReferenceObject $sourcehash -DifferenceObject $destinationhash -Property Hash |
         Where-Object -FilterScript {$_.SideIndicator -eq '<='}
        if ($comparison -ne $null) {
            foreach ($file in $comparison) {
                $tempsor = ($sourcehash -match $file.Hash).Path
                xcopy $tempsor, $des /q /y /z /j /v | Out-Null
            }
        }
    }
}<|MERGE_RESOLUTION|>--- conflicted
+++ resolved
@@ -14,38 +14,6 @@
         xcopy $sor, $des /q /y /z /j /v | Out-Null
     }
     #
-<<<<<<< HEAD
-    [void]copy([string]$sor, [string]$des, [string]$filespec){
-        if ($filespec -match '\*'){
-            robocopy $sor $des -r:3 -w:3 -np -s -mt:1 | out-null
-        } else {
-            $filespec = '*' + $filespec
-            robocopy $sor $des $filespec -r:3 -w:3 -np -s -mt:1 | out-null
-        }
-        $this.verifyChecksum($sor, $des)
-    }
-    #
-    [void]copy([string]$sor, [string]$des, [string]$filespec, [int]$threads){
-        if ($filespec -match '\*'){
-            robocopy $sor $des -r:3 -w:3 -np -s -mt:$threads | out-null
-        } else {
-            $filespec = '*' + $filespec
-            robocopy $sor $des $filespec -r:3 -w:3 -np -s -mt:$threads | out-null
-        }
-        $this.verifyChecksum($sor, $des)
-    }
-    #
-    [void]verifyChecksum([string]$sor, [string]$des){
-        $sourcehash = Get-ChildItem -Path ($sor+'\*') -Recurse | Get-FileHash -Algorithm MD5
-        $destinationhash = Get-ChildItem -Path ($des+'\*') -Recurse | Get-FileHash -Algorithm MD5
-        $comparison = Compare-Object -ReferenceObject $sourcehash -DifferenceObject $destinationhash -Property Hash | Where-Object -FilterScript {$_.SideIndicator -eq '<='}
-        if ($comparison -ne $null) {
-            foreach ($file in $comparison) {
-                $tempsor = ($sourcehash -match $file.Hash).Path
-                xcopy $tempsor, $des /q /y /z /j /v | Out-Null
-            }
-        }
-=======
     [void]copy([string]$sor, [string]$des, [array]$filespec){
         if ($filespec -match '\*'){
             robocopy $sor $des -r:3 -w:3 -np -E -mt:1 | out-null
@@ -64,7 +32,6 @@
             robocopy $sor $des $filespec -r:3 -w:3 -np -E -mt:$threads | out-null
         }
        # $this.verifyChecksum($sor, $des)
->>>>>>> 21d3df86
     }
     #
     [void]copy([string]$sor, [string]$des, [array]$filespec, [int]$threads, [string]$logfile){
