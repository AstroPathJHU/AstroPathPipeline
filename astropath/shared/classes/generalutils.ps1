--- conflicted
+++ resolved
@@ -161,13 +161,8 @@
     [void]removedir([string]$dir){
         #
         if (test-path $dir){
-<<<<<<< HEAD
-            gci $dir -Recurse | Remove-Item -force -recurse
-            remove-item $dir -force
-=======
             gci $dir -Recurse | Remove-Item -force -Confirm:$false -recurse
             remove-item $dir -force -Confirm:$false -Recurse
->>>>>>> 21d3df86
         }
         #
     }
@@ -175,11 +170,7 @@
     [void]removefile([string]$file){
         #
         if (test-path $file){
-<<<<<<< HEAD
-            remove-item $file -force -ea Continue
-=======
             remove-item $file -force -Confirm:$false -ea Continue
->>>>>>> 21d3df86
         }
         #
     }
@@ -188,9 +179,6 @@
         #
         $filespec = '*' + $filespec
         $files = gci ($folder+'\*') -Include  $filespec -Recurse 
-<<<<<<< HEAD
-        if ($files ){ Remove-Item -force -recurse }
-=======
         if ($files ){ Remove-Item $files -force -recurse -Confirm:$false}
         #
     }
@@ -206,7 +194,6 @@
         } else {
             return $false
         }
->>>>>>> 21d3df86
         #
     }
 }