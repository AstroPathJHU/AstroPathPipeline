﻿<# -------------------------------------------
 moduletools
 Benjamin Green - JHU
 Last Edit: 02.16.2022
 --------------------------------------------
 Description
 general functions which may be needed by
 multiple modules
 -------------------------------------------#>
  [Flags()] Enum FileDownloads {
    IM3 = 1
    FLATFIELD = 2
    BATCHID = 4
    XML = 8
    FLATWIM3 = 16
 }
 #
 Class moduletools{
    #
    [array]$externaltasks
    [launchmodule]$sample
    [array]$processvars
    [string]$processloc
    [string]$vers
    [int]$flevel
    [string]$condalocation = '"' + $PSScriptRoot + '\..\..\utilities\Miniconda3"'
    [string]$funclocation
    [array]$logoutput
    [string]$pythonmodulename
    [array]$batchslides
    [switch]$all = $false
    #
    moduletools([hashtable]$task, [launchmodule]$sample){
        $this.sample = $sample
        $this.BuildProcessLocPaths($task)
        $this.vers = $this.sample.GetVersion(
<<<<<<< HEAD
            $this.sample.mpath, $this.sample.module, $this.sample.project)  
=======
            $this.sample.mpath, $this.sample.module, $task.project)
        $this.sample.checksoftware()   
>>>>>>> f0d3a738
    }
    <# -----------------------------------------
    BuildProcessLocPath
    build the processing specimens directory paths
    if it does not exist. If input is '*' then
    work 'in place'
    ------------------------------------------
    Usage: $this.BuildProcessLoc()
    ----------------------------------------- #>
    #
    [void]BuildProcessLocPaths($task){
        $fwpath = '\\'+$this.sample.project_data.fwpath
        $this.processvars = @($this.sample.basepath, $fwpath, `
            $this.sample.flatwim3folder(), $this.sample.batchflatfield())
        #
        # If processloc is not '*' a processing destination was added as 
        # input, correct the paths to analyze from there
        #
        if ($task.processloc -AND !($task.processloc -match '\*')){
            if ($this.sample.module -match 'batch'){
                $this.processloc = ($task.processloc + '\astropath_ws\' + 
                    $this.sample.module + '\'+$task.batchid)
            } else {
                $this.processloc = ($task.processloc + '\astropath_ws\' + 
                    $this.sample.module + '\'+$task.slideid)
            }
            #
            $processvarsa = $this.processvars[0,2,3] -replace `
                [regex]::escape($this.sample.basepath), $this.processloc 
            $processvarsb = $this.processvars[1] -replace `
                [regex]::escape('\\'+$this.sample.project_data.fwpath), `
                ($this.processloc+'\flatw')
            $this.processvars = @($processvarsa[0], $processvarsb, `
                $processvarsa[1], $processvarsa[2], 1)
        } else {
            $this.processloc = $this.sample.flatwfolder()
        }
    }
    <# -----------------------------------------
     ProcessLog
     build log location strings for different
     external processes
     ------------------------------------------
     Usage: $this.processlog($processloc, $task)
    ----------------------------------------- #>
    [string]ProcessLog($externaltask){
        $out = $this.processloc + '\' + $externaltask + '.log'
        return $out
    }
    <# -----------------------------------------
     DownloadIm3
     Download the im3s to process; reduces network
     strain and frequent network errors while 
     processing
     ------------------------------------------
     Usage: $this.DownloadIm3($im3, $flatfield, $batchid)
    ----------------------------------------- #>
    [void]DownloadFiles(){
        if ($this.processvars[4]){
            $this.sample.info("Download Files started")
            $this.WipeProcessDirs()
            $this.BuildProcessDirs()
            $this.Downloadflatfield()
            $this.DownloadIm3s()
            $this.DownloadBatchID()
            $this.DownloadXML()
            $this.DownloadFlatwIm3s()
            $this.sample.info("Download Files finished")
        }
    }
    <# -----------------------------------------
     WipeProcessDirs
     wipe the processing directory
     ------------------------------------------
     Usage: $this.WipeProcessDirs()
    ----------------------------------------- #>
    [void]WipeProcessDirs(){
        #
        foreach($ii in @(0,1,2)){
            $this.sample.removedir($this.processvars[$ii])
        }
        #
    }
    <# -----------------------------------------
     BuildProcessDirs
     Build the processing directory
     ------------------------------------------
     Usage: $this.BuildProcessDirs()
    ----------------------------------------- #>
    [void]BuildProcessDirs(){
        #
        foreach($ii in @(0,1,2)){
            $this.sample.CreateDirs($this.processvars[$ii])
        }
        #
    }
    <# -----------------------------------------
     Downloadflatfield
     download the flatfield file to the processing
     dir
     ------------------------------------------
     Usage: $this.Downloadflatfield()
    ----------------------------------------- #>
    [void]Downloadflatfield(){
        #
        if (($this.flevel -band [FileDownloads]::FLATFIELD) -eq 
            [FileDownloads]::FLATFIELD){
            if ($this.sample.vers -match '0.0.1'){
                $flatfieldfolder = $this.processvars[0]+'\flatfield'
                $this.sample.removedir($flatfieldfolder)
                $this.sample.CreateDirs($flatfieldfolder)
                $this.sample.copy($this.sample.batchflatfield(), $flatfieldfolder)
            }
        }
        #
    }
    <# -----------------------------------------
     DownloadIm3s
     download the IM3 files to the processing
     dir
     ------------------------------------------
     Usage: $this.DownloadIm3s()
    ----------------------------------------- #>
    [void]DownloadIm3s(){
        #
        if (($this.flevel -band [FileDownloads]::IM3) -eq 
            [FileDownloads]::IM3){
            $des = $this.processvars[0] +'\'+
                $this.sample.slideid+'\im3\'+$this.sample.Scan()+,'\MSI'
            $sor = $this.sample.im3folder()
            $this.sample.copy($sor, $des, 'im3', 10)
            if(!(((get-childitem ($sor+'\*') -Include '*im3').Count) -eq (get-childitem $des).count)){
                Throw 'im3s did not download correctly'
            }
        }
        #
    }
    <# -----------------------------------------
     DowloadBatchID
     download the batch id file to the processing
     dir
     ------------------------------------------
     Usage: $this.DowloadBatchID()
    ----------------------------------------- #>
    [void]DownloadBatchID(){
        #
        if (($this.flevel -band [FileDownloads]::BATCHID) -eq
             [FileDownloads]::BATCHID){
            $des = $this.processvars[0] +'\'+
                $this.sample.slideid+'\im3\'+$this.sample.Scan()
            $this.sample.copy($this.sample.BatchIDfile(), $des)
        }
        #
    }
    <# -----------------------------------------
     DowloadXML
     download the xml files to the processing
     dir
     ------------------------------------------
     Usage: $this.DowloadXML()
    ----------------------------------------- #>
    [void]DownloadXML(){
        #
        if (($this.flevel -band [FileDownloads]::XML) -eq 
            [FileDownloads]::XML){
            $des = $this.processvars[1] +'\' + $this.sample.slideid + '\'
            $sor = $this.sample.xmlfolder()
            $this.sample.copy($sor, $des, 'xml', 20)
            if(!(((get-childitem ($sor+'\*') -Include '*xml').Count) -eq (get-childitem $des).count)){
                Throw 'xmls did not download correctly'
            }
        }
        #
    }
    <# -----------------------------------------
     DownloadFlatwIm3s
     download the flatw IM3 files to the processing
     dir
     ------------------------------------------
     Usage: $this.DownloadFlatwIm3s()
    ----------------------------------------- #>
    [void]DownloadFlatwIm3s(){
        #
        if (($this.flevel -band [FileDownloads]::FLATWIM3) -eq 
            [FileDownloads]::FLATWIM3){
            $des = $this.processvars[0] +'\'+$this.sample.slideid+'\im3\flatw'
            $sor = $this.sample.flatwim3folder()
            $this.sample.copy($sor, $des, 'im3', 30)
            $flatwfiles = @()
            $flatwfiles += $this.sample.listfiles($des, '*')
            $misnamedfiles = $flatwfiles -cmatch '.IM3'
            foreach ($file in $misnamedfiles) {
                $newfilename = (Split-Path $file -Leaf) -replace 'IM3', 'im3'
                Rename-Item $file $newfilename
            }
            #if ($this.getcount('flatwim3', $true) -eq (get-childitem $des).count))
            if(!(((get-childitem ($sor+'\*') -Include '*im3').Count) -eq (get-childitem $des).count)){
                Throw 'flatw im3s did not download correctly'
            }
        }
        #
    }
    <# -----------------------------------------
     ShredDat
        Extract data.dat files
     ------------------------------------------
     Usage: $this.ShredDat()
    ----------------------------------------- #>
    [void]ShredDat(){
        $this.ConvertPath('shreddat')
    }
    <# -----------------------------------------
     ShredDat
        Extract data.dat files
     ------------------------------------------
     Usage: $this.ShredDat()
    ----------------------------------------- #>
    [void]ShredDat($slideid, [array]$images){
        $this.ConvertPath('shreddat', $slideid, $images)
    }
    <# -----------------------------------------
     ShredXML
        Extract xml files
     ------------------------------------------
     Usage: $this.ShredDat()
    ----------------------------------------- #>
    [void]ShredXML(){
        $this.ConvertPath('shredxml')
    }
    <# -----------------------------------------
     InjectDat
        inject the data from the Data.dat files
        back into the im3s and put im3s into
        flatwim3 location 
     ------------------------------------------
     Usage: $this.InjectDat()
    ----------------------------------------- #>
    [void]InjectDat(){
        $this.ConvertPath('inject')
    }
    <# -----------------------------------------
     ConvertPath
        run convert path with inject or shred
        as input above
     ------------------------------------------
     Usage: $this.ConvertPath()
    ----------------------------------------- #>
    [void]ConvertPath($type){
        $this.sample.info(($type + " data started"))
        $externallog = $this.ProcessLog(('convertim3pathlog' + $type))
        if ($type -match 'inject'){
            ConvertIM3Path $this.processvars[0] $this.processvars[1] `
                $this.sample.slideid -inject -verbose 4>&1 >> $externallog
        } elseif($type -match 'shreddat') {
            ConvertIM3Path $this.processvars[0] $this.processvars[1] `
                $this.sample.slideid -shred -dat -verbose 4>&1 >> $externallog
        } elseif($type -match 'shredxml') {
            ConvertIM3Path $this.processvars[0] $this.processvars[1] `
                $this.sample.slideid -shred -xml -verbose 4>&1 >> $externallog
        } 
        #
        $this.parseconvertpathlog($externallog, $type)
        #
    }
    #
    [void]ConvertPath($type, [array]$images){
        $this.sample.info(($type + " data started"))
        $externallog = $this.ProcessLog(('convertim3pathlog' + $type))
        if ($type -match 'inject'){
            ConvertIM3Path $this.processvars[0] $this.processvars[1] `
                $this.sample.slideid -images:$images -inject -verbose 4>&1 >> $externallog
        } elseif($type -match 'shreddat') {
            ConvertIM3Path $this.processvars[0] $this.processvars[1] `
                $this.sample.slideid -images:$images -shred -dat -verbose 4>&1 >> $externallog
        } elseif($type -match 'shredxml') {
            ConvertIM3Path $this.processvars[0] $this.processvars[1] `
                $this.sample.slideid -images:$images -shred -xml -verbose 4>&1 >> $externallog
        } 
        #
        $this.parseconvertpathlog($externallog, $type)
        #
    }
    #
    [void]ConvertPath($type, $slideid, [array]$images){
        $this.sample.info(($type + " data started"))
        $externallog = $this.ProcessLog(('convertim3pathlog' + $type))
        if ($type -match 'inject'){
            ConvertIM3Path $this.processvars[0] $this.processvars[1] `
                $slideid -images:$images -inject -verbose 4>&1 >> $externallog
        } elseif($type -match 'shreddat') {
            ConvertIM3Path $this.processvars[0] $this.processvars[1] `
                $slideid -images:$images -shred -dat -verbose 4>&1 >> $externallog
        } elseif($type -match 'shredxml') {
            ConvertIM3Path $this.processvars[0] $this.processvars[1] `
                $slideid -images:$images -shred -xml -verbose 4>&1 >> $externallog
        } 
        #
        $this.parseconvertpathlog($externallog, $type)
        #
    }
    #   
    [void]parseconvertpathlog($externallog, $type){
        #
        $log = $this.sample.GetContent($externallog) |
        where-object  {$_ -notlike '.*' -and $_ -notlike '*PM*' -and $_ -notlike '*AM*'} | 
        foreach-object {$_.trim()}
        $this.sample.info($log)
        remove-item $externallog -force -ea Continue
        $this.sample.info(($type + " data finished"))
        #
    }
    <# -----------------------------------------
     fixM2
     Fix all filenames that were created due to an error.
     In these cases the original .im3 file has been truncated,
     it exists but cannot be used. The Vectra system then
     re-wrote the file, but padded the filename with _M2.
     Here we do two things: if there is an _M2 file, we first
     delete the file with the short length, then rename the file.
     ------------------------------------------
     Usage: $this.fixM2()
    ----------------------------------------- #>
    [void]fixM2(){
        #
        $this.sample.info("Fix M# files")
        $msi = $this.sample.im3folder() +'\*'
        $m2s = Get-ChildItem $msi -include '*_M*.im3' -Exclude '*].im3'
        $errors = $m2s | ForEach-Object {($_.Name -split ']')[0] + ']'}
        #
        $errors | Select-Object -Unique | ForEach-Object {
            $ms = (Get-ChildItem $msi -filter ($_ + '*')).Name
            $mnums = $ms | ForEach-Object {[regex]::match($_,']_M(.*?).im3').groups[1].value}
            $keep = $_+'_M'+($mnums | Measure-Object -maximum).Maximum+'.im3'
            $ms | ForEach-Object{if($_ -ne $keep){remove-item -literalpath ($wd+'\'+$_) -force}}
            rename-item -literalpath ($wd+'\'+$keep) ($_+'.im3')
        }
        #
    }
    <# -----------------------------------------
     fixSIDs
     Fix all filenames that were created due to an error.
     In these cases the file names were 
     not correctly changed from the original .im3 file
     to the slideid
     ------------------------------------------
     Usage: $this.fixSIDs()
    ----------------------------------------- #>
    [void]fixSIDs(){
        #
        $this.sample.info("Fix M# files")
        $msi = $this.sample.im3folder() +'\*'
        $slideid = $this.sample.slideid + '_*.im3'
        $sampleidim3s = Get-ChildItem $msi -exclude $slideid  -include '*.im3'
        #
        if ($sampleidim3s){
            $this.sample.warning(('found '+$sampleidim3s.count+
                ' slides that appear to have scan ids not apids'))
            $sampleidim3s | foreach-object{
                $newname = $this.sample.slideid + '_[' + ($_.name -split "_\[")[1]
                $this.checkfile($_.fullname, $newname)
                #
            }
        }
        #
    }
    #
    [void]fixmlids(){
        #
        $xml = $this.sample.xmlfolder() +'\*'
        $xmlid = $this.sample.slideid + '*.xml'
        $sampleidxmls = Get-ChildItem $xml -exclude $xmlid  -include '*.xml'
        #
        if ($sampleidxmls){
            $this.sample.warning(('found '+$sampleidxmls.count+
                ' xmls that appear to have scan ids not apids'))
            $sampleidxmls | foreach-object{
                $newname = $this.sample.slideid + '_[' + ($_.name -split "_\[")[1]
                $this.checkfile($_.fullname, $newname)
                #
            }
        }
        #
    }
    #
    [void]checkfile($file1, $filename2){
        #
        $path = Split-Path $file1
        $file2 = $path + '\' + $filename2
        #
        if (!(test-path -LiteralPath $file2)){
            $warn = 'attempting to rename', $file1, 'to', $filename2 -join ' '
            $this.sample.warning($warn)
            #
            rename-item $file1 $filename2 -EA stop
            #
        } else {
            $this.sample.warning('scan and apid files exist for the file:' + $file1)
            #
            $byte1 = (Get-Item -LiteralPath $file1).Length
            $byte2 = (Get-Item -LiteralPath $file2).Length
            $hash1 = $this.sample.FileHasher($file1, 7, $true)
            $hash2 = $this.sample.FileHasher($file2, 7, $true)
            #
            if ($byte1 -eq 0kb -and $byte2 -eq 0kb){
                $this.sample.error('Both files have 0 bytes and appear to be empty, exiting')
            } elseif ($byte1 -eq 0kb){
                $this.sample.warning('File is empty' + $file1)
                $this.sample.warning('Attempting to delete file')
                $this.sample.removefile($file1)
            } elseif ($byte2 -eq 0kb){
                $this.sample.warning('File is empty' + $file2)
                $this.sample.warning('Attempting to replace with:' + $file1)
                $this.sample.removefile($file2)
                rename-item $file1 $filename2 -EA stop
            } elseif ($byte1 -gt $byte2){
                $this.sample.warning('File with scan id is large there may have been an error in transfer')
                $this.sample.warning('Will attempt to replace apid with scan id')
                $this.sample.removefile($file2)
                rename-item $file1 $filename2 -EA stop
            } elseif ($hash1.Value -eq $hash2.Value){
                $this.sample.warning('the hash values are identical... deleting the scan id file and keeping apid file')
                $this.sample.removefile($file1)
            }
            #
        }
        #
    }
    #
    [void]runmatlabtask($taskname, $matlabtask){
        #
        $externallog = $this.ProcessLog($taskname)
        matlab -nosplash -nodesktop -minimize -sd $this.funclocation -batch $matlabtask -wait *>> $externallog
        $this.getexternallogs($externallog)
        #
    }
    <# -----------------------------------------
     buildpyopts
        some of the python options are used in
        multiple python commands. Add 
        them in a string that can be easily 
        recieved when building the python
        task.
     ------------------------------------------
     Usage: $this.buildpyopts()
    ----------------------------------------- #>
    [string]buildpyopts(){
        $str = '--allow-local-edits --skip-start-finish',
            $this.pyoptsnoaxquiredannos() -join ''
        return $str
    }
    #
    [string]buildpyopts($opt){
        $project = $this.sample.project.PadLeft(2,  '0')
        $str = ('--allow-local-edits --use-apiddef --project',
            $project -join ' '), $this.pyoptsnoaxquiredannos() -join ''
        return $str
    }
    #
    [string]gpuopt(){
        $gpu = Get-WmiObject win32_VideoController
        if (($gpu.Name.count) -gt 1 -or 
            ($gpu.name -match 'NVIDIA') -or 
            ($gpu.name -match 'AMD')
        ){
            return ''
        } else {
            return '--noGPU'
        }
    }
    #
    [string]pyoptsnoaxquiredannos(){
        #
        $str = ''
        #
        if ($this.sample.batchid -contains $this.sample.slideid) {    
            #
            $this.batchslides | foreach-object {
                $this.sample.slideid = $_
                $str = $this.pyoptsnoaxquiredannossub()
                if ($str){
                    $this.sample.slideid = $this.sample.batchid
                    return $str
                }
            }
            #
            $this.sample.slideid = $this.sample.batchid
            #
        } else {
           $str = $this.pyoptsnoaxquiredannossub()
        }
        #
        return $str
        #
    }
    #
    [string]pyoptsnoaxquiredannossub(){
        #
        $str = ''
        #
        if (test-path $this.sample.annotationxml()){
            $xmlfile = $this.sample.getcontent($this.sample.annotationxml())
            if ([regex]::Escape($xmlfile) -notmatch 'Acquired'){
                $this.sample.warning('No "Acquired" Fields in annotation xmls, including "Flagged for Acquisition" Fields.')
                $this.sample.warning('Note some fields may have failed but this cannot be determined from xml file!')
                $str = ' --include-hpfs-flagged-for-acquisition'
            }
        }
        #
        return $str
        #
    }
    #
    [void]runpythontask($taskname, $pythontask){
        #
        $externallog = $this.ProcessLog($taskname)
        $this.sample.info(('python task: ' + $pythontask))
        if ($this.sample.isWindows()){
            $this.sample.checkconda()
            conda activate $this.sample.pyenv()
            Invoke-Expression $pythontask *>> $externallog
            conda deactivate 
        } else{
            Invoke-Expression $pythontask *>> $externallog
        }
        $this.getexternallogs($externallog)
        #
    }
    #
    [void]runpythontask($taskname, $pythontask, $nolog){
        #
        $externallog = $this.ProcessLog($taskname)
        $this.sample.info(('python task: ' + $pythontask))
        if ($this.sample.isWindows()){
            $this.sample.checkconda()
            conda activate $this.sample.pyenv()
            Invoke-Expression $pythontask *>> $externallog
            conda deactivate 
        } else{
            Invoke-Expression $pythontask *>> $externallog
        }
        #
    }
    #
    [void]getexternallogs($externallog){
        #
        $this.logoutput = $this.sample.GetContent($externallog)
        $this.sample.removefile($externallog)
        $this.checkexternalerrors()
        $this.checkastropathlog()
        #
    }
    <# -----------------------------------------
     checkexternalerrors
        check if there were external errors
        when launching python. These errors
        could be in the input, that 
        sample wasn't set up correctly,
        that the dependencies aren't correct.
        if the task started correctly, (detected
        by the correct astropath formatting in the 
        log message) external task names don't match
        our module name, we have to parse the 
        external and forward the messages to the
        astropath sample logs. 
     ------------------------------------------
     Usage: $this.checkexternalerrors()
    ----------------------------------------- #>
    [void]checkexternalerrors(){
        #
        if ($this.vers -match '0.0.1'){
            $test = 'ERROR'
            if ($this.logoutput -match $test){
                $this.silentcleanup()
                $potentialerrors = ($this.logoutput -notmatch 'Exit Status' -ne '').replace(';', '')
                $this.sample.error($potentialerrors)
                Throw 'Error in matlab task'
            } elseif ($this.logoutput) {
                $this.sample.info($this.logoutput.trim())
            }
            #
        } else {
            if ($this.sample.module -match 'batchmicomp'){
                $test = $this.pythonmodulename + ' : '
            } else {
                $test = ($this.sample.project, ';', $this.sample.cohort -join '')
            }
            if ($this.logoutput -and $this.logoutput[0] -notmatch $test) {
                $this.silentcleanup()
                $potentialerrors = $this.logoutput -ne ''
                $this.sample.error($potentialerrors)
                Throw 'Error in launching python task'
            }
            #
            if ($this.sample.module -match 'warpoctets|imagecorrection'){
                $this.parsepysamplelog()
            }
            #
            if ($this.pythonmodulename -match 'cohort' ){
                if ( 
                    $this.sample.module -notmatch 'batch'    
                ){
                    $this.parsepycohortlog()
                } else {
                    $this.parsepycohortbatchlog()
                }
            }
        }
        #
    }
    <# -----------------------------------------
     parsepycohortlog
        parsepycohortlog
     ------------------------------------------
     Usage: $this.parsepycohortlog()
    ----------------------------------------- #>
    [void]parsepysamplelog(){
        $sampleoutput = $this.logoutput -match (';'+ $this.sample.slideid+';')
        $sampleoutput | ForEach-Object {
            #
            $mess = ($_ -split ';')[3]
            #
            if ($mess -notmatch 'DEBUG:'){
                $this.sample.message = $mess
                $this.sample.Writelog(2)
            }
            #
            if ($mess -match 'ERROR:'){
                $this.sample.message = $mess
                $this.sample.Writelog(4)
            }
            #
        }
    }
    <# -----------------------------------------
     parsepycohortlog
        parsepycohortlog
     ------------------------------------------
     Usage: $this.parsepycohortlog()
    ----------------------------------------- #>
    [void]parsepycohortlog(){
        $sampleoutput = $this.logoutput -match (';'+ $this.sample.slideid+';')
        if ($sampleoutput -match 'Error'){
            Throw 'Python tasked launched but there was an ERROR'
        }
    }
    <# -----------------------------------------
     parsepycohortbatchlog
        parsepycohortbatchlog
     ------------------------------------------
     Usage: $this.parsepycohortbatchlog()
    ----------------------------------------- #>
    [void]parsepycohortbatchlog(){
        $this.logoutput | ForEach-Object{
            $cslide = ($_ -split ';')[2] 
            $mess = ($_ -split ';')[3]
            if (
                ($this.batchslides -match $cslide -and
                    $mess -notmatch 'DEBUG:' -and
                    $mess -notmatch 'FINISH:' -and
                    $mess -notmatch 'START:') -or
                ($cslide -match 'project'-and
                    $mess -notmatch 'DEBUG:' -and
                    $mess -notmatch 'FINISH:' -and
                    $mess -notmatch 'START:')
            ){
                #
                if (!$mess){
                    $this.sample.error($_)                    
                } else {
                    $this.sample.message = $mess
                    $this.sample.Writelog(4)
                }
                #
            }
        }
    }
    <# -----------------------------------------
     checkastropathlog
        checkastropathlog
     ------------------------------------------
     Usage: $this.checkastropathlog()
    ----------------------------------------- #>
    [void]checkastropathlog(){
        #
        $loglines = import-csv $this.sample.mainlog `
            -Delimiter ';' `
            -header 'Project','Cohort','slideid','Message','Date' 
        
        #
        # parse log
        #
        if ($this.sample.module -match 'batch'){
            $ID= $this.sample.BatchID.padleft(2,'0')
        } else {
            $ID = $this.sample.slideid
        }
        $statustypes = @('START:','ERROR:','FINISH:')
        $savelog = @()
        $parsedvers = $this.vers -replace 'v', ''
        $parsedvers = ($parsedvers -split '\.')[0,1,2] -join '.'
        #
        foreach ($statustype in $statustypes){
            $savelog += $loglines |
                    where-object {($_.Slideid -contains $ID) -and 
                        ($_.Message -match "^$statustype")} |
                    Select-Object -Last 1 
        }
        #
        $d1 = ($savelog | Where-Object {$_.Message -match $statustypes[0]}).Date
        $d2 = ($savelog | Where-Object {$_.Message -match $statustypes[1]}).Date
        #
        if (($d2) -and ($d2 -gt $d1)){
            $this.silentcleanup()
            Throw 'detected error in external task'
        }
        #
    
    }
    #
    [void]getslideidregex(){
        #
        if ($this.all){
            $aslides = $this.sample.importslideids($this.sample.mpath)
            $aslides = $aslides | where-object {$_.Project -match $this.sample.project}
            $slides = $aslides.SlideID
        } else {
            $slides = $this.sample.batchslides.slideid
        }
        #
        $this.batchslides = $slides
        #
    }
    #
    [void]getslideidregex($cmodule){
        #
        $this.sample.info('selecting samples for sample regex')
        #
        $nbatchslides = @()
        $sid = $this.sample.slideid
        #
        $this.getslideidregex()
        #
        if (@('batchwarpkeys', 'batchwarpfits') -match $cmodule){
            foreach ($slide in $this.batchslides){
                $this.sample.slideid = $slide
                if ($this.sample.testwarpoctetsfiles()){
                    $nbatchslides += $slide
                }
            }
        } else {
            $nbatchslides = $this.batchslides
        }
        #
        $this.sample.slideid = $sid
        $this.sample.info(([string]$nbatchslides.length +
                ' sample(s) selected for sample regex'))
        $this.batchslides = $nbatchslides
        #
    }
    #
 }<|MERGE_RESOLUTION|>--- conflicted
+++ resolved
@@ -1,7 +1,7 @@
 ﻿<# -------------------------------------------
  moduletools
- Benjamin Green - JHU
- Last Edit: 02.16.2022
+ Benjamin Green, Andrew Jorquera- JHU
+ Last Edit: 05.04.2022
  --------------------------------------------
  Description
  general functions which may be needed by
@@ -34,12 +34,8 @@
         $this.sample = $sample
         $this.BuildProcessLocPaths($task)
         $this.vers = $this.sample.GetVersion(
-<<<<<<< HEAD
-            $this.sample.mpath, $this.sample.module, $this.sample.project)  
-=======
             $this.sample.mpath, $this.sample.module, $task.project)
         $this.sample.checksoftware()   
->>>>>>> f0d3a738
     }
     <# -----------------------------------------
     BuildProcessLocPath
