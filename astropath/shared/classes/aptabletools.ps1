--- conflicted
+++ resolved
@@ -481,7 +481,6 @@
         #
     }
     #
-<<<<<<< HEAD
     [string]mergeconfigcsv_fullfile($basepath){
         #
         $mergefile = get-childitem ($basepath + '\Batch\*') "MergeConfig*csv"
@@ -494,10 +493,7 @@
         #
     }
     #
-    [PSCustomObject]ImportMergeConfig([string] $basepath, $createwatcher){
-=======
     [void]ImportMergeConfig([string] $basepath, $createwatcher){
->>>>>>> 82fe6637
         #
         $micomp_csv_file = $this.mergeconfig_fullfile($basepath)
         $this.mergeconfig_data = $this.importexcel($this.mergeconfig_fullfile($basepath))
