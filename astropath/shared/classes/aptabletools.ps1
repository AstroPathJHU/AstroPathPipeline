﻿class aptabletools : fileutils {
    #
    [PSCustomObject]$full_project_dat
    [PSCustomObject]$config_data
    [PSCustomObject]$micomp_data
    [PSCustomObject]$corrmodels_data
    [PSCustomObject]$ffmodels_data
    [PSCustomObject]$slide_data
    [PSCustomObject]$worker_data
    [PSCustomObject]$mergeconfig_data
    [PSCustomObject]$imageqa_data
    #
    [array]$antibodies
    #
    [string]$cohorts_file = 'AstroPathCohortsProgress.csv' 
    [string]$paths_file = 'AstroPathPaths.csv'
    [string]$config_file = 'AstroPathConfig.csv'
    [string]$slide_file = 'AstroPathAPIDdef.csv'
    [string]$ffmodels_file = 'AstroPathFlatfieldModels.csv' 
    [string]$corrmodels_file = 'AstroPathCorrectionModels.csv' 
    [string]$micomp_file = 'meanimagecomparison_table.csv' 
    [string]$worker_file = 'AstroPathHPFWLocs.csv' 
    [string]$imageqa_file = 'imageqa_upkeep.csv'
    [string]$imageqa_path = '\upkeep_and_progress'
    [system.object]$mergefiles
    [system.object]$cantibodyfiles
    #
    [string]$onstrings = 'yes|y|on'
    [array]$logfileheaders = @('Project','Cohort','slideid','Message','Date')
    #
    [array]$imageqa_headers = @('comments')
    #
    [string]$apfile_constant = '.csv'
    #
<<<<<<< HEAD
    $color_hex = @{
        Red = 'D10000'; R = 'D10000';
        Green = '11FF00'; G = '11FF00';
        Blue = '888888'; B = '888888';
        Cyan = '0077FF'; C = '0077FF';
        Yellow = 'FFF300'; Y = 'FFF300';
        Magenta = 'FF00FF'; M = 'FF00FF';
        White = 'FFFFFF'; W = 'FFFFFF';
        Black = '000000'; K = '000000';
        Orange = '923D00'; O = '923D00'
        #Orange = 'E8692B'; O = 'E8692B';
        #Coral = 'FFC0CB'; L = 'FFC0CB';
    }
=======
    [string]$log_error = 'ERROR'
    [string]$log_start = 'START'
    [string]$log_finish = 'FINISH'
    #
    [string]$node_idle = 'IDLE'
>>>>>>> f0d3a738
    #
    [string]apfullname($mpath, $file){
        return ($mpath + '\' + $file)
    }
    #
    [string]cohorts_fullfile($mpath){
        return $this.apfullname($mpath, $this.cohorts_file)
    }
    #
    [string]paths_fullfile($mpath){
        return $this.apfullname($mpath, $this.paths_file)
    }
    #
    [string]config_fullfile($mpath){
    return $this.apfullname($mpath, $this.config_file)
    }
    #
    [string]slide_fullfile($mpath){
        return $this.apfullname($mpath, $this.slide_file)
    }
    #
    [string]ffmodels_fullfile($mpath){
    return $this.apfullname($mpath, $this.ffmodels_file)
    }
    #
    [string]corrmodels_fullfile($mpath){
        return $this.apfullname($mpath, $this.corrmodels_file)
    }
    #
    [string]micomp_fullfile($mpath){
        return ($mpath + '\meanimagecomparison\' + $this.micomp_file)
    }
    #
    [string]worker_fullfile($mpath){
        return $this.apfullname($mpath, $this.worker_file)
    }
    #
    importaptables($mpath){
        $this.importcohortsinfo($mpath)
        $this.importconfiginfo($mpath)
        $this.importslideids($mpath)
        $this.ImportFlatfieldModels($mpath)
        $this.ImportCorrectionModels($mpath)
        $this.ImportMICOMP($mpath)
        $this.Importworkerlist($mpath)
    }
    #
    importaptables($mpath, $createwatcher){
        $this.importcohortsinfo($mpath, $createwatcher)
        $this.importconfiginfo($mpath, $createwatcher)
        $this.importslideids($mpath, $createwatcher)
        $this.ImportFlatfieldModels($mpath, $createwatcher)
        $this.ImportCorrectionModels($mpath, $createwatcher)
        $this.ImportMICOMP($mpath, $createwatcher)
        $this.Importworkerlist($mpath, $createwatcher)
    }
    <# -----------------------------------------
     ImportCohortsInfo
     open the cohort info for the astropath
     processing pipeline with error checking from 
     the AstropathCohortsProgress.csv and 
     AstropathPaths.csv files in the mpath location
     ------------------------------------------
     Input: 
        -mpath: main path for the astropath processing
         which contains all necessary processing files
     ------------------------------------------
     Usage: ImportCohortsInfo(mpath)
    ----------------------------------------- #>
    [PSCustomObject]ImportCohortsInfo([string] $mpath, $createwatcher){
        #
        $cohort_csv_file = $this.cohorts_fullfile($mpath)
        #
        $project_data = $this.OpencsvFileConfirm($cohort_csv_file)
        if ($createwatcher){
            $this.FileWatcher($cohort_csv_file)
        }
        #
        $paths_csv_file = $this.paths_fullfile($mpath)
        #
        $paths_data = $this.OpencsvFileConfirm($paths_csv_file)
        #
        $this.full_project_dat = $this.MergeCustomObject(
            $project_data, $paths_data, 'Project')
        if ($createwatcher){
            $this.FileWatcher($paths_csv_file)
        }
        #
        return $this.full_project_dat
        #
    }
    #
    [PSCustomObject]ImportCohortsInfo(){
        #
        if(!$this.full_project_dat){
            $this.importcohortsinfo($this.mpath, $false) | Out-NULL
        }
        #
        return $this.full_project_dat
        #
    }
    #
    [PSCustomObject]ImportCohortsInfo([string] $mpath){
        #
        if(!$this.full_project_dat){
            $this.importcohortsinfo($mpath, $false) | Out-NULL
        }
        #
        return $this.full_project_dat
        #
    }
    <# -----------------------------------------
     ImportConfigInfo
     open the config info for the astropath
     processing pipeline with error checking from 
     the AstropathConfig.csv in the mpath location
     ------------------------------------------
     Input: 
        -mpath: main path for the astropath processing
         which contains all necessary processing files
     ------------------------------------------
     Usage: ImportConfigInfo(mpath)
    ----------------------------------------- #>
    [PSCustomObject]ImportConfigInfo([string] $mpath, $createwatcher){
        #
        $config_csv_file = $this.config_fullfile($mpath)
        $this.config_data = $this.OpencsvFileConfirm($config_csv_file)
        if ($createwatcher){
            $this.FileWatcher($config_csv_file)
        }
        return $this.config_data
        #
    }
    #
    [PSCustomObject]ImportConfigInfo([string] $mpath){
        #
        if(!$this.config_data){
            $this.ImportConfigInfo($mpath, $false) | Out-Null
        }
        return $this.config_data
        #
    }
    #
    [PSCustomObject]ImportConfigInfo(){
        #
        if(!$this.config_data){
            $this.ImportConfigInfo($this.mpath, $false) | Out-Null
        }
        return $this.config_data
        #
    }
    <# -----------------------------------------
     ImportSlideIDs
     open the AstropathAPIDdef.csv to get all slide
     available for processing
     ------------------------------------------
     Input: 
        -mpath: main path for the astropath processing
         which contains all necessary processing files
     ------------------------------------------
     Usage: ImportSlideIDs(mpath)
    ----------------------------------------- #>
    [PSCustomObject]ImportSlideIDs([string] $mpath, $createwatcher){
        #
        $defpath = $this.slide_fullfile($mpath)
        $this.slide_data = $this.OpencsvFileConfirm($defpath)
        if ($createwatcher){
            $this.FileWatcher($defpath)
        }
        return $this.slide_data 
        #
    }
    #
    [PSCustomObject]ImportSlideIDs([string] $mpath){
        #
        if(!$this.slide_data){
            $this.ImportSlideIDs($mpath, $false) | Out-Null
        }
        return $this.slide_data
        #
    }
    <# -----------------------------------------
     ImportFlatfieldModels
     open the AstropathAPIDdef.csv to get all slide
     available for processing
     ------------------------------------------
     Input: 
        -mpath: main path for the astropath processing
         which contains all necessary processing files
     ------------------------------------------
     Usage: ImportFlatfieldModels(mpath)
    ----------------------------------------- #>
    [PSCustomObject]ImportFlatfieldModels([string] $mpath, $createwatcher){
        #
        $defpath = $this.ffmodels_fullfile($mpath)
        $this.ffmodels_data = $this.opencsvfile($defpath)
        if ($createwatcher){
            $this.FileWatcher($defpath)
        }
        return $this.ffmodels_data
        #
     }
     #
    [PSCustomObject]ImportFlatfieldModels([string] $mpath){
        #
        if(!$this.ffmodels_data){
            $this.ImportFlatfieldModels($mpath, $false) | Out-NUll
        }
        return $this.ffmodels_data
        #
     }
    <# -----------------------------------------
     GetAPProjects
     Select the projects from the import config
     info 
     ------------------------------------------
     Input: 
        -mpath: main path for the astropath processing
         which contains all necessary processing files
     ------------------------------------------
     Usage: GetAPProjects(mpath, module, project)
     Usage: GetAPProjects()
    ----------------------------------------- #>
    [PSCustomObject]GetAPProjects([string] $mpath,
     [string] $module, [string] $project){
        #
        $project_dat = $this.ImportConfigInfo($mpath)
        #
        if (!$project){
            $projects = ($project_dat | 
                Where-object {$_.($module) -match $this.onstrings}).Project
        } else {
            $projects = $project
        }
        return $projects
        #
     }
    #
    [PSCustomObject]GetAPProjects(){
        #
        $project_dat = $this.ImportConfigInfo($this.mpath)
        #
        if (!$this.project){
            $projects = ($project_dat | 
                Where-object {$_.($this.module) -match $this.onstrings}).Project
        } else {
            $projects = $this.project
        }
        return $projects
        #
     } 
    #
    [PSCustomObject]GetAPProjects($module){
        #
        $project_dat = $this.ImportConfigInfo($this.mpath)
        #
        $projects = ($project_dat | 
            Where-object {$_.($module) -match $this.onstrings}).Project
    
        return $projects
        #
     }
         #
    [PSCustomObject]GetAPProjects($module, $createwatcher){
        #
        $project_dat = $this.ImportConfigInfo($this.mpath, $createwatcher)
        #
        if (!$this.project){
            $projects = ($project_dat | 
                Where-object {$_.($module) -match $this.onstrings}).Project
        } else {
            $projects = $this.project
        }
        return $projects
        #
     }
    <# -----------------------------------------
     GetProjectCohortInfo
     Select the cohort info for a particular project
     ------------------------------------------
     Input: 
        -mpath: main path for the astropath processing
         which contains all necessary processing files
     ------------------------------------------
     Usage: GetProjectCohortInfo(mpath, module, project)
     Usage: GetProjectCohortInfo()
    ----------------------------------------- #>
    [PSCustomObject]GetProjectCohortInfo([string] $mpath, [string] $project){
        #
        $project_dat = $this.ImportCohortsInfo($mpath)
        #
        $cleaned_project_dat = $project_dat | 
                Where-Object {$project -contains $_.Project}
        #
        return $cleaned_project_dat
        #
     }
    <# -----------------------------------------
     ImportCorrectionModels
     open the AstroPathCorrectionModels info for the astropath
     processing pipeline with error checking from 
     the AstroPathCorrectionModels.csv in the mpath location
     ------------------------------------------
     Input: 
        -mpath: main path for the astropath processing
         which contains all necessary processing files
     ------------------------------------------
     Usage: ImportCorrectionModels(mpath)
    ----------------------------------------- #>
    [PSCustomObject]ImportCorrectionModels([string] $mpath, $createwatcher){
        #
        $corr_csv_file = $this.corrmodels_fullfile($mpath)
        $this.corrmodels_data = $this.opencsvfile($corr_csv_file)
        if ($createwatcher){
            $this.FileWatcher($corr_csv_file)
        }
        #
        return $this.corrmodels_data 
        #
    }
    #
    [PSCustomObject]ImportCorrectionModels([string] $mpath){
        #
        if (!$this.corrmodels_data){
            $this.ImportCorrectionModels($mpath, $false) | Out-NULL
        }
        #
        return $this.corrmodels_data 
        #
    }
    <# -----------------------------------------
     ImportMICOMP
     open the AstroPathmeanimagecomparison info 
     for the astropath processing pipeline with 
     error checking in the mpath location
     ------------------------------------------
     Input: 
        -mpath: main path for the astropath processing
         which contains all necessary processing files
     ------------------------------------------
     Usage: ImportMICOMP(mpath)
    ----------------------------------------- #>
    #
    [PSCustomObject]ImportMICOMP([string] $mpath, $createwatcher){
        #
        $micomp_csv_file = $this.micomp_fullfile($mpath)
        $this.micomp_data = $this.opencsvfile($micomp_csv_file)
        if ($createwatcher){
            $this.FileWatcher($micomp_csv_file)
        }
        #
        return $this.micomp_data
        #
    }
    #
    [PSCustomObject]ImportMICOMP([string] $mpath){
        #
        if (!$this.micomp_data){
            $this.importmicomp($mpath, $false) | Out-NULL
        }
        #
        return $this.micomp_data
        #
    }
    #
    [string]mergeconfig_fullfile($basepath){
        #
        $mergefile = get-childitem ($basepath + '\Batch\*') "MergeConfig*xlsx"
        #
        if (!$mergefile){
            Throw ('merge config file could not be found for ' + $basepath)
        }
        #
        return $mergefile[0].fullname
        #
    }
    #
    [string]mergeconfigcsv_fullfile($basepath){
        #
        $mergefile = get-childitem ($basepath + '\Batch\*') "MergeConfig*csv"
        #
        if (!$mergefile){
            Throw ('merge config file could not be found for ' + $basepath)
        }
        #
        return $mergefile[0].fullname
        #
    }
    #
    [PSCustomObject]ImportMergeConfig([string] $basepath, $createwatcher){
        #
        $micomp_csv_file = $this.mergeconfig_fullfile($basepath)
        $this.mergeconfig_data = $this.importexcel($micomp_csv_file)
        if ($createwatcher){
            $this.FileWatcher($micomp_csv_file)
        }
        #
        return $this.mergeconfig_data
        #
    }
    #
    [PSCustomObject]ImportMergeConfig([string] $basepath){
        #
        if (!$this.mergeconfig_data){
            $this.ImportMergeConfig($basepath, $false) | Out-NULL
        }
        #
        return $this.mergeconfig_data
        #
    }
    #
<<<<<<< HEAD
    [PSCustomObject]ImportMergeConfigCSV([string] $basepath){
        #
        $micomp_csv_file = $this.mergeconfigcsv_fullfile($basepath)
        $this.mergeconfig_data = Import-CSV $micomp_csv_file
=======
    [PSCustomObject]ImportMergeConfig(){
        #
        $this.ImportMergeConfig($this.basepath) | Out-NULL
>>>>>>> f0d3a738
        #
        return $this.mergeconfig_data
        #
    }
    #
<<<<<<< HEAD
    [void]MergeConfigToCSV([string] $basepath, $batch){
        #
        $this.MergeConfigToCSV(
            $basepath, $batch, $this.project, $this.cohort)
        #
    }
    #
    [void]MergeConfigToCSV([string] $basepath, $batch, $project, $cohort){
        #
        $batchid = ([string]$batch).PadLeft(2, '0')
        #
        $csvfile = $basepath + '\Batch\MergeConfig_' + $batchid + '.csv'
        if (Test-Path $csvfile){
            Throw ('csv file already created for ' + $basepath)
        }
        #
        if (!$this.mergeconfig_data){
            $this.ImportMergeConfig($basepath, $false) | Out-NULL
        }
        #
        $mergeconfig = $this.mergeconfig_data
        $count = 1
        foreach ($row in $mergeconfig) {
            $row | Add-Member -NotePropertyName Project `
                -NotePropertyValue $project -PassThru
            $row | Add-Member -NotePropertyName Cohort  `
                -NotePropertyValue $cohort -PassThru
            $row | Add-Member -NotePropertyName layer `
                -NotePropertyValue $count -PassThru
            $row.Colors = $this.color_hex.($row.Colors)
            $count++
        }
        #
        $AFlayer = [PSCustomObject]@{
            Project = $project
            Cohort = $cohort
            BatchID = $batch
            layer = $count
            Opal = 'AF'
            Target = 'NA'
            Compartment = 'Nucleus'
            TargetType = 'NA'
            CoexpressionStatus = 'NA'
            SegmentationStatus = '0'
            SegmentationHierarchy = '0'
            NumberofSegmentations = '0'
            ImageQA = 'NA'
            Colors = $this.color_hex.('Black')
        }
        $mergeconfig += $AFlayer
        #
        $mergeconfig | 
            Select-Object -Property Project,Cohort,BatchID,layer, `
                Opal,Target,Compartment,TargetType,CoexpressionStatus, `
                SegmentationStatus,SegmentationHierarchy, `
                NumberofSegmentations,ImageQA,Colors | 
            Export-Csv -Path $csvfile -NoTypeInformation

=======
    [void]findantibodies(){
        $this.findantibodies($this.basepath)
    }
    #
    [void]findantibodies($basepath){
        #
        $this.ImportMergeConfig($basepath)
        $data = $this.mergeconfig_data | 
            Where-Object {$_.Opal -notcontains 'DAPI' `
                -and $_.Target -notcontains 'Membrane'}
        $targets = $data.Target
        $qa = $data.ImageQA.indexOf('Tumor')
        #
        if ($qa -ge 0){
            $targets[$qa] = 'Tumor'
        }
        #
        $this.antibodies = $targets
>>>>>>> f0d3a738
        #
    }
    <# -----------------------------------------
     Importworkerlist
     import and return a log file object
     ------------------------------------------
     Input: 
        -fpath: full path to the log
     ------------------------------------------
     Usage: Importworkerlist($fpath)
    ----------------------------------------- #>
    #
    [PSCustomObject]Importworkerlist([string] $mpath, $createwatcher){
        #
        $worker_csv_file = $this.worker_fullfile($mpath)
        $this.worker_data = $this.opencsvfileconfirm($worker_csv_file)
        $this.worker_data |
            Add-Member -NotePropertyName 'Status' -NotePropertyValue $this.node_idle
        if ($createwatcher){
            $this.FileWatcher($worker_csv_file)
        }
        #
        return $this.worker_data
        #
    }
    #
    [PSCustomObject]Importworkerlist([string] $mpath){
        #
        if (!$this.worker_data){
            $this.Importworkerlist($mpath, $false) | Out-NULL
        }
        #
        return $this.worker_data
        #
    }
    #
    [string]imageqa_fullpath(){
        return $this.imageqa_fullpath($this.basepath)
    }
    #
    [string]imageqa_fullpath($basepath){
        $imageqa_filepath = $basepath + 
            $this.imageqa_path + '\' + $this.imageqa_file
        return $imageqa_filepath
    }
    #
    [array]buildimageqaheaders($cantibodies){
        #
        $str = @('SlideID')
        $cantibodies | ForEach-Object{
            $str += $_
        }
        $headers = $str + $this.imageqa_headers
        #
        return $headers
        #
    }
    #
    #
    [void]ImportImageQA(){
        #
        $this.ImportImageQA($this.basepath)
        #
    }
    #
    [void]ImportImageQA($basepath){
        #
        if (!$this.antibodies){
            $this.findantibodies()
        }
        #
        $cantibodies = $this.antibodies
        $this.ImportImageQA($basepath, $cantibodies)
        #
    }
    #
    [void]ImportImageQA($basepath, $cantibodies){
        #
        $this.imageqa_data = $this.opencsvfile(
            $this.imageqa_fullpath($basepath), 
            $this.buildimageqaheaders($cantibodies))
        #
    }
    #
    [void]AddImageQA($basepath, $slideid, $cantibodies){
        #
        $str = $slideid
        $cantibodies | ForEach-Object{
            $str += ','
        }
        #
        $this.imageqa_headers | ForEach-Object{
            $str += ','
        }
        #
        $str += "`r`n"
        #
        $this.popfile($this.imageqa_fullpath($basepath), $str)
        #
    }
    <# -----------------------------------------
     Importlogfile
     import and return a log file object
     ------------------------------------------
     Input: 
        -fpath: full path to the log
     ------------------------------------------
     Usage: Importlogfile($fpath)
    ----------------------------------------- #>
    #
    [PSCustomObject]Importlogfile($module, $project, $createwatcher){
        #
        $fpath = $this.defprojectlogpath($module, $project)
        $logfile = $this.importlogfile($fpath)
        #
        if ($createwatcher){
            $this.FileWatcher($fpath)
        }
        #
        return $logfile
        #
     }
     #
     [string]defprojectlogpath($module, $project){
            #
            $this.importcohortsinfo() | Out-Null
            $project_dat = $this.full_project_dat |
                Where-Object {$_.project -contains $project}
            #
            $root = $this.uncpaths($project_dat.dpath)
            $fpath = $root, $project_dat.dname, 'logfiles',
             ($module,'.log' -join '') -join '\'
            #
            return $fpath
            #
     }
     #
    [PSCustomObject]Importlogfile($module, $project){
        #
        $logfile = $this.importlogfile(
            $this.defprojectlogpath($module, $project)
        )
        #
        return $logfile
        #
     }
     #
     [PSCustomObject]Importlogfile([string] $fpath){
        #
        if (test-path $fpath){
            $logfile = $this.opencsvfile($fpath, `
                ';', $this.logfileheaders)
        } else {
            $logfile = ''
        }
        #
        return $logfile
        #
     }
    #
    <# -----------------------------------------
     selectlogline
     select the most recent line for the input
     type
     ------------------------------------------
     Input: 
        - loglines: the log itself
        - ID: the log entry type to match (batch or slideid)
        - status: the status to match (ERROR, START, FINISH, WARNING)
        - vers: the version number to match
        - [antibody]: the antibody to match for vminform
        - [algorithm]: the algorithm to match for vminform
     ------------------------------------------
     Usage: selectlogline($fpath)
    ----------------------------------------- #>
    [PSCustomObject]selectlogline([PSCustomObject] $loglines,
     [string] $ID, [string] $status){    
        #
        $logline = $loglines |
                where-object {
                        ($_.Slideid -match $ID) -and 
                        ($_.Message -match ('^' + $status))
                } |
                Select-Object -Last 1
        #
        return $logline
        #
    }
    #
    [PSCustomObject]selectlogline([PSCustomObject] $loglines,
     [string] $ID, [string] $status, [string] $vers){    
        #
        $logline = $loglines |
                where-object {
                    ($_.Message -match $vers) -and 
                        ($_.Slideid -match $ID) -and 
                        ($_.Message -match ('^' + $status))
                } |
                Select-Object -Last 1
        #
        return $logline
        #
    }
    #
    [PSCustomObject]selectlogline([PSCustomObject] $loglines,
     [string] $ID, [string] $status, [string] $vers, [string] $antibody){    
        #
        $logline = $loglines |
                where-object {
                    ($_.Slideid -match $ID) -and 
                        ($_.Message -match ('^' + $status)) -and 
                        ($_.Message -match ('Antibody: ' +
                         $antibody + ' - Algorithm:'))
                } |
                Select-Object -Last 1
        #
        return $logline
        #
    } 
    #
    [PSCustomObject]selectlogline([PSCustomObject] $loglines,
     [string] $ID, [string] $status, [string] $vers, [string] $antibody,
     [string] $algorithm){    
        #
        $logline = $loglines |
                where-object {
                    ($_.Slideid -match $ID) -and 
                        ($_.Message -match ('^' + $status)) -and 
                        ($_.Message -match ('Antibody: ' +
                         $antibody + ' - Algorithm: ' + $algorithm))
                } |
                Select-Object -Last 1
        #
        return $logline
        #
    } 
    # 
}<|MERGE_RESOLUTION|>--- conflicted
+++ resolved
@@ -32,7 +32,12 @@
     #
     [string]$apfile_constant = '.csv'
     #
-<<<<<<< HEAD
+    [string]$log_error = 'ERROR'
+    [string]$log_start = 'START'
+    [string]$log_finish = 'FINISH'
+    #
+    [string]$node_idle = 'IDLE'
+    #
     $color_hex = @{
         Red = 'D10000'; R = 'D10000';
         Green = '11FF00'; G = '11FF00';
@@ -43,16 +48,7 @@
         White = 'FFFFFF'; W = 'FFFFFF';
         Black = '000000'; K = '000000';
         Orange = '923D00'; O = '923D00'
-        #Orange = 'E8692B'; O = 'E8692B';
-        #Coral = 'FFC0CB'; L = 'FFC0CB';
-    }
-=======
-    [string]$log_error = 'ERROR'
-    [string]$log_start = 'START'
-    [string]$log_finish = 'FINISH'
-    #
-    [string]$node_idle = 'IDLE'
->>>>>>> f0d3a738
+    }
     #
     [string]apfullname($mpath, $file){
         return ($mpath + '\' + $file)
@@ -464,22 +460,19 @@
         #
     }
     #
-<<<<<<< HEAD
     [PSCustomObject]ImportMergeConfigCSV([string] $basepath){
         #
         $micomp_csv_file = $this.mergeconfigcsv_fullfile($basepath)
         $this.mergeconfig_data = Import-CSV $micomp_csv_file
-=======
+    }
     [PSCustomObject]ImportMergeConfig(){
         #
         $this.ImportMergeConfig($this.basepath) | Out-NULL
->>>>>>> f0d3a738
         #
         return $this.mergeconfig_data
         #
     }
     #
-<<<<<<< HEAD
     [void]MergeConfigToCSV([string] $basepath, $batch){
         #
         $this.MergeConfigToCSV(
@@ -538,7 +531,6 @@
                 NumberofSegmentations,ImageQA,Colors | 
             Export-Csv -Path $csvfile -NoTypeInformation
 
-=======
     [void]findantibodies(){
         $this.findantibodies($this.basepath)
     }
@@ -557,7 +549,6 @@
         }
         #
         $this.antibodies = $targets
->>>>>>> f0d3a738
         #
     }
     <# -----------------------------------------
