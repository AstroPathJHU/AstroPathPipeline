import abc, collections, dataclassy, datetime, jxmlease, methodtools, numpy as np, pathlib
from ..utilities import units
from ..utilities.config import CONST as UNIV_CONST
from ..utilities.miscfileio import with_stem
from ..utilities.miscmath import floattoint
from ..utilities.tableio import MetaDataAnnotation, pathfield, timestampfield
from ..utilities.units.dataclasses import DataClassWithPscale, distancefield
from .image_masking.maskloader import ThingWithMask, ThingWithTissueMask
from .imageloader import ImageLoaderBin, ImageLoaderComponentTiffMultiLayer, ImageLoaderComponentTiffSingleLayer, ImageLoaderIm3MultiLayer, ImageLoaderIm3SingleLayer, ImageLoaderHasSingleLayerTiff, ImageLoaderNpz, ImageLoaderSegmentedComponentTiffMultiLayer, ImageLoaderSegmentedComponentTiffSingleLayer, TransformedImage
from .rectangletransformation import AsTypeTransformation, RectangleExposureTimeTransformationMultiLayer, RectangleExposureTimeTransformationSingleLayer, RectangleFlatfieldTransformationMultilayer, RectangleFlatfieldTransformationSinglelayer, RectangleWarpingTransformationMultilayer, RectangleWarpingTransformationSinglelayer

class RectangleBase(DataClassWithPscale):
  """
  Base class for all HPFs
  n, x, y, w, h, cx, cy, t, and file are columns in SlideID_rect.csv

  n: the id of the HPF, starting from 1
  x, y: the coordinates of the top left corner
  w, h: the size of the field
  cx, cy: the coordinates of the center, in integer microns
  t: what time the HPF image was recorded
  file: the filename of the im3 for the HPF

  One of the following two arguments is required if you want to get the exposure times:
    xmlfolder: the folder where the xml file with metadata for the HPF lives
    allexposures: the list of exposures from the exposures csv
  """

  n: int
  x: units.Distance = distancefield(pixelsormicrons="microns")
  y: units.Distance = distancefield(pixelsormicrons="microns")
  w: units.Distance = distancefield(pixelsormicrons="microns", dtype=int)
  h: units.Distance = distancefield(pixelsormicrons="microns", dtype=int)
  cx: units.Distance = distancefield(pixelsormicrons="microns", dtype=int)
  cy: units.Distance = distancefield(pixelsormicrons="microns", dtype=int)
  t: datetime.datetime = timestampfield()
<<<<<<< HEAD
  file: pathlib.Path = pathfield()
=======
  file: str
  SlideID: str = MetaDataAnnotation(None, includeintable=False)
>>>>>>> 2bbb6581

  def __post_init__(self, *args, xmlfolder=None, allexposures=None, **kwargs):
    self.__xmlfolder = xmlfolder
    self.__allexposures = allexposures
    super().__post_init__(*args, **kwargs)

  @classmethod
  def transforminitargs(cls, *args, rectangle=None, **kwargs):
    """
    If you give an existing Rectangle to init, the current rectangle
    will be identical to that one.  This is useful for subclasses.
    """
    rectanglekwargs = {}
    if rectangle is not None:
      rectanglekwargs = {
        **{
          field: getattr(rectangle, field)
          for field in set(dataclassy.fields(type(rectangle))) & set(dataclassy.fields(cls))
        }
      }
    return super().transforminitargs(
      *args,
      **rectanglekwargs,
      **kwargs,
    )

  @property
  def xvec(self):
    """
    Gives [x, y] as a numpy array
    """
    return np.array([self.x, self.y])

  @property
  def cxvec(self):
    """
    Gives [cx, cy] as a numpy array
    """
    return np.array([self.cx, self.cy])

  @property
  def shape(self):
    """
    Gives [w, h] as a numpy array
    """
    return np.array([self.w, self.h])

  @property
  def xmlfile(self):
    if self.__xmlfolder is None:
      raise ValueError("Can't get xml info if you don't provide the rectangle with an xml folder")
    for xml_file_ext in UNIV_CONST.EXPOSURE_XML_EXTS :
      xml_filepath = self.__xmlfolder/self.file.name.replace(UNIV_CONST.IM3_EXT,xml_file_ext)
      if xml_filepath.is_file() :
        return xml_filepath
    raise FileNotFoundError(f'ERROR: Could not find an xml file for {self.file} with any of the expected file extensions in {self.__xmlfolder}')

  @methodtools.lru_cache()
  @property
  def __allexposuretimesandbroadbandfilters(self):
    result = []
    with open(self.xmlfile, "rb") as f:
      broadbandfilter = 0
      for path, _, node in jxmlease.parse(f, generator="/IM3Fragment/D"):
        if node.xml_attrs["name"] == "Exposure":
          thisbroadbandfilter = [float(_) for _ in str(node).split()]
          #sanity check
          assert len(thisbroadbandfilter) == int(node.get_xml_attr("size"))
          broadbandfilter += 1
          for exposuretime in thisbroadbandfilter:
            result.append((exposuretime, broadbandfilter))
    return result

  @methodtools.lru_cache()
  @property
  def allexposuretimes(self):
    """
    The exposure times for the HPF layers
    """
    exposures1 = exposures2 = None
    if self.__allexposures is not None:
      exposures = [_ for _ in self.__allexposures if _.n == self.n]
      exposures1 = [e.exp for e in exposures]
    if self.__xmlfolder is not None:
      exposures2 = [exposuretimeandbroadbandfilter[0] for exposuretimeandbroadbandfilter in self.__allexposuretimesandbroadbandfilters]
    if exposures1 is exposures2 is None:
      raise ValueError("Can't get the exposure times unless you provide the xml folder or exposures csv")
    if None is not exposures1 != exposures2 is not None:
      raise ValueError(f"Found inconsistent exposure times from exposures.csv and from xml file:\n{exposures1}\n{exposures2}")
    return np.array(exposures1 if exposures1 is not None else exposures2)

  @methodtools.lru_cache()
  @property
  def allbroadbandfilters(self):
    """
    The broadband filter ids (numbered from 1) of the layers
    """
    return [exposuretimeandbroadbandfilter[1] for exposuretimeandbroadbandfilter in self.__allexposuretimesandbroadbandfilters]

  @property
  @abc.abstractmethod
  def expectedfilename(self):
    pass

class Rectangle(RectangleBase):
  @property
  def expectedfilename(self):
    if self.SlideID is None:
      raise TypeError("Have to give SlideID to the Rectangle constructor if you want to get the expected filename")
    return f"{self.SlideID}_[{floattoint(float(self.cx/self.onemicron)):d},{floattoint(float(self.cy/self.onemicron)):d}]{UNIV_CONST.IM3_EXT}"

class TMARectangle(RectangleBase):
  TMAsector: int
  TMAname1: int
  TMAname2: int
  @property
  def expectedfilename(self):
    if self.SlideID is None:
      raise TypeError("Have to give SlideID to the Rectangle constructor if you want to get the expected filename")
    return f"{self.SlideID}_Core[{self.TMAsector},{self.TMAname1},{self.TMAname2}]_[{floattoint(float(self.cx/self.onemicron)):d},{floattoint(float(self.cy/self.onemicron)):d}]{UNIV_CONST.IM3_EXT}"

class RectangleWithImageLoaderBase(Rectangle):
  def __post_init__(self, *args, _DEBUG=True, _DEBUG_PRINT_TRACEBACK=False, **kwargs):
    super().__post_init__(*args, **kwargs)
    self._DEBUG = _DEBUG
    self._DEBUG_PRINT_TRACEBACK = _DEBUG_PRINT_TRACEBACK

class RectangleWithImageSize(Rectangle):
  """
  width, height: the shape of the HPF image (!= w, h, which are rounded)
  """
  @property
  def width(self): return self.__width
  @width.setter
  def width(self, width): self.__width = width
  width: units.Distance = distancefield(width, includeintable=False, pixelsormicrons="pixels", use_default=False)
  @property
  def height(self): return self.__height
  @height.setter
  def height(self, height): self.__height = height
  height: units.Distance = distancefield(height, includeintable=False, pixelsormicrons="pixels", use_default=False)

  @property
  def imageshape(self):
    return np.array([self.width, self.height])

class RectangleReadIm3Base(RectangleWithImageLoaderBase, RectangleWithImageSize):
  """
  Rectangle class that reads the image from a sharded im3
  (could be raw, flatw, etc.)

  im3folder: folder where the im3 image is located
  im3filetype: flatWarp, camWarp, or raw (determines the file extension)
  width, height: the shape of the HPF image
  nlayersim3: the number of layersim3 in the *input* file
  layersim3: which layersim3 you actually want to access
  """

  @property
  def im3folder(self): return self.__im3folder
  @im3folder.setter
  def im3folder(self, im3folder): self.__im3folder = im3folder
  im3folder: pathlib.Path = pathfield(im3folder, includeintable=False, use_default=False)
  @property
  def im3filetype(self): return self.__im3filetype
  @im3filetype.setter
  def im3filetype(self, im3filetype): self.__im3filetype = im3filetype
  im3filetype: str = MetaDataAnnotation(im3filetype, includeintable=False, use_default=False)
  @property
  def nlayersim3(self): return self.__nlayersim3
  @nlayersim3.setter
  def nlayersim3(self, nlayersim3): self.__nlayersim3 = nlayersim3
  nlayersim3: int = MetaDataAnnotation(nlayersim3, includeintable=False, use_default=False)
  @property
  @abc.abstractmethod
  def layersim3(self): return self.__layersim3

  @property
  def im3shape(self):
    return (
      floattoint(float(self.height / self.onepixel)),
      floattoint(float(self.width / self.onepixel)),
      len(self.layersim3),
    )

  @property
  def im3file(self):
    """
    The full file path to the image file
    """
    if self.__im3filetype=="flatWarp" :
      ext = UNIV_CONST.FLATW_EXT
    elif self.__im3filetype=="camWarp" :
      ext = ".camWarp"
    elif self.__im3filetype=="raw" :
      ext = UNIV_CONST.RAW_EXT
    else :
      raise ValueError(f"requested file type {self.__im3filetype} not recognized")

    return self.im3folder/self.file.name.replace(UNIV_CONST.IM3_EXT, ext)

  @property
  def exposuretimes(self):
    """
    The exposure times for the HPF layersim3 you access
    """
    all = self.allexposuretimes
    return [all[layer-1] for layer in self.__layersim3]

  @property
  def broadbandfilters(self):
    """
    The broadband filter ids (numbered from 1) of the layersim3 you access
    """
    all = self.allbroadbandfilters
    return [all[layer-1] for layer in self.__layersim3]

  @methodtools.lru_cache()
  @property
  def im3loader(self):
    return self.im3loadertype(**self.im3loaderkwargs)
  def using_im3(self):
    return self.im3loader.using_image()
  @property
  @abc.abstractmethod
  def im3loadertype(self): pass
  @property
  @abc.abstractmethod
  def im3loaderkwargs(self): return {
    "filename": self.im3file,
    "width": floattoint(float(self.width / self.onepixel)),
    "height": floattoint(float(self.height / self.onepixel)),
    "_DEBUG": self._DEBUG,
    "_DEBUG_PRINT_TRACEBACK": self._DEBUG_PRINT_TRACEBACK,
  }

class RectangleReadIm3MultiLayer(RectangleReadIm3Base):
  @property
  def layersim3(self): return self.__layersim3
  @layersim3.setter
  def layersim3(self, layersim3): self.__layersim3 = layersim3
  layersim3: list = MetaDataAnnotation(layersim3, includeintable=False, use_default=False)

  def __post_init__(self, *args, **kwargs):
    super().__post_init__(*args, **kwargs)
    if self.layersim3 is None: self.layersim3 = range(1, self.nlayersim3+1)
    if -1 in self.layersim3:
      self.layersim3 = range(1, self.nlayersim3+1)
    self.layersim3 = tuple(self.layersim3)

  @property
  def im3loadertype(self):
    return ImageLoaderIm3MultiLayer
  @property
  def im3loaderkwargs(self): return {
    **super().im3loaderkwargs,
    "nlayers": self.nlayersim3,
    "selectlayers": self.layersim3,
  }

class RectangleReadIm3SingleLayer(RectangleReadIm3Base):
  """
  Single layer image read from a sharded im3.
  You can also use RectangleReadIm3MultiLayer and write layersim3=[i],
  but this class gives you a 2D array as the image instead of a 3D array
  with shape[0] = 1.
  Also, in this class you can read a layer file (e.g. fw01).
  """

  @property
  def layerim3(self): return self.__layerim3
  @layerim3.setter
  def layerim3(self, layerim3): self.__layerim3 = layerim3
  layerim3: list = MetaDataAnnotation(layerim3, includeintable=False, use_default=False)
  @property
  def readlayerfile(self): return self.__readlayerfile
  @readlayerfile.setter
  def readlayerfile(self, readlayerfile): self.__readlayerfile = readlayerfile
  readlayerfile: bool = MetaDataAnnotation(True, includeintable=False, use_default=False)

  @classmethod
  def transforminitargs(cls, *args, readlayerfile=True, **kwargs):
    morekwargs = {
      "readlayerfile": readlayerfile,
    }
    if readlayerfile and "nlayersim3" not in kwargs:
      morekwargs["nlayersim3"] = 1
    return super().transforminitargs(*args, **kwargs, **morekwargs)

  @property
  def layersim3(self):
    return self.layerim3,

  @property
  def im3file(self):
    result = super().im3file
    if self.readlayerfile:
      folder = result.parent
      basename = result.name
      if basename.endswith(".camWarp") or basename.endswith(".dat"):
        basename += f"_layer{self.layerim3:02d}"
      elif basename.endswith(UNIV_CONST.FLATW_EXT):
        basename += f"{self.layerim3:02d}"
      else:
        assert False
      result = folder/basename

    return result

  @property
  def exposuretime(self):
    """
    The exposure time for this layer
    """
    _, = self.exposuretimes
    return _
  @property
  def broadbandfilter(self):
    """
    The broadband filter id for this layer
    """
    _, = self.broadbandfilters
    return _

  @property
  def im3loadertype(self):
    if self.readlayerfile:
      return ImageLoaderIm3SingleLayer
    else:
      return ImageLoaderIm3MultiLayer
  @property
  def im3loaderkwargs(self):
    result = {
      **super().im3loaderkwargs,
    }
    if self.readlayerfile:
      result.update({
      })
    else:
      result.update({
        "nlayers": self.nlayersim3,
        "selectlayers": self.layerim3,
      })
    return result

class RectangleCorrectedIm3Base(RectangleReadIm3Base) :
  """
  Class for Rectangles whose multilayer im3 data should have one layer extracted and corrected
  for differences in exposure time, flatfielding effects, and warping effects (and or all can be omitted)

  To correct for differences in exposure time:
    et_offset = the dark current offset to use for correcting the image layer of interest
    have to also call set_med_et to set the median exposure time of the image layer in question across the whole sample
  To correct for flatfield:
    flatfield = the flatfield array
  To correct for warp:
    warp = the warping object
  """

  def __post_init__(self, *args, et_offset=None, use_flatfield=False, use_warp=None, **kwargs) :
    super().__post_init__(*args, **kwargs)
    self.__et_offset = et_offset
    self.__use_flatfield = use_flatfield
    self.__use_warp = use_warp

  @property
  def et_offset(self): return self.__et_offset
  @property
  def use_flatfield(self): return self.__use_flatfield
  @property
  def use_warp(self): return self.__use_warp

  @property
  @abc.abstractmethod
  def exposuretimetransformation(self): pass
  @property
  @abc.abstractmethod
  def flatfieldtransformation(self): pass
  def set_flatfield(self, flatfield):
    self.flatfieldtransformation.set_flatfield(flatfield)
  @property
  @abc.abstractmethod
  def warpingtransformation(self): pass
  def set_warp(self, warp):
    self.warpingtransformation.set_warp(warp)

  @methodtools.lru_cache()
  @property
  def correctedim3loader(self):
    loader = self.im3loader

    kwargs = {
      "_DEBUG": self._DEBUG,
      "_DEBUG_PRINT_TRACEBACK": self._DEBUG_PRINT_TRACEBACK,
    }

    if self.__et_offset is not None:
      transformation = self.exposuretimetransformation
      loader = TransformedImage(loader, transformation, **kwargs)

    if self.__use_flatfield:
      transformation = self.flatfieldtransformation
      loader = TransformedImage(loader, transformation, **kwargs)

    if self.__use_warp:
      transformation = self.warpingtransformation
      loader = TransformedImage(loader, transformation, **kwargs)

    return loader

  def using_corrected_im3(self):
    return self.correctedim3loader.using_image()

class RectangleCorrectedIm3SingleLayer(RectangleCorrectedIm3Base, RectangleReadIm3SingleLayer) :
  """
  Class for Rectangles whose single layer im3 data should be corrected for differences in exposure time,
  flatfielding effects, and/or warping effects (any or all can be omitted)
  """

  @methodtools.lru_cache()
  @property
  def exposuretimetransformation(self):
    return RectangleExposureTimeTransformationSingleLayer(self.allexposuretimes[self.layerim3-1],
                                                          self.et_offset)
  def set_med_et(self, med_et):
    self.exposuretimetransformation.set_med_et(med_et)
  @methodtools.lru_cache()
  @property
  def flatfieldtransformation(self):
    return RectangleFlatfieldTransformationSinglelayer()
  @methodtools.lru_cache()
  @property
  def warpingtransformation(self):
    return RectangleWarpingTransformationSinglelayer()

class RectangleCorrectedIm3MultiLayer(RectangleCorrectedIm3Base, RectangleReadIm3MultiLayer):
  """
  Class for Rectangles whose multilayer im3 data should be corrected for differences in exposure time,
  flatfielding effects, and/or warping effects (any or all can be omitted)
  """

  @methodtools.lru_cache()
  @property
  def exposuretimetransformation(self):
    return RectangleExposureTimeTransformationMultiLayer(self.allexposuretimes[tuple(_-1 for _ in self.layersim3),],
                                                         self.et_offset)
  def set_med_ets(self, med_ets):
    self.exposuretimetransformation.set_med_ets(med_ets)
  @methodtools.lru_cache()
  @property
  def flatfieldtransformation(self):
    return RectangleFlatfieldTransformationMultilayer()
  @methodtools.lru_cache()
  @property
  def warpingtransformation(self):
    return RectangleWarpingTransformationMultilayer()

class RectangleReadIHCTiff(RectangleWithImageLoaderBase) :
  """
  Rectangle class that reads the image from an IHC .tif
  """

  @property
  def ihctifffolder(self): return self.__ihctifffolder
  @ihctifffolder.setter
  def ihctifffolder(self, ihctifffolder): self.__ihctifffolder = ihctifffolder
  ihctifffolder: pathlib.Path = pathfield(ihctifffolder, includeintable=False, use_default=False)  

  @property
  def ihctifffile(self):
    return self.ihctifffolder/self.file.name.replace(UNIV_CONST.IM3_EXT, '_IHC.tif')

  @methodtools.lru_cache()
  @property
  def ihctiffloader(self): return ImageLoaderHasSingleLayerTiff(**self.ihctiffloaderkwargs)
  def using_ihc_tiff(self):
    return self.ihctiffloader.using_image()
  @property
  def ihctiffloaderkwargs(self): return {
    "filename": self.ihctifffile,
    "_DEBUG": self._DEBUG,
    "_DEBUG_PRINT_TRACEBACK": self._DEBUG_PRINT_TRACEBACK,
  }

class RectangleReadComponentTiffBase(RectangleWithImageLoaderBase):
  """
  Rectangle class that reads the image from a component tiff

  componenttifffolder: folder where the component tiff is located
  nlayers: the number of layers in the *input* file (optional, just used as a sanity check)
  layers: which layers you actually want to access
  with_seg: indicates if you want to use the _w_seg.tif which contains some segmentation info from inform
  """

  @property
  def componenttifffolder(self): return self.__componenttifffolder
  @componenttifffolder.setter
  def componenttifffolder(self, componenttifffolder): self.__componenttifffolder = componenttifffolder
  componenttifffolder: pathlib.Path = pathfield(componenttifffolder, includeintable=False, use_default=False)
  @property
  def nlayerscomponenttiff(self): return self.__nlayerscomponenttiff
  @nlayerscomponenttiff.setter
  def nlayerscomponenttiff(self, nlayerscomponenttiff): self.__nlayerscomponenttiff = nlayerscomponenttiff
  nlayerscomponenttiff: int = MetaDataAnnotation(nlayerscomponenttiff, includeintable=False, use_default=False)
  @property
  def layerscomponenttiff(self): return self.__layerscomponenttiff
  @layerscomponenttiff.setter
  def layerscomponenttiff(self, layerscomponenttiff): self.__layerscomponenttiff = layerscomponenttiff
  layerscomponenttiff: list = MetaDataAnnotation(layerscomponenttiff, includeintable=False, use_default=False)

  @property
  def componenttifffile(self):
    return self.componenttifffolder/self.file.name.replace(UNIV_CONST.IM3_EXT, "_component_data.tif")

  @methodtools.lru_cache()
  @property
  def componenttiffloader(self): return self.componenttiffloadertype(**self.componenttiffloaderkwargs)
  def using_component_tiff(self):
    return self.componenttiffloader.using_image()
  @property
  @abc.abstractmethod
  def componenttiffloadertype(self): pass
  @property
  @abc.abstractmethod
  def componenttiffloaderkwargs(self): return {
    "nlayers": self.nlayerscomponenttiff,
    "filename": self.componenttifffile,
    "_DEBUG": self._DEBUG,
    "_DEBUG_PRINT_TRACEBACK": self._DEBUG_PRINT_TRACEBACK,
  }

class RectangleReadSegmentedComponentTiffBase(RectangleReadComponentTiffBase):
  @property
  def nsegmentations(self): return self.__nsegmentations
  @nsegmentations.setter
  def nsegmentations(self, nsegmentations): self.__nsegmentations = nsegmentations
  nsegmentations: int = MetaDataAnnotation(nsegmentations, includeintable=False, use_default=False)
  @property
  def componenttifffile(self):
    withoutseg = super().componenttifffile
    return with_stem(withoutseg, withoutseg.stem+"_w_seg")
  @property
  def componenttiffloaderkwargs(self):
    return {
      **super().componenttiffloaderkwargs,
      "nsegmentations": self.nsegmentations,
    }


class RectangleReadComponentTiffMultiLayer(RectangleReadComponentTiffBase):
  @property
  def componenttiffloadertype(self):
    return ImageLoaderComponentTiffMultiLayer

  @property
  def componenttiffloaderkwargs(self):
    return {
      **super().componenttiffloaderkwargs,
      "layers": self.layerscomponenttiff,
    }

class RectangleReadComponentTiffSingleLayer(RectangleReadComponentTiffBase):
  """
  Single layer image read from a component tiff.
  You can also use RectangleReadComponentTiffMultiLayer and write layers=[i],
  but this class gives you a 2D array as the image instead of a 3D array
  with shape[2] = 1.
  """
  @classmethod
  def transforminitargs(cls, *args, layercomponenttiff, **kwargs):
    return super().transforminitargs(*args, layerscomponenttiff=(layercomponenttiff,), **kwargs)

  @property
  def layercomponenttiff(self):
    layercomponenttiff, = self.layerscomponenttiff
    return layercomponenttiff

  @property
  def componenttiffloadertype(self):
    return ImageLoaderComponentTiffSingleLayer

  @property
  def componenttiffloaderkwargs(self):
    return {
      **super().componenttiffloaderkwargs,
      "layer": self.layercomponenttiff,
    }

class RectangleReadSegmentedComponentTiffMultiLayer(RectangleReadComponentTiffMultiLayer, RectangleReadSegmentedComponentTiffBase):
  @property
  def componenttiffloadertype(self):
    return ImageLoaderSegmentedComponentTiffMultiLayer
  @property
  def componenttiffloaderkwargs(self):
    return {
      **super().componenttiffloaderkwargs,
    }

class RectangleReadSegmentedComponentTiffSingleLayer(RectangleReadComponentTiffSingleLayer, RectangleReadSegmentedComponentTiffBase):
  @property
  def componenttiffloadertype(self):
    return ImageLoaderSegmentedComponentTiffSingleLayer
  @property
  def componenttiffloaderkwargs(self):
    return {
      **super().componenttiffloaderkwargs,
    }

class RectangleReadComponentSingleLayerAndIHCTiff(RectangleReadComponentTiffSingleLayer,RectangleReadIHCTiff) :
  pass
class RectangleReadComponentMultiLayerAndIHCTiff(RectangleReadComponentTiffMultiLayer,RectangleReadIHCTiff) :
  pass

class RectangleCollection(units.ThingWithPscale):
  """
  Base class for a group of rectangles.
  You can get a rectangledict from it, which allows indexing rectangles
  by their id.
  """
  @property
  @abc.abstractmethod
  def rectangles(self): pass
  @methodtools.lru_cache()
  @property
  def rectangledict(self):
    """
    Make a dict that allows accessing the rectangles in the collection
    by their index
    """
    return rectangledict(self.rectangles)
  @property
  def rectangleindices(self):
    """
    Indices of all rectangles in the collection.
    """
    return {r.n for r in self.rectangles}
  @methodtools.lru_cache()
  @property
  def shape(self):
    result = None
    for r in self.rectangles:
      if result is None:
        result = r.shape
      else:
        if not np.all(result == r.shape):
          raise ValueError(f"Inconsistent shapes: {result} {r.shape}")
    return result

  @methodtools.lru_cache()
  @property
  def hpfoffset(self):
    """
    The distance in x and y between adjacent HPFs
    """
    rectxvecs = np.round(np.array([rect.xvec for rect in self.rectangles])/self.onepixel, 5) * self.onepixel

    result = np.zeros(2, dtype=units.unitdtype)
    for idx in 0, 1:
      otheridx = 1-idx

      c = collections.Counter()

      for xvec1 in rectxvecs:
        mindiff = None
        for xvec2 in rectxvecs[rectxvecs[:, otheridx] == xvec1[otheridx]]:
          thisdiff = (xvec2 - xvec1)[idx]
          if thisdiff > 0 and (mindiff is None or thisdiff < mindiff):
            mindiff = thisdiff
        if mindiff is not None:
          c[mindiff] += 1

      if not c: continue
      mostcommon = c.most_common()
      result[idx], mostndiffs = mostcommon[0]
      for diff, ndiffs in mostcommon:
        if ndiffs == mostndiffs:
          if diff < result[idx]:
            result[idx] = diff
        else:
          break

    assert np.count_nonzero(result)
    if result[0] == 0: result[0] = result[1] * self.shape[0] / self.shape[1]
    if result[1] == 0: result[1] = result[0] * self.shape[1] / self.shape[0]

    return result

  def showrectanglelayout(self, *, showplot=None, saveas=None, showprimaryregion=False):
    import matplotlib.patches as patches, matplotlib.pyplot as plt
    fig, ax = plt.subplots()
    xmin = float("inf") * self.onepixel
    xmax = -float("inf") * self.onepixel
    ymin = float("inf") * self.onepixel
    ymax = -float("inf") * self.onepixel
    for r in self.rectangles:
      x, y = xy = r.xvec
      width, height = shape = r.shape
      xmin = min(xmin, x)
      xmax = max(xmax, x+width)
      ymin = min(ymin, y)
      ymax = max(ymax, y+height)
      patch = patches.Rectangle(xy / r.onepixel, *shape / r.onepixel, color="red", alpha=0.25)
      ax.add_patch(patch)
    margin = .05
    left = float((xmin - (xmax-xmin)*margin) / r.onepixel)
    right = float((xmax + (xmax-xmin)*margin) / r.onepixel)
    top = float((ymin - (ymax-ymin)*margin) / r.onepixel)
    bottom = float((ymax + (ymax-ymin)*margin) / r.onepixel)
    
    ax.set_xlim(left=left, right=right)
    ax.set_ylim(top=top, bottom=bottom)
    ax.set_aspect('equal', adjustable='box')

    if showplot is None: showplot = saveas is None
    if showplot:
      plt.show()
    if saveas is not None:
      fig.savefig(saveas)
    if not showplot:
      plt.close()

class RectangleList(list, RectangleCollection):
  """
  A list of rectangles.  You can get rectangledict and rectangleindices from it.
  """
  @property
  def rectangles(self): return self

  @methodtools.lru_cache()
  @property
  def pscale(self):
    result, = {rect.pscale for rect in self.rectangles}
    return result

def rectangledict(rectangles):
  """
  Make a dict that allows accessing the rectangles by their index
  """
  return {rectangle.n: i for i, rectangle in enumerate(rectangles)}

def rectangleoroverlapfilter(selection, *, compatibility=False):
  """
  Makes a filter that can be called to determine whether or not a rectangle
  or overlap is selected.
  selection can be:
    - None - selects all rectangles or overlaps
    - list, tuple, set, etc. of numbers - returns rectangles or overlaps with those ids
    - a function: just calls that function to determine whether it's selected
  """
  if compatibility:
    if selection == -1:
      selection = None
    if isinstance(selection, tuple):
      if len(selection) == 2:
        selection = range(selection[0], selection[1]+1)
      else:
        selection = str(selection) #to get the right error message below

  if selection is None:
    return lambda r: True
  elif isinstance(selection, collections.abc.Collection) and not isinstance(selection, str):
    return lambda r: r.n in selection
  elif isinstance(selection, collections.abc.Callable):
    return selection
  else:
    raise ValueError(f"Unknown rectangle or overlap selection: {selection}")

class GeomLoadRectangle(Rectangle):
  """
  Rectangle that has a cellGeomLoad.csv
  You have to provide the folder where that csv lives.
  """
  def __post_init__(self, *args, geomfolder, **kwargs):
    self.__geomfolder = pathlib.Path(geomfolder)
    super().__post_init__(*args, **kwargs)
  def geomloadcsv(self, segmentationalgorithm):
    return self.__geomfolder/segmentationalgorithm/self.file.name.replace(UNIV_CONST.IM3_EXT, "_cellGeomLoad.csv")

class SegmentationRectangle(Rectangle):
  """
  Rectangle that has segmentation npz files
  You have to provide the segmentation folder
  """
  def __post_init__(self, *args, segmentationfolder, **kwargs):
    self.__segmentationfolder = pathlib.Path(segmentationfolder)
    super().__post_init__(*args, **kwargs)
  @property
  def segmentationnpzfile(self):
    return self.__segmentationfolder/self.file.name.replace(UNIV_CONST.IM3_EXT, self.segmentationnpzsuffix)
  @property
  @abc.abstractmethod
  def segmentationnpzsuffix(self): pass

  @methodtools.lru_cache()
  @property
  def segmentationarrayloader(self):
    return ImageLoaderNpz(filename=self.segmentationnpzfile, key="arr_0")

  def using_segmentation_array(self):
    return self.segmentationarrayloader.using_image()

class SegmentationRectangleDeepCell(SegmentationRectangle):
  @property
  def segmentationnpzsuffix(self):
    return "_deepcell_nuclear_segmentation.npz"

class SegmentationRectangleMesmer(SegmentationRectangle):
  @property
  def segmentationnpzsuffix(self):
    return "_mesmer_segmentation.npz"

class MaskRectangleBase(Rectangle, ThingWithMask):
  pass

class TissueMaskRectangleBase(MaskRectangleBase, ThingWithTissueMask):
  pass

class AstroPathMaskRectangle(MaskRectangleBase, RectangleWithImageSize):
  """
  Rectangle that has mask files, e.g. _tissue_mask.bin
  You have to provide the folder where those files live.
  """
  def __post_init__(self, *args, maskfolder, **kwargs):
    self.__maskfolder = pathlib.Path(maskfolder)
    super().__post_init__(*args, **kwargs)
  @property
  def maskfolder(self):
    return self.__maskfolder

class AstroPathTissueMaskRectangle(AstroPathMaskRectangle, TissueMaskRectangleBase):
  @property
  def tissuemaskfile(self):
    return self.maskfolder/self.file.name.replace(UNIV_CONST.IM3_EXT, "_tissue_mask.bin")
  @methodtools.lru_cache()
  @property
  def maskloader(self):
    return ImageLoaderBin(
      filename=self.tissuemaskfile,
      dimensions=(
        floattoint(float(self.height/self.onepixel)),
        floattoint(float(self.width/self.onepixel)),
      )
    )

  @property
  def tissuemasktransformation(self):
    return AsTypeTransformation(bool)

class FullMaskRectangle(MaskRectangleBase):
  @property
  def fullmaskfile(self):
    return self.__maskfolder/self.file.name.replace(UNIV_CONST.IM3_EXT, "_full_mask.bin")
  @methodtools.lru_cache()
  @property
  def maskloader(self):
    return ImageLoaderBin(
      filename=self.fullmaskfile,
      dimensions=(
        floattoint(float(self.height/self.onepixel)),
        floattoint(float(self.width/self.onepixel)),
      )
    )

class PhenotypedRectangle(Rectangle):
  """
  Rectangle that has a _cleaned_phenotype_table.csv
  You have to provide the folder where that csv lives.
  """
  def __post_init__(self, *args, phenotypefolder, **kwargs):
    self.__phenotypefolder = pathlib.Path(phenotypefolder)
    super().__post_init__(*args, **kwargs)
  @property
  def __phenotypetablesfolder(self):
    return self.__phenotypefolder/"Results"/"Tables"
  @property
  def phenotypecsv(self):
    return self.__phenotypetablesfolder/self.file.name.replace(UNIV_CONST.IM3_EXT, "_cleaned_phenotype_table.csv")
  @property
  def __phenotypeQAQCtablesfolder(self):
    return self.__phenotypefolder/"Results"/"QA_QC"/"Tables_QA_QC"
  @property
  def phenotypeQAQCcsv(self):
    return self.__phenotypeQAQCtablesfolder/self.file.name.replace(UNIV_CONST.IM3_EXT, "_cleaned_phenotype_table.csv")

rectanglefilter = rectangleoroverlapfilter<|MERGE_RESOLUTION|>--- conflicted
+++ resolved
@@ -34,12 +34,8 @@
   cx: units.Distance = distancefield(pixelsormicrons="microns", dtype=int)
   cy: units.Distance = distancefield(pixelsormicrons="microns", dtype=int)
   t: datetime.datetime = timestampfield()
-<<<<<<< HEAD
   file: pathlib.Path = pathfield()
-=======
-  file: str
   SlideID: str = MetaDataAnnotation(None, includeintable=False)
->>>>>>> 2bbb6581
 
   def __post_init__(self, *args, xmlfolder=None, allexposures=None, **kwargs):
     self.__xmlfolder = xmlfolder
