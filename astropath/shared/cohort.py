import abc, contextlib, datetime, job_lock, logging, pathlib, re
try:
  contextlib.nullcontext
except AttributeError:
  import contextlib2 as contextlib
from ..utilities.config import CONST as UNIV_CONST
from ..utilities import units
from ..utilities.tableio import readtable, writetable
from ..utilities.version.git import thisrepo
from .argumentparser import ArgumentParserMoreRoots, DbloadArgumentParser, DeepZoomArgumentParser, GeomFolderArgumentParser, Im3ArgumentParser, ImageCorrectionArgumentParser, MaskArgumentParser, ParallelArgumentParser, RunFromArgumentParser, SegmentationFolderArgumentParser, SelectLayersArgumentParser, SelectRectanglesArgumentParser, TempDirArgumentParser, XMLPolygonFileArgumentParser, ZoomFolderArgumentParser
from .logging import getlogger, ThingWithLogger
from .rectangle import rectanglefilter
from .workflowdependency import ThingWithRoots, ThingWithWorkflowKwargs, WorkflowDependency

class CohortBase(ThingWithRoots, ThingWithLogger):
  """
  Base class for a cohort.  This class doesn't actually run anything
  (for that use Cohort, below).
  """
  def __init__(self, *args, root, sampledefroot=None, logroot=None, uselogfiles=True, reraiseexceptions=False, moremainlogroots=[], skipstartfinish=False, printthreshold=logging.NOTSET-100, runfromapid=False, Project=None, **kwargs):
    super().__init__(*args, **kwargs)
    self.__root = pathlib.Path(root)
    if logroot is None: logroot = self.__root
    self.__logroot = pathlib.Path(logroot)
    if sampledefroot is None: sampledefroot = self.__root
    self.__sampledefroot = pathlib.Path(sampledefroot)
    self.__uselogfiles = uselogfiles
    self.reraiseexceptions = reraiseexceptions
    self.moremainlogroots = moremainlogroots
    self.skipstartfinish = skipstartfinish
    self.printthreshold = printthreshold
    self.runfromapid = runfromapid
    self.__Project = Project
    if runfromapid and Project is None:
      raise ValueError("Have to provide a Project if running from apid")

  def sampledefs(self, **kwargs):
    from .samplemetadata import APIDDef, SampleDef
    if self.runfromapid:
      csvfile = self.sampledefroot/"upkeep_and_progress"/f"AstropathAPIDdef_{self.__Project:d}.csv"
      csvclass = APIDDef
    else:
      csvfile = self.sampledefroot/"sampledef.csv"
      csvclass = SampleDef
    return readtable(csvfile, csvclass)
  @property
  def SlideIDs(self): return [_.SlideID for _ in self.sampledefs()]
  @property
  def Project(self):
    Project, = {_.Project for _ in self.sampledefs()}
    if self.__Project is not None and self.__Project != Project:
      raise ValueError(f"--project {self.__Project} from the command line is not consistent with Project {Project} in the {'AstropathAPIDdef' if self.runfromapid else 'sampledef'} csv file")
    return Project
  @property
  def Cohort(self):
    Cohort, = {_.Cohort for _ in self.sampledefs()}
    return Cohort

  def globallogger(self, *, SlideID=None, **kwargs):
    from .samplemetadata import SampleDef
    if SlideID is None: SlideID = f"project{self.Project}"
    samp = SampleDef(Project=self.Project, Cohort=self.Cohort, SlideID=SlideID)
    return self.getlogger(samp, isglobal=True, **kwargs)

  def printlogger(self, *args, **kwargs): return self.getlogger(*args, uselogfiles=False, **kwargs)

  @property
  def logger(self): return self.globallogger()
  @property
  def globalprintlogger(self): return self.globallogger(uselogfiles=False)
  @property
  def mainlogs(self): return self.logger.mainlogs

  def globaljoblock(self, corruptfiletimeout=datetime.timedelta(minutes=10), **kwargs):
    lockfiles = [logfile.with_suffix(".lock") for logfile in self.globallogger().mainlogs]
    return job_lock.MultiJobLock(*lockfiles, corruptfiletimeout=corruptfiletimeout, mkdir=True, **kwargs)

  def getlogger(self, samp, *, isglobal=False, uselogfiles=True, **kwargs):
    if isinstance(samp, WorkflowDependency):
      isglobal = isglobal or samp.usegloballogger()
      samp = samp.samp
    return getlogger(module=self.logmodule(), root=self.logroot, samp=samp, uselogfiles=uselogfiles and self.__uselogfiles, reraiseexceptions=self.reraiseexceptions, isglobal=isglobal, moremainlogroots=self.moremainlogroots, skipstartfinish=self.skipstartfinish, printthreshold=self.printthreshold, sampledefroot=self.sampledefroot, **kwargs)

  @classmethod
  @abc.abstractmethod
  def logmodule(cls): pass

  @property
  def root(self): return self.__root
  @property
  def logroot(self): return self.__logroot
  @property
  def sampledefroot(self): return self.__sampledefroot
  @property
  def rootnames(self):
    return {*super().rootnames, "root", "logroot", "sampledefroot"}

class RunCohortBase(CohortBase, RunFromArgumentParser):
  """
  Base class for a cohort that can be run from the command line
  """

  @abc.abstractmethod
  def run(self): pass
  def dryrun(self, **kwargs):
    self.globalprintlogger.critical("Command line is valid")

  @classmethod
  def defaultunits(cls):
    return "fast_pixels"

  @classmethod
  def makeargumentparser(cls, **kwargs):
    """
    Create an argument parser to run this cohort on the command line
    """
    p = super().makeargumentparser(**kwargs)
    p.add_argument("--sampledefroot", "--apiddefroot", type=pathlib.Path, help="folder to look for sampledef.csv and/or the upkeep_and_progress folder")
    g = p.add_mutually_exclusive_group()
    g.add_argument("--use-apiddef", action="store_true", dest="runfromapid", help="use AstropathAPIDdef_Project.csv to get the list of samples to run")
    g.add_argument("--use-sampledef", action="store_false", dest="runfromapid", help="use sampledef.csv to get the list of samples to run")
    p.add_argument("--project", type=int, help="Project number (used to identify the AstropathAPIDdef file)")
    p.add_argument("--dry-run", action="store_true", help="print the sample ids that would be run and exit")
    return p

  @classmethod
  def initkwargsfromargumentparser(cls, parsed_args_dict):
    """
    Get the kwargs to be passed to the cohort constructor
    from the parsed arguments
    """
    dct = parsed_args_dict
    if dct["runfromapid"] and dct["project"] is None:
      raise ValueError("If you --use-apiddef, you also have to provide the --project number")
    kwargs = {
      **super().initkwargsfromargumentparser(parsed_args_dict),
      "sampledefroot": dct.pop("sampledefroot"),
      "runfromapid": dct.pop("runfromapid"),
      "Project": dct.pop("project"),
    }
    return kwargs

  @classmethod
  def misckwargsfromargumentparser(cls, parsed_args_dict):
    kwargs = {
      **super().misckwargsfromargumentparser(parsed_args_dict),
      "dry_run": parsed_args_dict.pop("dry_run"),
    }
    return kwargs

  @classmethod
  def runfromargsdicts(cls, *, initkwargs, runkwargs, misckwargs):
    """
    Run the cohort from command line arguments.
    """
    with units.setup_context(misckwargs.pop("units")):
      dryrun = misckwargs.pop("dry_run")
      if misckwargs:
        raise TypeError(f"Some miscellaneous kwargs were not processed:\n{misckwargs}")
      if dryrun:
        initkwargs["uselogfiles"] = False
      cohort = cls(**initkwargs)
      if dryrun:
        cohort.dryrun(**runkwargs)
      else:
        cohort.run(**runkwargs)
      return cohort

class FilterResult:
  def __init__(self, result, message=None, cleanup=False):
    if isinstance(result, FilterResult):
      result, message, cleanup = result.result, result.message, result.cleanup
    self.result = result
    self.message = message
    self.cleanup = cleanup

  def __bool__(self):
    return bool(self.result)

  def __str__(self):
    return self.message

class SampleFilter:
  def __init__(self, function, truemessage, falsemessage):
    self.function = function
    self.messages = {True: truemessage, False: falsemessage}
  def __call__(self, *args, **kwargs):
    result = FilterResult(self.function(*args, **kwargs))
    if result.message is None:
      result.message = self.messages[bool(result)]
    return result

class Cohort(RunCohortBase, ArgumentParserMoreRoots, ThingWithWorkflowKwargs, contextlib.ExitStack):
  """
  Base class for a cohort that can be run in a loop

  root: the root path of the Cohort, i.e. Clinical_Specimen_*
  filters: functions that are called on each sample to filter it
           if any filter returns False, the sample is skipped
           (default: [])
  debug: raise error messages instead of logging them and continuing
         (default: False)
  uselogfiles, logroot: these arguments are passed to the logger
  """
  def __init__(self, *args, slideidfilters=[], samplefilters=[], im3root=None, debug=False, informdataroot=None, xmlfolders=[], **kwargs):
    super().__init__(*args, reraiseexceptions=debug, **kwargs)
    if im3root is None: im3root = self.root
    self.im3root = pathlib.Path(im3root)
    if informdataroot is None: informdataroot = self.root
    self.informdataroot = pathlib.Path(informdataroot)
    self.slideidfilters = slideidfilters
    self.samplefilters = samplefilters
    self.xmlfolders = xmlfolders

  def sampledefswithfilters(self, *, check_all_filters=False, **kwargs):
    for samp in self.sampledefs():
      filterresults = []
      exceptions = []
      for filter in self.slideidfilters:
        try:
          filterresults.append(filter(self, samp, **kwargs))
        except Exception as e:
          exceptions.append(e)
        if not check_all_filters and not all(filterresults):
          break
      if exceptions and all(filterresults):
        #with self.handlesampledeffiltererror(samp, **kwargs):
          raise exceptions[0]
      yield samp, filterresults

  def filteredsampledefswithfilters(self, *, printnotrunning=False, **kwargs):
    """
    Iterate over the sample's sampledef.csv file.
    It yields all the good samples (as defined by the isGood column)
    that pass the filters.
    """
    for samp, filters in self.sampledefswithfilters(**kwargs):
      if all(filters):
        yield samp, filters
      elif printnotrunning:
        logger = self.printlogger(samp)
        logger.info(f"Not running {samp.SlideID}:")
        for filter in filters:
          if not filter:
            logger.info(filter.message)

  def filteredsampledefs(self, **kwargs):
    for samp, filters in self.filteredsampledefswithfilters(**kwargs):
      yield samp

  def allsamples(self, *, moreinitkwargs={}, **kwargs) :
    if moreinitkwargs is None: moreinitkwargs = {}
    for samp in self.sampledefs(**kwargs):
      try:
        sample = self.initiatesample(samp, **moreinitkwargs)
        if sample.logmodule() != self.logmodule():
          raise ValueError(f"Wrong logmodule: {self.logmodule()} != {sample.logmodule()}")
        yield sample
      except Exception:
        #enter the logger here to log exceptions in __init__ of the sample
        #but not KeyboardInterrupt
        with self.handlesampleiniterror(samp, **kwargs):
          raise

<<<<<<< HEAD
  def samplesandsampledefswithfilters(self, *, check_all_filters=False, **kwargs):
    for samp, filters in self.sampledefswithfilters(check_all_filters=check_all_filters, **kwargs):
=======
  def samplesandsampledefswithfilters(self, *, moreinitkwargs=None, **kwargs):
    if moreinitkwargs is None: moreinitkwargs = {}
    for samp, filters in self.sampledefswithfilters(**kwargs):
>>>>>>> b2bca6d4
      if all(filters):
        try:
          sample = self.initiatesample(samp, **moreinitkwargs)
          if sample.logmodule() != self.logmodule():
            raise ValueError(f"Wrong logmodule: {self.logmodule()} != {sample.logmodule()}")
        except Exception:
          #enter the logger here to log exceptions in __init__ of the sample
          #but not KeyboardInterrupt
          with self.handlesampleiniterror(samp, **kwargs):
            raise
        else:
          for filter in self.samplefilters:
            try:
              filters.append(filter(self, sample, **kwargs))
            except Exception:
              #enter the logger here to log exceptions in __init__ of the sample
              #but not KeyboardInterrupt
              with self.handlesamplefiltererror(samp, **kwargs):
                raise
            if not check_all_filters and not all(filters): break
          yield sample, filters
      else:
        yield samp, filters

  def sampleswithfilters(self, *, printnotrunning=False, **kwargs):
    for samp, filters in self.samplesandsampledefswithfilters(printnotrunning=printnotrunning, **kwargs):
      if isinstance(samp, WorkflowDependency):
        yield samp, filters
      elif printnotrunning:
        logger = self.printlogger(samp)
        logger.info(f"Not running {samp.SlideID}:")
        for filter in filters:
          if not filter:
            logger.info(filter.message)

  def handlesampledeffiltererror(self, samp, **kwargs):
    return self.getlogger(samp)
  def handlesampleiniterror(self, samp, **kwargs):
    return self.getlogger(samp)
  def handlesamplefiltererror(self, samp, **kwargs):
    return self.getlogger(samp)

  def samples(self, **kwargs):
    for sample, filters in self.sampleswithfilters(**kwargs):
      yield sample

  def filteredsamples(self, **kwargs):
    for sample, filters in self.sampleswithfilters(**kwargs):
      if not all(filters):
        continue
      yield sample

  def runsample(self, sample, **kwargs):
    "actually run whatever is supposed to be run on the sample"
    return sample.run(**kwargs)

  @property
  @abc.abstractmethod
  def sampleclass(cls):
    "What type of samples to create"

  def initiatesample(self, samp, **morekwargs):
    "Create a Sample object (subclass of SampleBase) from SampleDef samp to run on"
    return self.sampleclass(samp=samp, **self.initiatesamplekwargs, **morekwargs)

  @property
  def initiatesamplekwargs(self):
    "Keyword arguments to pass to the sample class"
    return {"root": self.root, "reraiseexceptions": self.reraiseexceptions, "uselogfiles": self.uselogfiles, "logroot": self.logroot, "im3root": self.im3root, "informdataroot": self.informdataroot, "xmlfolders": self.xmlfolders, "moremainlogroots": self.moremainlogroots, "skipstartfinish": self.skipstartfinish, "printthreshold": self.printthreshold, "sampledefroot": self.sampledefroot}

  @classmethod
  def logmodule(cls):
    "name of the log files for this class (e.g. align)"
    return cls.sampleclass.logmodule()

  @property
  def rootnames(self):
    return {*super().rootnames, "im3root", "informdataroot"}
  @property
  def workflowkwargs(self):
    return {
      **super().workflowkwargs,
      **self.rootkwargs,
    }

  def run(self, *, cleanup=False, printnotrunning=True, check_all_filters=False, **kwargs):
    """
    Run the cohort by iterating over the samples and calling runsample on each.
    """
    result = []
    for sample, filters in self.samplesandsampledefswithfilters(printnotrunning=printnotrunning, check_all_filters=check_all_filters, **kwargs):
      result.append(self.processsample(sample, filters=filters, cleanup=cleanup, printnotrunning=printnotrunning, **kwargs))
    return result

  def processsample(self, sample, *, filters, printnotrunning=True, cleanup=False, **kwargs):
    if all(filters):
      with sample:
        if cleanup or any(_.cleanup for _ in filters):
          sample.cleanup()
        return self.runsample(sample, **kwargs)
    elif printnotrunning:
      logger = self.printlogger(sample)
      logger.info(f"Not running {sample.SlideID}:")
      for filter in filters:
        if not filter:
          logger.info(filter.message)

  def dryrun(self, *, cleanup=False, **kwargs):
    """
    Print which samples would be run if you run the cohort
    """
    for samp, filters in self.sampledefswithfilters(**kwargs):
      logger = self.printlogger(samp)
      if all(filters):
        if any(filter.cleanup for filter in filters):
          logger.info(f"{samp} would cleanup and run")
        else:
          logger.info(f"{samp} would run")
      else:
        logger.info(f"{samp} would not run:")
        for filter in filters:
          if not filter:
            logger.info(filter.message)

  @classmethod
  def defaultunits(cls):
    return cls.sampleclass.defaultunits()

  @classmethod
  def makeargumentparser(cls, **kwargs):
    """
    Create an argument parser to run this cohort on the command line
    """
    p = super().makeargumentparser(**kwargs)
    p.add_argument("--debug", action="store_true", help="exit on errors, instead of logging them and continuing")
    p.add_argument("--include-bad-samples", action="store_true", help="include samples that have isGood set to False")
    p.add_argument("--sampleregex", type=re.compile, help="only run on SlideIDs that match this regex")
    return p

  @classmethod
  def initkwargsfromargumentparser(cls, parsed_args_dict):
    """
    Get the kwargs to be passed to the cohort constructor
    from the parsed arguments
    """
    dct = parsed_args_dict
    kwargs = {
      **super().initkwargsfromargumentparser(parsed_args_dict),
      "debug": dct.pop("debug"),
      "slideidfilters": [],
      "samplefilters": [],
    }
    if dct["dry_run"]:
      kwargs["uselogfiles"] = False
    if not dct.pop("include_bad_samples"):
      kwargs["slideidfilters"].append(SampleFilter(lambda self, sample, **kwargs: bool(sample), "Sample is good", "Sample is not good"))
    regex = dct.pop("sampleregex")
    if regex is not None:
      kwargs["slideidfilters"].append(SampleFilter(lambda self, sample, **kwargs: regex.match(sample.SlideID), f"SlideID matches {regex.pattern}", f"SlideID doesn't match {regex.pattern}"))
    return kwargs

class Im3Cohort(Cohort, Im3ArgumentParser):
  """
  Base class for any cohort that uses im3 files
  shardedim3root: the location of the sharded im3s
  """
  def __init__(self, root, shardedim3root, *args, **kwargs):
    super().__init__(root=root, *args, **kwargs)
    self.shardedim3root = pathlib.Path(shardedim3root)

  @property
  def root1(self): return self.root

  @property
  def rootnames(self):
    return {*super().rootnames, "shardedim3root"}

  @property
  def initiatesamplekwargs(self):
    return {**super().initiatesamplekwargs, "shardedim3root": self.shardedim3root}

class DbloadCohortBase(CohortBase):
  def __init__(self, *args, dbloadroot=None, **kwargs):
    super().__init__(*args, **kwargs)
    if dbloadroot is None: dbloadroot = self.root
    self.dbloadroot = pathlib.Path(dbloadroot)

  @property
  def rootnames(self):
    return {*super().rootnames, "dbloadroot"}

class DbloadCohort(Cohort, DbloadCohortBase, DbloadArgumentParser):
  """
  Base class for any cohort that uses the dbload folder
  dbloadroot: an alternate root to use for the dbload folder instead of root
              (mostly useful for testing)
              (default: same as root)
  """

  @property
  def initiatesamplekwargs(self):
    return {**super().initiatesamplekwargs, "dbloadroot": self.dbloadroot}

class GlobalDbloadCohortBase(DbloadCohortBase):
  @property
  def dbload(self):
    return self.dbloadroot/UNIV_CONST.DBLOAD_DIR_NAME
  def csv(self, csv):
    return self.dbload/f"project{self.Project}_{csv}.csv"
  def readcsv(self, csv, *args, **kwargs):
    return self.readtable(self.csv(csv), *args, **kwargs)
  def writecsv(self, csv, *args, **kwargs):
    return writetable(self.csv(csv), *args, logger=self.logger, **kwargs)

class GlobalDbloadCohort(GlobalDbloadCohortBase, DbloadCohort):
  pass

class ZoomFolderCohort(Cohort, ZoomFolderArgumentParser):
  """
  Base class for any cohort that uses zoom files
  zoomroot: root for the zoom files
  """
  def __init__(self, *args, zoomroot, **kwargs):
    super().__init__(*args, **kwargs)
    self.zoomroot = pathlib.Path(zoomroot)

  @property
  def rootnames(self):
    return {*super().rootnames, "zoomroot"}

  @property
  def initiatesamplekwargs(self):
    return {**super().initiatesamplekwargs, "zoomroot": self.zoomroot}

class DeepZoomCohort(Cohort, DeepZoomArgumentParser):
  """
  Base class for any cohort that uses deepzoom files
  deepzoomroot: root for the deepzoom files
  """
  def __init__(self, *args, deepzoomroot, **kwargs):
    super().__init__(*args, **kwargs)
    self.deepzoomroot = pathlib.Path(deepzoomroot)

  @property
  def rootnames(self):
    return {*super().rootnames, "deepzoomroot"}

  @property
  def initiatesamplekwargs(self):
    return {**super().initiatesamplekwargs, "deepzoomroot": self.deepzoomroot}

class MaskCohort(Cohort, MaskArgumentParser):
  """
  Base class for any cohort that uses the mask folder
  maskroot: an alternate root to use for the mask folder instead of root
            (default: same as root)
  """
  def __init__(self, *args, maskroot=None, maskfilesuffix=None, **kwargs):
    super().__init__(*args, **kwargs)
    if maskroot is None: maskroot = self.im3root
    self.maskroot = pathlib.Path(maskroot)
    if maskfilesuffix is None: maskfilesuffix = self.defaultmaskfilesuffix
    self.maskfilesuffix = maskfilesuffix

  @property
  def rootnames(self):
    return {*super().rootnames, "maskroot"}
  @property
  def workflowkwargs(self):
    return {
      **super().workflowkwargs,
      "maskfilesuffix": self.maskfilesuffix,
    }

  @property
  def initiatesamplekwargs(self):
    return {**super().initiatesamplekwargs, "maskroot": self.maskroot, "maskfilesuffix": self.maskfilesuffix}

class SelectRectanglesCohort(Cohort, SelectRectanglesArgumentParser):
  """
  Base class for any cohort that allows the user to select rectangles
  selectrectangles: the rectangle filter (on the command line, a list of ids)
  """
  def __init__(self, *args, selectrectangles=None, **kwargs):
    super().__init__(*args, **kwargs)
    self.selectrectangles = rectanglefilter(selectrectangles)

  @property
  def initiatesamplekwargs(self):
    return {**super().initiatesamplekwargs, "selectrectangles": self.selectrectangles}

  @property
  def workflowkwargs(self):
    return {
      **super().workflowkwargs,
      "selectrectangles": self.selectrectangles,
    }

class SelectLayersCohort(Cohort, SelectLayersArgumentParser):
  """
  Base class for any cohort that allows the user to select layers
  layers: the layers to use
  """
  def __init__(self, *args, layers=None, **kwargs):
    super().__init__(*args, **kwargs)
    self.layers = layers

  @property
  def initiatesamplekwargs(self):
    return {**super().initiatesamplekwargs, "layers": self.layers}

class SegmentationFolderCohort(Cohort, SegmentationFolderArgumentParser):
  def __init__(self, *args, segmentationfolder=None, segmentationroot=None, **kwargs):
    super().__init__(*args, **kwargs)
    if segmentationfolder is not None: segmentationfolder = pathlib.Path(segmentationfolder)
    if segmentationroot is None: segmentationroot = self.im3root
    segmentationroot = pathlib.Path(segmentationroot)
    self.segmentationfolder = segmentationfolder
    self.segmentationroot = segmentationroot

  @property
  def initiatesamplekwargs(self):
    return {**super().initiatesamplekwargs, "segmentationroot": self.segmentationroot, "segmentationfolder": self.segmentationfolder}

  @property
  def workflowkwargs(self) :
    return {
      **super().workflowkwargs,
      'segmentationfolderarg':self.segmentationfolder,
      'segmentationroot':self.segmentationroot,
    }

class TempDirCohort(Cohort, TempDirArgumentParser):
  """
  Base class for any cohort that wants to use a temporary directory
  temproot: the location where the temporary directories should be created
  """
  def __init__(self, *args, temproot=None, **kwargs):
    super().__init__(*args, **kwargs)
    if temproot is not None: temproot = pathlib.Path(temproot)
    self.temproot = temproot

  @property
  def initiatesamplekwargs(self):
    return {**super().initiatesamplekwargs, "temproot": self.temproot}

class GeomFolderCohort(Cohort, GeomFolderArgumentParser):
  """
  Base class for a cohort that uses the _cellgeomload.csv files
  geomroot: an alternate root to use for the geom folder instead of root
              (mostly useful for testing)
              (default: same as root)
  """
  def __init__(self, *args, geomroot=None, **kwargs):
    super().__init__(*args, **kwargs)
    if geomroot is None: geomroot = self.root
    self.geomroot = pathlib.Path(geomroot)

  @property
  def initiatesamplekwargs(self):
    return {**super().initiatesamplekwargs, "geomroot": self.geomroot}

  @property
  def rootnames(self): return {"geomroot", *super().rootnames}

class PhenotypeFolderCohort(Cohort):
  """
  Base class for a cohort that uses the _cleaned_phenotype_table.csv files
  phenotyperoot: an alternate root to use for the phenotype folder instead of root
              (mostly useful for testing)
              (default: same as root)
  """
  def __init__(self, *args, phenotyperoot=None, **kwargs):
    super().__init__(*args, **kwargs)
    if phenotyperoot is None: phenotyperoot = self.informdataroot
    self.phenotyperoot = pathlib.Path(phenotyperoot)

  @property
  def initiatesamplekwargs(self):
    return {**super().initiatesamplekwargs, "phenotyperoot": self.phenotyperoot}

  @classmethod
  def makeargumentparser(cls, **kwargs):
    p = super().makeargumentparser(**kwargs)
    p.add_argument("--phenotyperoot", type=pathlib.Path, help="root location of phenotype folder (default: same as root)")
    return p

  @classmethod
  def initkwargsfromargumentparser(cls, parsed_args_dict):
    return {
      **super().initkwargsfromargumentparser(parsed_args_dict),
      "phenotyperoot": parsed_args_dict.pop("phenotyperoot"),
    }

  @property
  def rootnames(self): return {"phenotyperoot", *super().rootnames}

class ParallelCohort(Cohort, ParallelArgumentParser):
  def __init__(self, *args, njobs, **kwargs):
    self.__njobs = njobs
    super().__init__(*args, **kwargs)
  @property
  def initiatesamplekwargs(self):
    return {
      **super().initiatesamplekwargs,
      "njobs": self.__njobs,
    }

class XMLPolygonFileCohort(Cohort, XMLPolygonFileArgumentParser):
  def __init__(self, *args, annotationsxmlregex=None, **kwargs):
    self.__annotationsxmlregex = annotationsxmlregex
    super().__init__(*args, **kwargs)
  @property
  def workflowkwargs(self):
    return {
      **super().workflowkwargs,
      "annotationsxmlregex": self.__annotationsxmlregex,
    }
  @property
  def initiatesamplekwargs(self):
    return {
      **super().initiatesamplekwargs,
      "annotationsxmlregex": self.__annotationsxmlregex,
    }

class CorrectedImageCohort(Im3Cohort,ImageCorrectionArgumentParser) :
  """
  Class for a cohort that uses corrected im3 images as its sample rectangles
  """
  def __init__(self,*args,et_offset_file,skip_et_corrections,flatfield_file,warping_file,correction_model_file,**kwargs) :
    super().__init__(*args,**kwargs)
    self.__et_offset_file = et_offset_file
    self.__skip_et_corrections = skip_et_corrections
    self.__flatfield_file = flatfield_file
    self.__warping_file = warping_file
    self.__correction_model_file = correction_model_file
  @property
  def initiatesamplekwargs(self) :
    return {
      **super().initiatesamplekwargs,
      'et_offset_file': self.__et_offset_file,
      'skip_et_corrections':self.__skip_et_corrections,
      'flatfield_file': self.__flatfield_file,
      'warping_file': self.__warping_file,
      'correction_model_file': self.__correction_model_file,
    }

class WorkflowCohort(Cohort):
  """
  Base class for a cohort that runs as a workflow:
  it takes input files and produces output files.
  It will check for you that the output files exist.
  Also you can check which samples have already run
  successfully, and you can automatically filter
  to only run the ones that haven't.
  """

  @classmethod
  def makeargumentparser(cls, **kwargs):
    p = super().makeargumentparser(**kwargs)
    g = p.add_mutually_exclusive_group()
    g.add_argument("--rerun-error", type=re.compile, action="append", dest="rerun_errors", help="rerun only samples with an error that matches this regex")
    g.add_argument("--rerun-finished", action="store_false", dest="skip_finished", help="rerun samples that have already run successfully")
    p.add_argument("--ignore-dependencies", action="store_false", dest="dependencies", help="try (and probably fail) to run samples whose dependencies have not yet finished")
    p.add_argument("--require-commit", type=thisrepo.getcommit, help="rerun samples that already finished with an AstroPath pipeline version earlier than this commit")
    p.add_argument("--print-errors", action="store_true", help="instead of running samples, print the status of the ones that haven't run, including error messages")
    p.add_argument("--ignore-error", type=re.compile, action="append", dest="ignore_errors", help="for --print-errors, ignore any errors that match this regex")
    p.add_argument("--check-all-filters", action="store_true", help="check all filters, even if one of them fails, in order to print more info")
    return p

  @classmethod
  def initkwargsfromargumentparser(cls, parsed_args_dict):
    kwargs = {
      **super().initkwargsfromargumentparser(parsed_args_dict),
    }
    if parsed_args_dict["print_errors"]:
      kwargs["uselogfiles"] = False
      parsed_args_dict["skip_finished"] = parsed_args_dict["dependencies"] = False

    dependencies = parsed_args_dict.pop("dependencies")
    skip_finished = parsed_args_dict.pop("skip_finished")
    rerun_errors = parsed_args_dict.pop("rerun_errors")
    require_commit = parsed_args_dict.pop("require_commit")

    if require_commit is not None and not require_commit.isancestor(thisrepo.currentcommit):
      raise ValueError(f"Trying to require commit {require_commit}, but that is not an ancestor of the current commit {thisrepo.currentcommit}")

    runstatusfilterkwargs = {
      "skip_finished": skip_finished,
      "dependencies": dependencies,
      "rerun_errors": rerun_errors,
      "require_commit": require_commit,
    }

    def slideidfilter(self, sample, **kwargs):
      return runstatusfilter(
        runstatus=self.sampleclass.getrunstatus(SlideID=sample.SlideID, Scan=sample.Scan, **self.workflowkwargs, **kwargs),
        dependencyrunstatuses=[
          dependency.getrunstatus(SlideID=sample.SlideID, Scan=sample.Scan, **self.workflowkwargs)
          for dependency in self.sampleclass.workflowdependencyclasses(SlideID=sample.SlideID, Scan=sample.Scan, **self.workflowkwargs)
        ],
        **runstatusfilterkwargs,
      )
    kwargs["slideidfilters"].append(SampleFilter(slideidfilter, None, None))

    def samplefilter(self, sample, **kwargs):
      return runstatusfilter(
        runstatus=sample.runstatus(),
        dependencyrunstatuses=[
          dependency.getrunstatus(SlideID=SlideID, Scan=sample.samp.Scan, **self.workflowkwargs, **kwargs)
          for dependency, SlideID in sample.workflowdependencies(SlideID=sample.SlideID, Scan=sample.samp.Scan, **self.workflowkwargs)
        ],
        **runstatusfilterkwargs,
      )
    kwargs["samplefilters"].append(SampleFilter(samplefilter, None, None))

    return kwargs

  @classmethod
  def runkwargsfromargumentparser(cls, parsed_args_dict):
    kwargs = {
      **super().runkwargsfromargumentparser(parsed_args_dict),
      "print_errors": parsed_args_dict.pop("print_errors"),
      "ignore_errors": parsed_args_dict.pop("ignore_errors"),
      "check_all_filters": parsed_args_dict.pop("check_all_filters"),
    }
    return kwargs

  def processsample(self, sample, *, filters, print_errors, ignore_errors, **kwargs):
    passedfilters = all(filters) and isinstance(sample, WorkflowDependency)

    if print_errors:
      if ignore_errors is None: ignore_errors = []

      logger = self.printlogger(sample)

      message = None
      for filter in filters:
        if not filter:
          if filter.message == "sample already ran": return
          if filter.message == "Sample is not good": return
          message = f"{sample.SlideID} {filter.message}"
          break
      if message is not None:
        logger.info(message)
        return

      status = sample.runstatus(**kwargs)
      if status: return
      if status.error and any(ignore.search(status.error) for ignore in ignore_errors): return
      logger.info(f"{sample.SlideID} " + str(status).replace("\n", " "))
    else:
      with sample.joblock() if passedfilters else contextlib.nullcontext(True) as lock:
        if not lock: return
        if passedfilters:
          try:
            missinginputs = [file for file in sample.inputfiles(**kwargs) if not file.exists()]
            if missinginputs:
              raise IOError("Not all required input files exist.  Missing files: " + ", ".join(str(_) for _ in missinginputs))
          except Exception: #don't log KeyboardInterrupt here
            with sample:
              raise
            return

        with self.getlogger(sample) if passedfilters else contextlib.nullcontext():
          result = super().processsample(sample, filters=filters, **kwargs)

          if passedfilters:
            status = sample.runstatus(**kwargs)
            #we don't want to do anything if there's an error, because that
            #was already logged so no need to log it again and confuse the issue.
            if status.missingfiles and status.error is None:
              status.started = status.ended = True #to get the missing files in the __str__
              raise RuntimeError(f"{sample.logger.SlideID} {status}")

          return result

  def run(self, *, print_errors=False, printnotrunning=None, moreinitkwargs=None, **kwargs):
    if moreinitkwargs is None: moreinitkwargs = {}
    moreinitkwargs = dict(moreinitkwargs)
    if print_errors:
      if printnotrunning is None:
        kwargs["printnotrunning"] = False
      moreinitkwargs["suppressimageinfowarning"] = True
    return super().run(print_errors=print_errors, moreinitkwargs=moreinitkwargs, **kwargs)

  @contextlib.contextmanager
  def handlesampledeffiltererror(self, samp, *, print_errors, **kwargs):
    if print_errors:
      try:
        yield
      except Exception as e:
        self.printlogger(samp).info(f"{samp.SlideID} gave an error in a sampledef filter: "+str(e).replace("\n", " "))
    else:
      with super().handlesampledeffiltererror(samp, **kwargs):
        yield

  @contextlib.contextmanager
  def handlesampleiniterror(self, samp, *, print_errors=False, **kwargs):
    if print_errors:
      try:
        yield
      except Exception as e:
        self.printlogger(samp).info(f"{samp.SlideID} gave an error in __init__: "+str(e).replace("\n", " "))
    else:
      with super().handlesampleiniterror(samp, **kwargs):
        yield

  @contextlib.contextmanager
  def handlesamplefiltererror(self, samp, *, print_errors, **kwargs):
    if print_errors:
      try:
        yield
      except Exception as e:
        self.printlogger(samp).info(f"{samp.SlideID} gave an error in a sample filter: "+str(e).replace("\n", " "))
    else:
      with super().handlesamplefiltererror(samp, **kwargs):
        yield


def runstatusfilter(*, runstatus, dependencyrunstatuses, skip_finished, dependencies, rerun_errors, require_commit):
  if isinstance(runstatus, Exception):
    return FilterResult(False, f"runstatus gave an error: {runstatus}", cleanup=False)
  for dep in dependencyrunstatuses:
    if isinstance(dep, Exception):
      return FilterResult(False, f"dependency runstatus gave an error: {dep}", cleanup=False)

  if skip_finished:
    cleanup = False
    if rerun_errors and runstatus.error is not None and not any(errorregex.search(runstatus.error) for errorregex in rerun_errors):
      runstatus.error = None
    if runstatus.started and require_commit is not None:
      if runstatus.gitcommit is None:
        runstatus.started = runstatus.ended = False
      elif not require_commit <= runstatus.lastcleanstart:
        runstatus.started = runstatus.ended = False
    if not runstatus.started:  #log doesn't exist at all
      cleanup = True
    if runstatus.failedincleanup:
      cleanup = True
  else:
    #if we're rerunning, then we also want to clean up partially run files
    cleanup = True

  if not skip_finished and not dependencies:
    return FilterResult(True, "this filter is not run", cleanup=cleanup)

  elif skip_finished and not dependencies:
    if not runstatus:
      return FilterResult(True, "sample did not already run", cleanup=cleanup)
    else:
      return FilterResult(False, "sample already ran")

  elif dependencies and not skip_finished:
    for dependencyrunstatus in dependencyrunstatuses:
      if not dependencyrunstatus: return FilterResult(False, f"dependency {dependencyrunstatus.module} for {dependencyrunstatus.SlideID} "+str(dependencyrunstatus).replace('\n', ' '))
      if not thisrepo.currentcommit >= dependencyrunstatus: return FilterResult(False, f"current commit {thisrepo.currentcommit} is not descended from {dependencyrunstatus.module} commit {dependencyrunstatus.gitcommit}")
    return FilterResult(True, "all dependencies already ran", cleanup=cleanup)

  elif dependencies and skip_finished:
    for dependencyrunstatus in dependencyrunstatuses:
      if not dependencyrunstatus: return FilterResult(False, f"dependency {dependencyrunstatus.module} for {dependencyrunstatus.SlideID} "+str(dependencyrunstatus).replace('\n', ' '))
      if not thisrepo.currentcommit >= dependencyrunstatus: return FilterResult(False, f"current commit {thisrepo.currentcommit} is not descended from {dependencyrunstatus.module} commit {dependencyrunstatus.gitcommit}")
      if runstatus.started and not runstatus.lastcleanstart > dependencyrunstatus:
        runstatus.started = runstatus.ended = False #it's as if this step hasn't run
        cleanup = True
    if not runstatus:
      return FilterResult(True, "all dependencies already ran, sample has not run since then", cleanup=cleanup)
    else:
      return FilterResult(False, "sample already ran")
  else:
    assert False
<|MERGE_RESOLUTION|>--- conflicted
+++ resolved
@@ -262,14 +262,9 @@
         with self.handlesampleiniterror(samp, **kwargs):
           raise
 
-<<<<<<< HEAD
-  def samplesandsampledefswithfilters(self, *, check_all_filters=False, **kwargs):
+  def samplesandsampledefswithfilters(self, *, check_all_filters=False, moreinitkwargs=None, **kwargs):
+    if moreinitkwargs is None: moreinitkwargs = {}
     for samp, filters in self.sampledefswithfilters(check_all_filters=check_all_filters, **kwargs):
-=======
-  def samplesandsampledefswithfilters(self, *, moreinitkwargs=None, **kwargs):
-    if moreinitkwargs is None: moreinitkwargs = {}
-    for samp, filters in self.sampledefswithfilters(**kwargs):
->>>>>>> b2bca6d4
       if all(filters):
         try:
           sample = self.initiatesample(samp, **moreinitkwargs)
