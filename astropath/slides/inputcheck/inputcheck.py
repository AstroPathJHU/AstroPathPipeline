from ...hpfs.flatfield.meanimagesample import MeanImageSampleIm3Tissue
from ...shared.cohort import GeomFolderCohort, Im3Cohort, MaskCohort, PhenotypeFolderCohort
from ...shared.rectangle import AstroPathTissueMaskRectangle, GeomLoadRectangle, RectangleReadIm3SingleLayer, RectangleReadSegmentedComponentTiffMultiLayer, PhenotypedRectangle
from ...shared.sample import CellPhenotypeSampleBase, GeomSampleBase, InformSegmentationSample, MaskSampleBase, ReadRectanglesComponentTiffFromXML, ReadRectanglesIm3FromXML, TissueSampleBase

class InputCheckerRectangle(RectangleReadIm3SingleLayer, RectangleReadSegmentedComponentTiffMultiLayer, GeomLoadRectangle, PhenotypedRectangle, AstroPathTissueMaskRectangle):
  pass

class InputCheckerSampleBase(ReadRectanglesIm3FromXML, ReadRectanglesComponentTiffFromXML, GeomSampleBase, InformSegmentationSample, CellPhenotypeSampleBase, MaskSampleBase):
  rectangletype = InputCheckerRectangle
  multilayercomponenttiff = True

  def __init__(self, *args, checkintegrity=True, suppressinitwarnings=True, **kwargs):
    self.__checkintegrity = checkintegrity
    super().__init__(
      *args,
      layerscomponenttiff="setlater",
      suppressinitwarnings=suppressinitwarnings,
      **kwargs
    )
    self.setlayerscomponenttiff(
      layerscomponenttiff=[
        self.segmentationmembranelayer(seg) for seg in self.segmentationorder
      ] + [
        self.segmentationnucleuslayer(seg) for seg in self.segmentationorder
      ],
    )

  @property
  def checkintegrity(self): return self.__checkintegrity

  @property
  def segmentationorder(self):
    return sorted(
      self.segmentationids,
      key=lambda x: -2*(x=="Tumor")-(x=="Immune")
    )

  @classmethod
  def initkwargsfromargumentparser(cls, parsed_args_dict):
    parsed_args_dict["no_log"] = True
    return super().initkwargsfromargumentparser(parsed_args_dict)

  def run(self):
    if not self.annotationsxmlfile.exists():
      self.logger.warning("Missing HPF layout annotations file")
    else:
      self.logger.info("Checking im3s")
      tolog = []
      anyexist = False
      for r in self.rectangles:
        if not r.im3file.exists():
          tolog.append(f"Missing im3: {r.im3file}")
        else:
          anyexist = True
          if self.checkintegrity:
            try:
              with r.using_im3():
                pass
            except Exception:
              tolog.append(f"Corrupt im3: {r.im3file}")
      if not anyexist:
        tolog = ["ALL im3s are missing"] + [msg for msg in tolog if "Missing im3" not in msg]
      for msg in tolog:
        self.logger.warning(msg)

      tolog = []
      anyexist = False
      for r in self.rectangles:
        if not r.tissuemaskfile.exists():
<<<<<<< HEAD
          self.logger.warning(f"Missing mask: {r.tissuemaskfile}")
        try:
          with r.using_tissuemask():
            pass
        except Exception:
          self.logger.warning(f"Corrupt mask: {r.tissuemaskfile}")
=======
          tolog.append(f"Missing mask: {r.tissuemaskfile}")
        else:
          anyexist = True
          try:
            with r.using_tissuemask():
              pass
          except Exception:
            tolog.append(f"Corrupt mask: {r.tissuemaskfile}")
      if not anyexist:
        tolog = ["ALL masks are missing"] + [msg for msg in tolog if "Missing mask" not in msg]
      for msg in tolog:
        self.logger.warning(msg)
>>>>>>> ac8adae0

      self.logger.info("Checking component tiffs")
      anynonsegmentedexist = False
      anysegmentedexist = False
      tolog = []
      for r in self.rectangles:
        nonsegmented = r.componenttifffile.with_name(r.componenttifffile.name.replace("_w_seg", ""))
        if not nonsegmented.exists():
          tolog.append(f"Missing component tiff: {r.componenttifffile}")
        else:
          anynonsegmentedexist = True
          if not r.componenttifffile.exists():
            tolog.append(f"Missing segmented component tiff: {r.componenttifffile}")
          else:
            anysegmentedexist = True
            if self.checkintegrity:
              try:
                with r.using_component_tiff():
                  pass
              except Exception:
                self.logger.warning(f"Corrupt segmented component tiff: {r.componenttifffile}")

      if not anynonsegmentedexist:
        tolog = ["ALL component tiffs are missing"] + [msg for msg in tolog if "Missing component tiff:" not in msg]
      elif not anysegmentedexist:
        tolog = [msg for msg in tolog if "Missing segmented component tiff:" not in msg] + ["ALL segmented component tiffs are missing"]
      for msg in tolog:
        self.logger.warning(msg)

      self.logger.info("Checking phenotype csvs")
      for r in self.rectangles:
        if not r.phenotypecsv.exists():
          self.logger.warning(f"Missing phenotype csv: {r.phenotypecsv}")

    if not self.qptifffilename.exists():
      self.logger.warning("Missing qptiff")

  @property
  def rectangleextrakwargs(self):
    return {
      **super().rectangleextrakwargs,
      "usememmap": True,
      "geomfolder": self.geomfolder,
      "phenotypefolder": self.phenotypefolder,
      "maskfolder": self.maskfolder,
    }

  @classmethod
  def getoutputfiles(cls, **kwargs): return []
  def inputfiles(self, **kwargs): return []
  @classmethod
  def logmodule(cls): return "slidesinputcheck"
  @classmethod
  def defaultim3filetype(cls): return "flatWarp"

  @classmethod
  def workflowdependencyclasses(cls):
    return [MeanImageSampleIm3Tissue]

class InputCheckerSampleTissue(InputCheckerSampleBase, TissueSampleBase):
  pass

class InputCheckerCohort(Im3Cohort, GeomFolderCohort, PhenotypeFolderCohort, MaskCohort):
  sampleclass = InputCheckerSampleTissue

  @classmethod
  def initkwargsfromargumentparser(cls, parsed_args_dict):
    parsed_args_dict["no_log"] = True
    return super().initkwargsfromargumentparser(parsed_args_dict)

  @classmethod
  def defaultim3filetype(cls): return "flatWarp"

def runsample(*args, **kwargs):
  return InputCheckerSampleTissue.runfromargumentparser(*args, **kwargs)
def runcohort(*args, **kwargs):
  return InputCheckerCohort.runfromargumentparser(*args, **kwargs)<|MERGE_RESOLUTION|>--- conflicted
+++ resolved
@@ -68,14 +68,6 @@
       anyexist = False
       for r in self.rectangles:
         if not r.tissuemaskfile.exists():
-<<<<<<< HEAD
-          self.logger.warning(f"Missing mask: {r.tissuemaskfile}")
-        try:
-          with r.using_tissuemask():
-            pass
-        except Exception:
-          self.logger.warning(f"Corrupt mask: {r.tissuemaskfile}")
-=======
           tolog.append(f"Missing mask: {r.tissuemaskfile}")
         else:
           anyexist = True
@@ -88,7 +80,6 @@
         tolog = ["ALL masks are missing"] + [msg for msg in tolog if "Missing mask" not in msg]
       for msg in tolog:
         self.logger.warning(msg)
->>>>>>> ac8adae0
 
       self.logger.info("Checking component tiffs")
       anynonsegmentedexist = False
