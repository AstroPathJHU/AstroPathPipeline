import contextlib, datetime, job_lock, os, re
from ...utilities.config import CONST as UNIV_CONST
from ...shared.cohort import GeomFolderCohort, GlobalDbloadCohort, GlobalDbloadCohortBase, PhenotypeFolderCohort, SelectRectanglesCohort, WorkflowCohort
from ...shared.csvclasses import MakeClinicalInfo, ControlCore, ControlFlux, ControlSample, GlobalBatch, MergeConfig
from ...shared.samplemetadata import SampleDef
from ...shared.workflowdependency import WorkflowDependency
from .csvscansample import CsvScanBase, CsvScanSample, RunCsvScanBase

class CsvScanGlobalCsv(CsvScanBase, GlobalDbloadCohortBase, WorkflowDependency, contextlib.ExitStack):
  def __init__(self, *args, **kwargs):
    super().__init__(*args, **kwargs)

  def __enter__(self):
    result = super().__enter__()
    self.enter_context(self.logger)
    return result

  @property
  def logger(self): return super().logger

  @property
  def samp(self):
    return SampleDef(Project=self.Project, Cohort=self.Cohort, SlideID=f"project{self.Project}")

  def inputfiles(self, **kwargs):
    return []  #will be checked in run()

  def runcsvscan(self, *, checkcsvs=True, ignorecsvs=[]):
    toload = []
    batchcsvs = {
      self.root/"Batch"/f"{csv}_{s.BatchID:02d}.csv"
      for csv in ("MergeConfig", "BatchID")
      for s in self.sampledefs
    }
    otherbatchcsvs = {
      self.root/"Batch"/f"{csv}_{BatchID:02d}.csv"
      for csv in ("MergeConfig", "BatchID")
      for BatchID in range(1, max(s.BatchID for s in self.sampledefs)+1)
    } - batchcsvs

    CSfoldername = self.root.name
    if not CSfoldername:
      assert len(self.root.parts) == 1
      splitdrive = self.root.drive.split("\\")
      assert len(splitdrive) == 4 and splitdrive[0] == splitdrive[1] == ""
      CSfoldername = splitdrive[3]

    tablename = CSfoldername.replace("Clinical_Specimen", "Clinical_Table_Specimen")
    if tablename == CSfoldername: raise ValueError(f"Expected the folder name {CSfoldername} to have Clinical_Specimen in it")
    clinicalcsvs = {
      csv
      for csv in (self.root/"Clinical").glob(f"{tablename}_*.csv")
      if re.match(f"{tablename}_[0-9]+.csv", csv.name)
    }
    if not clinicalcsvs:
      raise FileNotFoundError(f"Didn't find any clinical csvs in {self.root/'Clinical'}")
    globalcontrolcsvs = {
      self.root/"Ctrl"/f"project{self.Project}_ctrl{ctrl}.csv"
      for ctrl in ("cores", "fluxes", "samples")
    }
    ctrlsamplescsv = self.root/"Ctrl"/f"project{self.Project}_ctrlsamples.csv"
    try:
      controlcsvs = {
        self.root/sample.SlideID/UNIV_CONST.DBLOAD_DIR_NAME/f"{sample.SlideID}_control.csv"
        for sample in self.readtable(ctrlsamplescsv, ControlSample)
      }
    except IOError:
      controlcsvs = set()
    expectcsvs = batchcsvs | clinicalcsvs | globalcontrolcsvs
    queuecsvs = {log.with_name(log.name.replace(".log", "-queue.csv")) for log in (self.root/"logfiles").iterdir()}
    optionalcsvs = otherbatchcsvs | controlcsvs
    unknowncsvs = set()
    for csv in self.globalcsvs:
      if csv == self.csv("loadfiles"): continue
      if csv == self.root/"sampledef.csv": continue
      if csv in queuecsvs: continue
      if csv.parent == self.root/"tmp_inform_data": continue
      if csv.parent == self.root/"upkeep_and_progress": continue

      try:
        expectcsvs.remove(csv)
      except KeyError:
        try:
          optionalcsvs.remove(csv)
        except KeyError:
          if any(regex.match(os.fspath(csv.relative_to(self.root))) for regex in ignorecsvs): continue
          unknowncsvs.add(csv)
          continue

      if csv.parent == self.root/"Batch":
        match = re.match("(.*)_[0-9]+[.]csv", csv.name)
        csvclass, tablename = {
          "BatchID": (GlobalBatch, "Batch"),
          "MergeConfig": (MergeConfig, "MergeConfig")
        }[match.group(1)]
        extrakwargs = {}
        idx = 1
      elif csv.parent == self.root/"Clinical":
        csvclass = MakeClinicalInfo(csv)
        tablename = "Clinical"
        extrakwargs = {}
        idx = 2
      elif csv.parent == self.root/"Ctrl":
        match = re.match(f"project{self.Project}_(.*)[.]csv", csv.name)
        csvclass, tablename = {
          "ctrlcores": (ControlCore, "Ctrlcores"),
          "ctrlfluxes": (ControlFlux, "Ctrlfluxes"),
          "ctrlsamples": (ControlSample, "Ctrlsamples"),
        }[match.group(1)]
        extrakwargs = {}
        idx = 3
      elif csv in controlcsvs:
        continue
      else:
        assert False, csv

      toload.append({"csv": csv, "csvclass": csvclass, "tablename": tablename, "extrakwargs": extrakwargs, "SlideID": f"project{self.Project}-{idx}"})
      toload.sort(key=lambda x: (x["csv"]))

    if expectcsvs or unknowncsvs:
      errors = []
      if expectcsvs:
        errors.append("Some csvs are missing: "+", ".join(str(_) for _ in sorted(expectcsvs)))
      if unknowncsvs:
        errors.append("Unknown csvs: "+", ".join(str(_) for _ in sorted(unknowncsvs)))
      raise ValueError("\n".join(errors))

    loadfiles = [self.processcsv(checkcsv=checkcsvs, **kwargs) for kwargs in toload]

    self.dbload.mkdir(exist_ok=True)
    self.writecsv("loadfiles", loadfiles, header=False)

  run = runcsvscan

  @property
  def globalcsvs(self):
    sampledefs = self.readtable(self.root/"sampledef.csv", SampleDef)
    slideids = [s.SlideID for s in sampledefs]
    for folder in {self.root}:
      for subfolder in folder.iterdir():
        if subfolder.name.endswith(".csv"): yield subfolder
        if not subfolder.is_dir(): continue
        if subfolder.name in slideids: continue
        yield from subfolder.rglob("*.csv")

  @classmethod
  def defaultunits(cls): return CsvScanSample.defaultunits()
  @classmethod
  def getlogfile(cls, *, logroot, **workflowkwargs):
    return logroot/"logfiles"/f"{cls.logmodule()}.log"
  def joblock(self, corruptfiletimeout=datetime.timedelta(minutes=10), **kwargs):
<<<<<<< HEAD
    lockfiles = [mainlog.with_suffix(".lock") for mainlog in self.mainlogs]
    for lockfile in lockfiles:
      lockfile.parent.mkdir(exist_ok=True, parents=True)
    return job_lock.MultiJobLock(*lockfiles, corruptfiletimeout=corruptfiletimeout, **kwargs)
=======
    return job_lock.JobLock(self.mainlog.with_suffix(".lock"), corruptfiletimeout=corruptfiletimeout, mkdir=True, **kwargs)
>>>>>>> 2ff7fcae

  @classmethod
  def usegloballogger(cls): return True
  @classmethod
  def logstartregex(cls): return rf"{cls.logmodule()} v[0-9a-f.devgd+]+$"
  @classmethod
  def logendregex(cls): return rf"end {cls.logmodule()}"

  @classmethod
  def getoutputfiles(cls, *, dbloadroot, Project, **workflowkwargs):
    return [dbloadroot/UNIV_CONST.DBLOAD_DIR_NAME/f"project{Project}_loadfiles.csv"]

  @property
  def workflowkwargs(self):
    return {
      **super().workflowkwargs,
      "SlideID": f"project{self.Project}",
      "Project": self.Project,
    }

  def workflowdependencies(self):
    return [(CsvScanSample, sampledef.SlideID) for sampledef in self.sampledefs if sampledef]

class CsvScanCohort(GlobalDbloadCohort, GeomFolderCohort, PhenotypeFolderCohort, SelectRectanglesCohort, WorkflowCohort, RunCsvScanBase):
  sampleclass = CsvScanSample
  __doc__ = sampleclass.__doc__

  @property
  def samples(self):
    yield from super().samples
    yield self.globalcsv()

  def runsample(self, sample, **kwargs):
    return sample.runcsvscan(**kwargs)

  def run(self, *, checkcsvs=True, print_errors=False, **kwargs):
    super().run(checkcsvs=checkcsvs, print_errors=print_errors, **kwargs)

  @property
  def globalcsvinitkwargs(self):
    return {
      k: v for k, v in self.initiatesamplekwargs.items()
      if {
        "dbloadroot": True,
        "geomroot": False,
        "im3root": False,
        "informdataroot": False,
        "logroot": True,
        "phenotyperoot": False,
        "reraiseexceptions": True,
        "root": True,
        "selectrectangles": False,
        "uselogfiles": True,
        "xmlfolders": False,
      }[k]
    }

  def globalcsv(self):
    return CsvScanGlobalCsv(**self.globalcsvinitkwargs)

def main(args=None):
  CsvScanCohort.runfromargumentparser(args)

if __name__ == "__main__":
  main()<|MERGE_RESOLUTION|>--- conflicted
+++ resolved
@@ -149,14 +149,8 @@
   def getlogfile(cls, *, logroot, **workflowkwargs):
     return logroot/"logfiles"/f"{cls.logmodule()}.log"
   def joblock(self, corruptfiletimeout=datetime.timedelta(minutes=10), **kwargs):
-<<<<<<< HEAD
     lockfiles = [mainlog.with_suffix(".lock") for mainlog in self.mainlogs]
-    for lockfile in lockfiles:
-      lockfile.parent.mkdir(exist_ok=True, parents=True)
-    return job_lock.MultiJobLock(*lockfiles, corruptfiletimeout=corruptfiletimeout, **kwargs)
-=======
-    return job_lock.JobLock(self.mainlog.with_suffix(".lock"), corruptfiletimeout=corruptfiletimeout, mkdir=True, **kwargs)
->>>>>>> 2ff7fcae
+    return job_lock.MultiJobLock(*lockfiles, corruptfiletimeout=corruptfiletimeout, mkdir=True, **kwargs)
 
   @classmethod
   def usegloballogger(cls): return True
