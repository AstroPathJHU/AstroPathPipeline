--- conflicted
+++ resolved
@@ -82,7 +82,6 @@
 def weightedstd(*args, **kwargs):
   return weightedvariance(*args, **kwargs) ** 0.5
 
-<<<<<<< HEAD
 #parser callback function to split a string of comma-separated values into a list
 def split_csv_to_list(value) :
   return value.split(',')
@@ -93,7 +92,7 @@
       return [int(v) for v in value.split(',')]
   except ValueError :
       raise ValueError(f'Option value {value} is expected to be a comma-separated list of integers!')
-=======
+
 @contextlib.contextmanager
 def PILmaximagepixels(pixels):
   import PIL.Image
@@ -102,5 +101,4 @@
     PIL.Image.MAX_IMAGE_PIXELS = pixels
     yield
   finally:
-    PIL.Image.MAX_IMAGE_PIXELS = bkp
->>>>>>> fc714126
+    PIL.Image.MAX_IMAGE_PIXELS = bkp