--- conflicted
+++ resolved
@@ -64,20 +64,13 @@
                 sh 'folder=$(basename $(pwd)); cd ..; python -m unittest ${folder}.test.testmisc'
               }
             }
-<<<<<<< HEAD
-
-/*
-=======
-            
->>>>>>> d4997e2b
             stage('workflow') {
               steps {
-                sh 'folder=$(basename $(pwd)); cd ..; python -m unittest ${folder}.test.testworkflow'
+                //sh 'folder=$(basename $(pwd)); cd ..; python -m unittest ${folder}.test.testworkflow'
                 sh 'folder=$(basename $(pwd)); pwsh -File ./test/testpsqueue.ps1'
                 sh 'folder=$(basename $(pwd)); pwsh -File ./test/testpsworkflow.ps1' 	 	
               }
             }
-*/
             stage('prepdb') {
               steps {
                 sh 'folder=$(basename $(pwd)); cd ..; python -m unittest ${folder}.test.testprepdb'
