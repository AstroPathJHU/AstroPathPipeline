def GITHUB_TOKEN

node {
  withCredentials([string(credentialsId: 'astropath-github', variable: 'SECRET')]) {
    GITHUB_TOKEN = "${SECRET}"
  }
}

pipeline {
  agent {
    dockerfile {
      dir '.docker'
      additionalBuildArgs '--build-arg GITHUB_TOKEN="'+GITHUB_TOKEN+'"'
    }
  }

  environment {
    RUNNING_ON_JENKINS = "1"
    JENKINS_NO_GPU = "1"
    JENKINS_PARALLEL = "1"
    HOME = "/home/astropath"
    GITHUB_TOKEN = credentials('astropath-github')
  }

  stages {
        
    stage('ps module install') {
      steps {
	sh 'url="$(git config --get remote.origin.url)"; url="$(echo $url | sed s/github/astropathjhujenkins:${GITHUB_TOKEN}@github/)"; git fetch --tags -f "$url"'
        sh 'folder=$(basename $(pwd)); pwsh -File ./test/testpsimport.ps1'
	sh 'folder=$(basename $(pwd)); pwsh -File ./test/testsharedtools.ps1'
	sh 'folder=$(basename $(pwd)); pwsh -File ./test/testaptables.ps1'            
        sh 'folder=$(basename $(pwd)); pwsh -File ./test/testpslogger.ps1'
	sh 'folder=$(basename $(pwd)); pwsh -File ./test/testpsmoduletools.ps1'
      }
    }
<<<<<<< HEAD
=======
    /*
>>>>>>> be847e01
    stage('pip install') {
      steps {
        sh 'pip install .[all]'
        sh '''echo "import re; from astropath.utilities.version import astropathversion, astropathversionmatch; print(astropathversion); assert not astropathversionmatch.group('date')" | python'''
        sh '''cd ..; echo "import re; from astropath.utilities.version import astropathversion, astropathversionmatch; print(astropathversion); assert not astropathversionmatch.group('date')" | python'''
      }
    }
<<<<<<< HEAD

    stage('run tests') {
      parallel {

=======
    */
    stage('run tests') {
      parallel {
	/*
>>>>>>> be847e01
        stage('console scripts and documents') {
          steps {
            sh 'folder=$(basename $(pwd)); cd ..; python -m unittest ${folder}.test.testdocstrings'
            sh 'folder=$(basename $(pwd)); cd ..; python -m unittest ${folder}.test.testmarkdownlinks'
            sh 'folder=$(basename $(pwd)); cd ..; python -m unittest ${folder}.test.testcaseinsensitivenames'
            sh 'folder=$(basename $(pwd)); cd ..; python -m unittest ${folder}.test.testconsolescripts'
          }
        }

        stage('miscellaneous framework tests') {
          steps {
            sh 'folder=$(basename $(pwd)); cd ..; python -m unittest ${folder}.test.testmisc'
            sh 'checkannotations test/data/M21_1/im3/Scan1/M21_1_Scan1.annotations.polygons.xml'
          }
        }

        stage('workflow') {
          steps {
            sh 'folder=$(basename $(pwd)); cd ..; python -m unittest ${folder}.test.testworkflow'
          }
        }

        stage('prepdb') {
          steps {
            sh 'folder=$(basename $(pwd)); cd ..; python -m unittest ${folder}.test.testprepdb'
          }
        }

        stage('alignment') {
          stages {
            stage('test alignment') {
              steps {
                sh 'folder=$(basename $(pwd)); cd ..; python -m unittest ${folder}.test.testalignment'
              }
            }
            stage('alignment documents') {
              steps {
                sh 'folder=$(basename $(pwd)); cd ..; python -m ${folder}.documents.alignment.makeplots --testing'
                sh 'cd documents/alignment; pdflatex alignment.tex; pdflatex alignment.tex; pdflatex alignment.tex'
                sh 'folder=$(basename $(pwd)); cd ..; python -m ${folder}.documents.checklog ${folder}/documents/alignment/alignment.log'
              }
            }
          }
        }
        stage('zoom') {
          steps {
            sh 'folder=$(basename $(pwd)); cd ..; python -m unittest ${folder}.test.testzoom'
          }
        }
        stage('annowarp') {
          stages {
            stage('test annowarp') {
              steps {
                sh 'folder=$(basename $(pwd)); cd ..; python -m unittest ${folder}.test.testannowarp'
              }
            }
            stage('annowarp plots') {
              steps {
                sh 'folder=$(basename $(pwd)); cd ..; python -m ${folder}.documents.annowarp.makeplots'
                sh 'cd documents/annowarp; pdflatex annowarp.tex; pdflatex annowarp.tex; pdflatex annowarp.tex'
                sh 'folder=$(basename $(pwd)); cd ..; python -m ${folder}.documents.checklog ${folder}/documents/annowarp/annowarp.log'
              }
            }
          }
        }

        stage('deepzoom') {
          steps {
            sh 'folder=$(basename $(pwd)); cd ..; python -m unittest ${folder}.test.testdeepzoom'
          }
        }

        stage('geom') {
          steps {
            sh 'folder=$(basename $(pwd)); cd ..; python -m unittest ${folder}.test.testgeom'
          }
        }

        stage('geomcell') {
          steps {
            sh 'folder=$(basename $(pwd)); cd ..; python -m unittest ${folder}.test.testgeomcell'
          }
        }

        stage('stitch mask') {
          steps {
            sh 'folder=$(basename $(pwd)); cd ..; python -m unittest ${folder}.test.teststitchmask'
          }
        }

        stage('csvscan') {
          steps {
            sh 'folder=$(basename $(pwd)); cd ..; python -m unittest ${folder}.test.testcsvscan'
          }
        }

        stage('warping') {
          stages {
            stage('test warping') {
              steps {
                sh 'folder=$(basename $(pwd)); cd ..; python -m unittest ${folder}.test.testwarping'
              }
            }
            stage('test warpingcohort') {
              steps {
                sh 'folder=$(basename $(pwd)); cd ..; python -m unittest ${folder}.test.testwarpingcohort'
              }
            }
          }
        }
	*/
        stage('meanimage') {
        //  stages {
        //    stage('test meanimage') {
              steps {
<<<<<<< HEAD
		// sh 'folder=$(basename $(pwd)); pwsh -File ./test/testpsmeanimage.ps1'
                 sh 'folder=$(basename $(pwd)); cd ..; python -m unittest ${folder}.test.testmeanimage'
              }
            }
	
=======
		sh 'folder=$(basename $(pwd)); pwsh -File ./test/testpsmeanimage.ps1'
                // sh 'folder=$(basename $(pwd)); cd ..; python -m unittest ${folder}.test.testmeanimage'
              }
            }
	/*
>>>>>>> be847e01
            stage('flatfield documents') {
              steps {
                sh 'cd documents/flatfield; pdflatex flatfield_documentation.tex; bibtex flatfield_documentation; pdflatex flatfield_documentation.tex; pdflatex flatfield_documentation.tex'
                sh 'folder=$(basename $(pwd)); cd ..; python -m ${folder}.documents.checklog ${folder}/documents/flatfield/flatfield_documentation.log'
              }
            }
<<<<<<< HEAD
	
          }
        }
	
=======
	*/
       //   }
       // }
	/*
>>>>>>> be847e01
        stage('flatfield cohorts') {
          stages {
            stage('batch flatfield multicohort') {
              steps {
                sh 'folder=$(basename $(pwd)); cd ..; python -m unittest ${folder}.test.testbatchflatfieldmulticohort'
              }
            }
            stage('applied flatfield cohort') {
              steps {
                sh 'folder=$(basename $(pwd)); cd ..; python -m unittest ${folder}.test.testappliedflatfieldcohort'
              }
            }
          }
        }

        stage('meanimagecomparison') {
          steps {
            sh 'folder=$(basename $(pwd)); cd ..; python -m unittest ${folder}.test.testmeanimagecomparison'
          }
        }

        stage('applyflatw') {
          steps {
            sh 'folder=$(basename $(pwd)); cd ..; python -m unittest ${folder}.test.testapplyflatw'
          }
        }

        stage('crossregistration') {
          steps {
            sh 'folder=$(basename $(pwd)); cd ..; python -m unittest ${folder}.test.testcrossregistration'
          }
        }

        stage('code checks') {
          steps {
            sh 'python -m pyflakes .'
          }
        }
	*/
        stage('ps shredxml') {
          steps {
            sh 'folder=$(basename $(pwd)); pwsh -File ./test/testpsshredxml.ps1'
          }
        }
      }
    }
    stage('check that the repo is clean') {
      steps {
        //make sure normal execution doesn't make files that aren't ignored by .gitignore
        sh 'if ! [ -z "$(git status --porcelain)" ]; then echo "tests created uncommitted changes"; git status; git diff; git submodule foreach bash -c "git status; git diff"; exit 1; fi'
        sh 'chmod u-x $(find $(git ls-files) -maxdepth 0 -type f); git diff --exit-code || (echo "The above files ^^^^^^ are chmodded to +x.  This causes git status to show up as dirty on windows."; exit 1)'
        sh '''git submodule foreach bash -c 'chmod u-x $(find $(git ls-files) -maxdepth 0 -type f); git diff --exit-code || (echo "The above files ^^^^^^ are chmodded to +x.  This causes git status to show up as dirty on windows. Run chmod a-x on those files to fix this error."; exit 1)\''''
        sh '! find test/test_for_jenkins -type f | grep . || (echo "expected the test_for_jenkins folder to be empty when tests succeed (feel free to modify this check if you want to keep output files from successful tests)"; exit 1)'
      }
    }
  }
  post {
    always {
      archiveArtifacts artifacts: 'documents/alignment/alignment.pdf', fingerprint: true
      archiveArtifacts artifacts: 'documents/annowarp/annowarp.pdf', fingerprint: true
      archiveArtifacts artifacts: 'documents/flatfield/flatfield_documentation.pdf', fingerprint: true
      archiveArtifacts artifacts: 'test/test_for_jenkins/**', fingerprint: true, allowEmptyArchive: true
    }
  }
}<|MERGE_RESOLUTION|>--- conflicted
+++ resolved
@@ -34,10 +34,7 @@
 	sh 'folder=$(basename $(pwd)); pwsh -File ./test/testpsmoduletools.ps1'
       }
     }
-<<<<<<< HEAD
-=======
-    /*
->>>>>>> be847e01
+
     stage('pip install') {
       steps {
         sh 'pip install .[all]'
@@ -45,17 +42,10 @@
         sh '''cd ..; echo "import re; from astropath.utilities.version import astropathversion, astropathversionmatch; print(astropathversion); assert not astropathversionmatch.group('date')" | python'''
       }
     }
-<<<<<<< HEAD
 
     stage('run tests') {
       parallel {
 
-=======
-    */
-    stage('run tests') {
-      parallel {
-	/*
->>>>>>> be847e01
         stage('console scripts and documents') {
           steps {
             sh 'folder=$(basename $(pwd)); cd ..; python -m unittest ${folder}.test.testdocstrings'
@@ -100,6 +90,7 @@
             }
           }
         }
+		
         stage('zoom') {
           steps {
             sh 'folder=$(basename $(pwd)); cd ..; python -m unittest ${folder}.test.testzoom'
@@ -166,41 +157,25 @@
             }
           }
         }
-	*/
+
         stage('meanimage') {
-        //  stages {
-        //    stage('test meanimage') {
-              steps {
-<<<<<<< HEAD
+          stages {
+            stage('test meanimage') {
+              steps {
 		// sh 'folder=$(basename $(pwd)); pwsh -File ./test/testpsmeanimage.ps1'
                  sh 'folder=$(basename $(pwd)); cd ..; python -m unittest ${folder}.test.testmeanimage'
               }
             }
-	
-=======
-		sh 'folder=$(basename $(pwd)); pwsh -File ./test/testpsmeanimage.ps1'
-                // sh 'folder=$(basename $(pwd)); cd ..; python -m unittest ${folder}.test.testmeanimage'
-              }
-            }
-	/*
->>>>>>> be847e01
             stage('flatfield documents') {
               steps {
                 sh 'cd documents/flatfield; pdflatex flatfield_documentation.tex; bibtex flatfield_documentation; pdflatex flatfield_documentation.tex; pdflatex flatfield_documentation.tex'
                 sh 'folder=$(basename $(pwd)); cd ..; python -m ${folder}.documents.checklog ${folder}/documents/flatfield/flatfield_documentation.log'
               }
             }
-<<<<<<< HEAD
 	
           }
         }
-	
-=======
-	*/
-       //   }
-       // }
-	/*
->>>>>>> be847e01
+		
         stage('flatfield cohorts') {
           stages {
             stage('batch flatfield multicohort') {
@@ -237,12 +212,6 @@
         stage('code checks') {
           steps {
             sh 'python -m pyflakes .'
-          }
-        }
-	*/
-        stage('ps shredxml') {
-          steps {
-            sh 'folder=$(basename $(pwd)); pwsh -File ./test/testpsshredxml.ps1'
           }
         }
       }
