def GITHUB_TOKEN

node {
  withCredentials([string(credentialsId: 'astropath-github', variable: 'SECRET')]) {
    GITHUB_TOKEN = "${SECRET}"
  }
}

pipeline {
  agent none

  environment {
    GITHUB_TOKEN = credentials('astropath-github')
    HOME = "/home/astropath"
    JENKINS_NO_GPU = "1"
    JENKINS_NO_NNUNET = "1"
    JENKINS_PARALLEL = "1"
    RUNNING_ON_JENKINS = "1"
  }

  stages {
<<<<<<< HEAD

    stage('ps module install') {
      steps {
	sh 'url="$(git config --get remote.origin.url)"; url="$(echo $url | sed s/github/astropathjhujenkins:${GITHUB_TOKEN}@github/)"; git fetch --tags -f "$url"'
        sh 'folder=$(basename $(pwd)); pwsh -File ./test/testpsimport.ps1'
	sh 'folder=$(basename $(pwd)); pwsh -File ./test/testpssharedtools.ps1'
	sh 'folder=$(basename $(pwd)); pwsh -File ./test/testpsaptables.ps1'   
        sh 'folder=$(basename $(pwd)); pwsh -File ./test/testpssampledef.ps1'         
        sh 'folder=$(basename $(pwd)); pwsh -File ./test/testpslogger.ps1'
	sh 'folder=$(basename $(pwd)); pwsh -File ./test/testpsmoduletools.ps1'
      }
    }
    stage('pip install') {
      steps {
        sh 'pip install .[all]'
        sh '''echo "import re; from astropath.utilities.version import astropathversion, astropathversionmatch; print(astropathversion); assert not astropathversionmatch.group('date')" | python'''
        sh '''cd ..; echo "import re; from astropath.utilities.version import astropathversion, astropathversionmatch; print(astropathversion); assert not astropathversionmatch.group('date')" | python'''
      }
    }
    stage('run tests') {
      parallel {

        stage('console scripts and documents') {
          steps {
            sh 'folder=$(basename $(pwd)); cd ..; python -m unittest ${folder}.test.testdocstrings'
            sh 'folder=$(basename $(pwd)); cd ..; python -m unittest ${folder}.test.testmarkdownlinks'
            sh 'folder=$(basename $(pwd)); cd ..; python -m unittest ${folder}.test.testcaseinsensitivenames'
            sh 'folder=$(basename $(pwd)); cd ..; python -m unittest ${folder}.test.testconsolescripts'
          }
=======
    stage('run tests') {
      agent {
        dockerfile {
          dir '.docker'
          additionalBuildArgs '--build-arg GITHUB_TOKEN="'+GITHUB_TOKEN+'"'
>>>>>>> a7e9a351
        }
      }

      stages {
        stage('ps module install') {
          steps {
            sh 'folder=$(basename $(pwd)); pwsh -File ./test/testpsimport.ps1'
          }
        }

        stage('pip install') {
          steps {
<<<<<<< HEAD
            sh 'folder=$(basename $(pwd)); cd ..; python -m unittest ${folder}.test.testworkflow'
	    sh 'folder=$(basename $(pwd)); pwsh -File ./test/testpssampletracker.ps1' 
=======
            sh 'pip install .[all]'
>>>>>>> a7e9a351
          }
        }

        stage('run tests') {
          parallel {
            stage('console scripts and documents') {
              steps {
                sh 'folder=$(basename $(pwd)); cd ..; python -m unittest ${folder}.test.testdocstrings'
                sh 'folder=$(basename $(pwd)); cd ..; python -m unittest ${folder}.test.testmarkdownlinks'
                sh 'folder=$(basename $(pwd)); cd ..; python -m unittest ${folder}.test.testcaseinsensitivenames'
              }
            }

<<<<<<< HEAD
        stage('shredxml') {
          steps {
            sh 'folder=$(basename $(pwd)); pwsh -File ./test/testpsshredxml.ps1'
          }
        }

        stage('alignment') {
          stages {
            stage('test alignment') {
=======
            stage('miscellaneous framework tests') {
>>>>>>> a7e9a351
              steps {
                sh 'folder=$(basename $(pwd)); cd ..; python -m unittest ${folder}.test.testmisc'
              }
            }

            stage('workflow') {
              steps {
                sh 'folder=$(basename $(pwd)); cd ..; python -m unittest ${folder}.test.testworkflow'
              }
            }
<<<<<<< HEAD
          }
        }
		
        stage('zoom') {
          steps {
            sh 'folder=$(basename $(pwd)); cd ..; python -m unittest ${folder}.test.testzoom'
          }
        }
        stage('annowarp') {
          stages {
            stage('test writeannotationinfo') {
              steps{
                sh 'folder=$(basename $(pwd)); cd ..; python -m unittest ${folder}.test.testwriteannotationinfo'
=======

            stage('prepdb') {
              steps {
                sh 'folder=$(basename $(pwd)); cd ..; python -m unittest ${folder}.test.testprepdb'
>>>>>>> a7e9a351
              }
            }

            stage('alignment') {
              stages {
                stage('test alignment') {
                  steps {
                    sh 'folder=$(basename $(pwd)); cd ..; python -m unittest ${folder}.test.testalignment'
                  }
                }
                stage('alignment documents') {
                  steps {
                    sh 'folder=$(basename $(pwd)); cd ..; python -m ${folder}.documents.alignment.makeplots --testing'
                    sh 'cd documents/alignment; pdflatex alignment.tex; pdflatex alignment.tex; pdflatex alignment.tex'
                    sh 'folder=$(basename $(pwd)); cd ..; python -m ${folder}.documents.checklog ${folder}/documents/alignment/alignment.log'
                  }
                }
              }
            }
            stage('zoom') {
              steps {
                sh 'folder=$(basename $(pwd)); cd ..; python -m unittest ${folder}.test.testzoom'
              }
            }
            stage('annowarp') {
              stages {
                stage('test writeannotationinfo') {
                  steps{
                    sh 'folder=$(basename $(pwd)); cd ..; python -m unittest ${folder}.test.testwriteannotationinfo'
                  }
                }
                stage('test annowarp') {
                  steps {
                    sh 'folder=$(basename $(pwd)); cd ..; python -m unittest ${folder}.test.testannowarp'
                  }
                }
                stage('annowarp plots') {
                  steps {
                    sh 'folder=$(basename $(pwd)); cd ..; python -m ${folder}.documents.annowarp.makeplots'
                    sh 'cd documents/annowarp; pdflatex annowarp.tex; pdflatex annowarp.tex; pdflatex annowarp.tex'
                    sh 'folder=$(basename $(pwd)); cd ..; python -m ${folder}.documents.checklog ${folder}/documents/annowarp/annowarp.log'
                  }
                }
              }
            }

            stage('deepzoom') {
              steps {
                sh 'folder=$(basename $(pwd)); cd ..; python -m unittest ${folder}.test.testdeepzoom'
              }
            }

            stage('geom') {
              steps {
                sh 'folder=$(basename $(pwd)); cd ..; python -m unittest ${folder}.test.testgeom'
              }
            }

<<<<<<< HEAD
	stage('segmaps') {
	  steps {
	   sh 'folder=$(basename $(pwd)); pwsh -File ./test/testpssegmaps.ps1'
	  }
	}

        stage('geom') {
          steps {
            sh 'folder=$(basename $(pwd)); cd ..; python -m unittest ${folder}.test.testgeom'
          }
        }
=======
            stage('geomcell') {
              steps {
                sh 'folder=$(basename $(pwd)); cd ..; python -m unittest ${folder}.test.testgeomcell'
              }
            }
>>>>>>> a7e9a351

            stage('stitch mask') {
              steps {
                sh 'folder=$(basename $(pwd)); cd ..; python -m unittest ${folder}.test.teststitchmask'
              }
            }

            stage('csvscan') {
              steps {
                sh 'folder=$(basename $(pwd)); cd ..; python -m unittest ${folder}.test.testcsvscan'
              }
            }

            stage('warping') {
              stages {
                stage('test warping') {
                  steps {
                    sh 'folder=$(basename $(pwd)); cd ..; python -m unittest ${folder}.test.testwarping'
                  }
                }
                stage('test warpingcohort') {
                  steps {
                    sh 'folder=$(basename $(pwd)); cd ..; python -m unittest ${folder}.test.testwarpingcohort'
                  }
                }
              }
            }

            stage('meanimage') {
              stages {
                stage('test meanimage') {
                  steps {
                    sh 'folder=$(basename $(pwd)); cd ..; python -m unittest ${folder}.test.testmeanimage'
                  }
                }
                stage('flatfield documents') {
                  steps {
                    sh 'cd documents/flatfield; pdflatex flatfield_documentation.tex; bibtex flatfield_documentation; pdflatex flatfield_documentation.tex; pdflatex flatfield_documentation.tex'
                    sh 'folder=$(basename $(pwd)); cd ..; python -m ${folder}.documents.checklog ${folder}/documents/flatfield/flatfield_documentation.log'
                  }
                }
              }
            }

            stage('flatfield cohorts') {
              stages {
                stage('batch flatfield multicohort') {
                  steps {
                    sh 'folder=$(basename $(pwd)); cd ..; python -m unittest ${folder}.test.testbatchflatfieldmulticohort'
                  }
                }
                stage('applied flatfield cohort') {
                  steps {
                    sh 'folder=$(basename $(pwd)); cd ..; python -m unittest ${folder}.test.testappliedflatfieldcohort'
                  }
                }
              }
            }
<<<<<<< HEAD
	    stage('test ps warping workflow'){
	     steps{
	      sh 'folder=$(basename $(pwd)); pwsh -File ./test/testpswarpoctets.ps1'
	    }
	   }
          }
        }
=======
>>>>>>> a7e9a351

            stage('meanimagecomparison') {
              steps {
<<<<<<< HEAD
                 sh 'folder=$(basename $(pwd)); cd ..; python -m unittest ${folder}.test.testmeanimage'
=======
                sh 'folder=$(basename $(pwd)); cd ..; python -m unittest ${folder}.test.testmeanimagecomparison'
>>>>>>> a7e9a351
              }
            }

            stage('applyflatw') {
              steps {
                sh 'folder=$(basename $(pwd)); cd ..; python -m unittest ${folder}.test.testapplyflatw'
              }
            }
<<<<<<< HEAD
            stage('test ps meanimage workflow'){
	      steps{
	        sh 'folder=$(basename $(pwd)); pwsh -File ./test/testpsmeanimage.ps1'
	      }
	    }
          }
        }
		
        stage('flatfield cohorts') {
          stages {
            stage('batch flatfield multicohort') {
=======

            stage('segmentation') {
>>>>>>> a7e9a351
              steps {
                sh 'folder=$(basename $(pwd)); cd ..; python -m unittest ${folder}.test.testsegmentation'
              }
            }

            stage('crossregistration') {
              steps {
                sh 'folder=$(basename $(pwd)); cd ..; python -m unittest ${folder}.test.testcrossregistration'
              }
            }

<<<<<<< HEAD
        stage('apply image corrections') {
	  stages {
           stage('applyflatw'){
             steps {
               sh 'folder=$(basename $(pwd)); cd ..; python -m unittest ${folder}.test.testapplyflatw'
             }
           }
	   stage('test ps applyflatw - image correction workflow'){
	     steps{
	       sh 'folder=$(basename $(pwd)); pwsh -File ./test/testpsimagecorrection.ps1'
	     }
	   }
	  } 
        }

        stage('segmentation') {
          steps {
            sh 'folder=$(basename $(pwd)); cd ..; python -m unittest ${folder}.test.testsegmentation'
=======
            stage('code checks') {
              steps {
                sh 'python -m pyflakes .'
              }
            }
>>>>>>> a7e9a351
          }
        }
        stage('check that the repo is clean') {
          steps {
            //make sure normal execution doesn't make files that aren't ignored by .gitignore
            sh 'if ! [ -z "$(git status --porcelain)" ]; then echo "tests created uncommitted changes"; git status; git diff; git submodule foreach bash -c "git status; git diff"; exit 1; fi'
            sh 'chmod u-x $(find $(git ls-files) -maxdepth 0 -type f); git diff --exit-code || (echo "The above files ^^^^^^ are chmodded to +x.  This causes git status to show up as dirty on windows."; exit 1)'
            sh '''git submodule foreach bash -c 'chmod u-x $(find $(git ls-files) -maxdepth 0 -type f); git diff --exit-code || (echo "The above files ^^^^^^ are chmodded to +x.  This causes git status to show up as dirty on windows. Run chmod a-x on those files to fix this error."; exit 1)\''''
            sh '! find test/test_for_jenkins -type f | grep . || (echo "expected the test_for_jenkins folder to be empty when tests succeed (feel free to modify this check if you want to keep output files from successful tests)"; exit 1)'
          }
        }
      }
      post {
        always {
          archiveArtifacts artifacts: 'documents/alignment/alignment.pdf', fingerprint: true
          archiveArtifacts artifacts: 'documents/annowarp/annowarp.pdf', fingerprint: true
          archiveArtifacts artifacts: 'documents/flatfield/flatfield_documentation.pdf', fingerprint: true
          archiveArtifacts artifacts: 'test/test_for_jenkins/**', fingerprint: true, allowEmptyArchive: true
        }
		
      }
    }
<<<<<<< HEAD

    stage('check that the repo is clean') {
=======
    stage('test without optional dependencies') {
      agent {
        dockerfile {
          dir '.docker'
          additionalBuildArgs '--build-arg GITHUB_TOKEN="'+GITHUB_TOKEN+'" --build-arg ASTROPATH_INSTALL_EXTRAS=false'
        }
      }
>>>>>>> a7e9a351
      steps {
        sh 'url="$(git config --get remote.origin.url)"; url="$(echo $url | sed s/github/astropathjhujenkins:${GITHUB_TOKEN}@github/)"; git fetch --tags -f "$url"'
        sh 'pip install .'
        sh '''echo "import re; from astropath.utilities.version import astropathversion, astropathversionmatch; print(astropathversion); assert not astropathversionmatch.group('date')" | python'''
        sh '''cd ..; echo "import re; from astropath.utilities.version import astropathversion, astropathversionmatch; print(astropathversion); assert not astropathversionmatch.group('date')" | python'''
        sh 'folder=$(basename $(pwd)); cd ..; python -m unittest ${folder}.test.testconsolescripts'
      }
    }
  }
<<<<<<< HEAD

  post {
    always {
      archiveArtifacts artifacts: 'documents/alignment/alignment.pdf', fingerprint: true
      archiveArtifacts artifacts: 'documents/annowarp/annowarp.pdf', fingerprint: true
      archiveArtifacts artifacts: 'documents/flatfield/flatfield_documentation.pdf', fingerprint: true
      archiveArtifacts artifacts: 'test/test_for_jenkins/**', fingerprint: true, allowEmptyArchive: true
    }
  }
=======
>>>>>>> a7e9a351
}<|MERGE_RESOLUTION|>--- conflicted
+++ resolved
@@ -19,11 +19,16 @@
   }
 
   stages {
-<<<<<<< HEAD
+    stage('run tests') {
+      agent {
+        dockerfile {
+          dir '.docker'
+          additionalBuildArgs '--build-arg GITHUB_TOKEN="'+GITHUB_TOKEN+'"'
+        }
+      }
 
     stage('ps module install') {
       steps {
-	sh 'url="$(git config --get remote.origin.url)"; url="$(echo $url | sed s/github/astropathjhujenkins:${GITHUB_TOKEN}@github/)"; git fetch --tags -f "$url"'
         sh 'folder=$(basename $(pwd)); pwsh -File ./test/testpsimport.ps1'
 	sh 'folder=$(basename $(pwd)); pwsh -File ./test/testpssharedtools.ps1'
 	sh 'folder=$(basename $(pwd)); pwsh -File ./test/testpsaptables.ps1'   
@@ -32,48 +37,10 @@
 	sh 'folder=$(basename $(pwd)); pwsh -File ./test/testpsmoduletools.ps1'
       }
     }
-    stage('pip install') {
-      steps {
-        sh 'pip install .[all]'
-        sh '''echo "import re; from astropath.utilities.version import astropathversion, astropathversionmatch; print(astropathversion); assert not astropathversionmatch.group('date')" | python'''
-        sh '''cd ..; echo "import re; from astropath.utilities.version import astropathversion, astropathversionmatch; print(astropathversion); assert not astropathversionmatch.group('date')" | python'''
-      }
-    }
-    stage('run tests') {
-      parallel {
-
-        stage('console scripts and documents') {
-          steps {
-            sh 'folder=$(basename $(pwd)); cd ..; python -m unittest ${folder}.test.testdocstrings'
-            sh 'folder=$(basename $(pwd)); cd ..; python -m unittest ${folder}.test.testmarkdownlinks'
-            sh 'folder=$(basename $(pwd)); cd ..; python -m unittest ${folder}.test.testcaseinsensitivenames'
-            sh 'folder=$(basename $(pwd)); cd ..; python -m unittest ${folder}.test.testconsolescripts'
-          }
-=======
-    stage('run tests') {
-      agent {
-        dockerfile {
-          dir '.docker'
-          additionalBuildArgs '--build-arg GITHUB_TOKEN="'+GITHUB_TOKEN+'"'
->>>>>>> a7e9a351
-        }
-      }
-
-      stages {
-        stage('ps module install') {
-          steps {
-            sh 'folder=$(basename $(pwd)); pwsh -File ./test/testpsimport.ps1'
-          }
-        }
 
         stage('pip install') {
           steps {
-<<<<<<< HEAD
-            sh 'folder=$(basename $(pwd)); cd ..; python -m unittest ${folder}.test.testworkflow'
-	    sh 'folder=$(basename $(pwd)); pwsh -File ./test/testpssampletracker.ps1' 
-=======
             sh 'pip install .[all]'
->>>>>>> a7e9a351
           }
         }
 
@@ -87,19 +54,7 @@
               }
             }
 
-<<<<<<< HEAD
-        stage('shredxml') {
-          steps {
-            sh 'folder=$(basename $(pwd)); pwsh -File ./test/testpsshredxml.ps1'
-          }
-        }
-
-        stage('alignment') {
-          stages {
-            stage('test alignment') {
-=======
             stage('miscellaneous framework tests') {
->>>>>>> a7e9a351
               steps {
                 sh 'folder=$(basename $(pwd)); cd ..; python -m unittest ${folder}.test.testmisc'
               }
@@ -108,28 +63,13 @@
             stage('workflow') {
               steps {
                 sh 'folder=$(basename $(pwd)); cd ..; python -m unittest ${folder}.test.testworkflow'
-              }
-            }
-<<<<<<< HEAD
-          }
-        }
-		
-        stage('zoom') {
-          steps {
-            sh 'folder=$(basename $(pwd)); cd ..; python -m unittest ${folder}.test.testzoom'
-          }
-        }
-        stage('annowarp') {
-          stages {
-            stage('test writeannotationinfo') {
-              steps{
-                sh 'folder=$(basename $(pwd)); cd ..; python -m unittest ${folder}.test.testwriteannotationinfo'
-=======
+                sh 'folder=$(basename $(pwd)); pwsh -File ./test/testpssampletracker.ps1' 	
+              }
+            }
 
             stage('prepdb') {
               steps {
                 sh 'folder=$(basename $(pwd)); cd ..; python -m unittest ${folder}.test.testprepdb'
->>>>>>> a7e9a351
               }
             }
 
@@ -148,7 +88,7 @@
                   }
                 }
               }
-            }
+            }	
             stage('zoom') {
               steps {
                 sh 'folder=$(basename $(pwd)); cd ..; python -m unittest ${folder}.test.testzoom'
@@ -182,31 +122,23 @@
               }
             }
 
-            stage('geom') {
-              steps {
-                sh 'folder=$(basename $(pwd)); cd ..; python -m unittest ${folder}.test.testgeom'
-              }
-            }
-
-<<<<<<< HEAD
-	stage('segmaps') {
-	  steps {
-	   sh 'folder=$(basename $(pwd)); pwsh -File ./test/testpssegmaps.ps1'
+	  stage('segmaps') {
+	    steps {
+	     sh 'folder=$(basename $(pwd)); pwsh -File ./test/testpssegmaps.ps1'
+	    }
 	  }
-	}
-
-        stage('geom') {
-          steps {
-            sh 'folder=$(basename $(pwd)); cd ..; python -m unittest ${folder}.test.testgeom'
-          }
-        }
-=======
+
+          stage('geom') {
+            steps {
+              sh 'folder=$(basename $(pwd)); cd ..; python -m unittest ${folder}.test.testgeom'
+            }
+          }
+
             stage('geomcell') {
               steps {
                 sh 'folder=$(basename $(pwd)); cd ..; python -m unittest ${folder}.test.testgeomcell'
               }
             }
->>>>>>> a7e9a351
 
             stage('stitch mask') {
               steps {
@@ -232,6 +164,11 @@
                     sh 'folder=$(basename $(pwd)); cd ..; python -m unittest ${folder}.test.testwarpingcohort'
                   }
                 }
+	        stage('test ps warping workflow'){
+	          steps{
+	            sh 'folder=$(basename $(pwd)); pwsh -File ./test/testpswarpoctets.ps1'
+	          }
+	        }
               }
             }
 
@@ -248,6 +185,11 @@
                     sh 'folder=$(basename $(pwd)); cd ..; python -m ${folder}.documents.checklog ${folder}/documents/flatfield/flatfield_documentation.log'
                   }
                 }
+		stage('test meanimage ps workflow') {
+		  steps {
+		    sh 'folder=$(basename $(pwd)); pwsh -File ./test/testpsmeanimage.ps1	
+		  }
+		}
               }
             }
 
@@ -265,24 +207,10 @@
                 }
               }
             }
-<<<<<<< HEAD
-	    stage('test ps warping workflow'){
-	     steps{
-	      sh 'folder=$(basename $(pwd)); pwsh -File ./test/testpswarpoctets.ps1'
-	    }
-	   }
-          }
-        }
-=======
->>>>>>> a7e9a351
 
             stage('meanimagecomparison') {
               steps {
-<<<<<<< HEAD
-                 sh 'folder=$(basename $(pwd)); cd ..; python -m unittest ${folder}.test.testmeanimage'
-=======
                 sh 'folder=$(basename $(pwd)); cd ..; python -m unittest ${folder}.test.testmeanimagecomparison'
->>>>>>> a7e9a351
               }
             }
 
@@ -291,22 +219,8 @@
                 sh 'folder=$(basename $(pwd)); cd ..; python -m unittest ${folder}.test.testapplyflatw'
               }
             }
-<<<<<<< HEAD
-            stage('test ps meanimage workflow'){
-	      steps{
-	        sh 'folder=$(basename $(pwd)); pwsh -File ./test/testpsmeanimage.ps1'
-	      }
-	    }
-          }
-        }
 		
-        stage('flatfield cohorts') {
-          stages {
-            stage('batch flatfield multicohort') {
-=======
-
             stage('segmentation') {
->>>>>>> a7e9a351
               steps {
                 sh 'folder=$(basename $(pwd)); cd ..; python -m unittest ${folder}.test.testsegmentation'
               }
@@ -318,32 +232,17 @@
               }
             }
 
-<<<<<<< HEAD
-        stage('apply image corrections') {
-	  stages {
-           stage('applyflatw'){
-             steps {
-               sh 'folder=$(basename $(pwd)); cd ..; python -m unittest ${folder}.test.testapplyflatw'
-             }
-           }
-	   stage('test ps applyflatw - image correction workflow'){
-	     steps{
-	       sh 'folder=$(basename $(pwd)); pwsh -File ./test/testpsimagecorrection.ps1'
-	     }
-	   }
-	  } 
-        }
-
-        stage('segmentation') {
-          steps {
-            sh 'folder=$(basename $(pwd)); cd ..; python -m unittest ${folder}.test.testsegmentation'
-=======
+            stage('shredxml') {
+              steps {
+                sh 'folder=$(basename $(pwd)); pwsh -File ./test/testpsshredxml.ps1'
+              }
+            }
+
             stage('code checks') {
               steps {
                 sh 'python -m pyflakes .'
               }
             }
->>>>>>> a7e9a351
           }
         }
         stage('check that the repo is clean') {
@@ -362,14 +261,10 @@
           archiveArtifacts artifacts: 'documents/annowarp/annowarp.pdf', fingerprint: true
           archiveArtifacts artifacts: 'documents/flatfield/flatfield_documentation.pdf', fingerprint: true
           archiveArtifacts artifacts: 'test/test_for_jenkins/**', fingerprint: true, allowEmptyArchive: true
-        }
-		
+        }	
       }
     }
-<<<<<<< HEAD
-
-    stage('check that the repo is clean') {
-=======
+
     stage('test without optional dependencies') {
       agent {
         dockerfile {
@@ -377,7 +272,6 @@
           additionalBuildArgs '--build-arg GITHUB_TOKEN="'+GITHUB_TOKEN+'" --build-arg ASTROPATH_INSTALL_EXTRAS=false'
         }
       }
->>>>>>> a7e9a351
       steps {
         sh 'url="$(git config --get remote.origin.url)"; url="$(echo $url | sed s/github/astropathjhujenkins:${GITHUB_TOKEN}@github/)"; git fetch --tags -f "$url"'
         sh 'pip install .'
@@ -387,16 +281,4 @@
       }
     }
   }
-<<<<<<< HEAD
-
-  post {
-    always {
-      archiveArtifacts artifacts: 'documents/alignment/alignment.pdf', fingerprint: true
-      archiveArtifacts artifacts: 'documents/annowarp/annowarp.pdf', fingerprint: true
-      archiveArtifacts artifacts: 'documents/flatfield/flatfield_documentation.pdf', fingerprint: true
-      archiveArtifacts artifacts: 'test/test_for_jenkins/**', fingerprint: true, allowEmptyArchive: true
-    }
-  }
-=======
->>>>>>> a7e9a351
 }