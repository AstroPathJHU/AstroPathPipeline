--- conflicted
+++ resolved
@@ -250,22 +250,12 @@
                 sh 'folder=$(basename $(pwd)); cd ..; python -m unittest ${folder}.test.testcrossregistration'
               }
             }
-<<<<<<< HEAD
-			
 			stage('vminform') {
               steps {
 				sh 'folder=$(basename $(pwd)); pwsh -File ./test/testvminform.ps1'
 			    sh 'folder=$(basename $(pwd)); pwsh -File ./test/testpsvminformqueue.ps1' 
               }
             }
-			
-            stage('code checks') {
-              steps {
-                sh 'python -m pyflakes .'
-              }
-            }
-=======
->>>>>>> b40cb9f4
           }
         }
         stage('check that the repo is clean') {
