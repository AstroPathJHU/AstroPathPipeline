--- conflicted
+++ resolved
@@ -46,15 +46,10 @@
             sh 'folder=$(basename $(pwd)); pwsh -File ./test/testpslogger.ps1'
             sh 'folder=$(basename $(pwd)); pwsh -File ./test/testpsmoduletools.ps1'
             sh 'folder=$(basename $(pwd)); pwsh -File ./test/testpsshredxml.ps1'
-<<<<<<< HEAD
-          //  sh 'folder=$(basename $(pwd)); pwsh -File ./test/testpsworkflow.ps1' 
-		   //  sh 'folder=$(basename $(pwd)); pwsh -File ./test/testpssampletracker.ps1' 
-			sh 'folder=$(basename $(pwd)); pwsh -File ./test/testvminform.ps1'
-=======
-            sh 'folder=$(basename $(pwd)); pwsh -File ./test/testpsvminformqueue.ps1' 	
+            sh 'folder=$(basename $(pwd)); pwsh -File ./test/testvminform.ps1'
+			sh 'folder=$(basename $(pwd)); pwsh -File ./test/testpsvminformqueue.ps1' 	
             sh 'folder=$(basename $(pwd)); pwsh -File ./test/testpssampletracker.ps1'
             sh 'folder=$(basename $(pwd)); pwsh -File ./test/testpssampledb.ps1'
->>>>>>> f0d3a738
           }
         }
 
