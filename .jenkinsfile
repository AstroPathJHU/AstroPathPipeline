--- conflicted
+++ resolved
@@ -4,12 +4,6 @@
   }
 
   environment {
-<<<<<<< HEAD
-    TEST_DATA_REPONAME = "alignmentjenkinsdata"
-    TEST_DATA_REPO = "git@github.com:astropathjhu/${TEST_DATA_REPONAME}"
-    TEST_DATA_COMMIT = "4fe4d50a7bdb9ed34f2b65a8e5ede7b5e41a3edb"
-=======
->>>>>>> 75517601
     JENKINS_NO_GPU = "1"
   }
 
