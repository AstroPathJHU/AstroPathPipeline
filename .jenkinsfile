def GITHUB_TOKEN

node {
  withCredentials([string(credentialsId: 'astropath-github', variable: 'SECRET')]) {
    GITHUB_TOKEN = "${SECRET}"
  }
}

pipeline {
  agent none

  environment {
    GITHUB_TOKEN = credentials('astropath-github')
    HOME = "/home/astropath"
    JENKINS_NO_GPU = "1"
    JENKINS_NO_NNUNET = "1"
    JENKINS_PARALLEL = "1"
    RUNNING_ON_JENKINS = "1"
  }

  stages {
    stage('run tests') {
      agent {
        dockerfile {
          dir '.docker'
          additionalBuildArgs '--build-arg GITHUB_TOKEN="'+GITHUB_TOKEN+'"'
        }
      }
      
      stages{
<<<<<<< HEAD
		stage('pip install') {
=======
        
        stage('pip install') {
>>>>>>> 42b9e17c
          steps {
            sh 'pip install .[all]'
          }
        }
        
        stage('ps module install') {
          steps {
            sh 'folder=$(basename $(pwd)); pwsh -File ./test/testpsimport.ps1'
            sh 'folder=$(basename $(pwd)); pwsh -File ./test/testpssharedtools.ps1'
            sh 'folder=$(basename $(pwd)); pwsh -File ./test/testpsaptables.ps1'   
            sh 'folder=$(basename $(pwd)); pwsh -File ./test/testpssampledef.ps1'         
            sh 'folder=$(basename $(pwd)); pwsh -File ./test/testpslogger.ps1'
            sh 'folder=$(basename $(pwd)); pwsh -File ./test/testpsmoduletools.ps1'
            sh 'folder=$(basename $(pwd)); pwsh -File ./test/testpsshredxml.ps1'
<<<<<<< HEAD
          //  sh 'folder=$(basename $(pwd)); pwsh -File ./test/testpssampletracker.ps1' 
			sh 'folder=$(basename $(pwd)); pwsh -File ./test/testvminform.ps1'
=======
            sh 'folder=$(basename $(pwd)); pwsh -File ./test/testpsworkflow.ps1' 	
          //  sh 'folder=$(basename $(pwd)); pwsh -File ./test/testpssampletracker.ps1' 	
>>>>>>> 42b9e17c
          }
        }

        stage('run tests') {
          parallel {
			stage('console scripts and documents') {
              steps {
                sh 'folder=$(basename $(pwd)); cd ..; python -m unittest ${folder}.test.testdocstrings'
                sh 'folder=$(basename $(pwd)); cd ..; python -m unittest ${folder}.test.testmarkdownlinks'
                sh 'folder=$(basename $(pwd)); cd ..; python -m unittest ${folder}.test.testcaseinsensitivenames'
              }
            }

            stage('miscellaneous framework tests') {
              steps {
                sh 'folder=$(basename $(pwd)); cd ..; python -m unittest ${folder}.test.testmisc'
              }
            }
            
            stage('workflow') {
              steps {
                sh 'folder=$(basename $(pwd)); cd ..; python -m unittest ${folder}.test.testworkflow'
                sh 'folder=$(basename $(pwd)); pwsh -File ./test/testpsqueue.ps1'
                sh 'folder=$(basename $(pwd)); pwsh -File ./test/testpsworkflow.ps1' 	 	
              }
            }

            stage('prepdb') {
              steps {
                sh 'folder=$(basename $(pwd)); cd ..; python -m unittest ${folder}.test.testprepdb'
              }
            }

            stage('alignment') {
              stages {
                stage('test alignment') {
                  steps {
                    sh 'folder=$(basename $(pwd)); cd ..; python -m unittest ${folder}.test.testalignment'
                  }
                }
                stage('alignment documents') {
                  steps {
                    sh 'folder=$(basename $(pwd)); cd ..; python -m ${folder}.documents.alignment.makeplots --testing'
                    sh 'cd documents/alignment; pdflatex alignment.tex; pdflatex alignment.tex; pdflatex alignment.tex'
                    sh 'folder=$(basename $(pwd)); cd ..; python -m ${folder}.documents.checklog ${folder}/documents/alignment/alignment.log'
                  }
                }
              }
            }	
            stage('zoom') {
              steps {
                sh 'folder=$(basename $(pwd)); cd ..; python -m unittest ${folder}.test.testzoom'
              }
            }
            stage('annowarp') {
              stages {
                stage('test writeannotationinfo') {
                  steps{
                    sh 'folder=$(basename $(pwd)); cd ..; python -m unittest ${folder}.test.testwriteannotationinfo'
                  }
                }
                stage('test annowarp') {
                  steps {
                    sh 'folder=$(basename $(pwd)); cd ..; python -m unittest ${folder}.test.testannowarp'
                  }
                }
                stage('annowarp plots') {
                  steps {
                    sh 'folder=$(basename $(pwd)); cd ..; python -m ${folder}.documents.annowarp.makeplots'
                    sh 'cd documents/annowarp; pdflatex annowarp.tex; pdflatex annowarp.tex; pdflatex annowarp.tex'
                    sh 'folder=$(basename $(pwd)); cd ..; python -m ${folder}.documents.checklog ${folder}/documents/annowarp/annowarp.log'
                  }
                }
              }
            }

            stage('deepzoom') {
              steps {
                sh 'folder=$(basename $(pwd)); cd ..; python -m unittest ${folder}.test.testdeepzoom'
              }
            }

            stage('segmaps') {
              steps {
              sh 'folder=$(basename $(pwd)); pwsh -File ./test/testpssegmaps.ps1'
              }
            }

            stage('geom') {
              steps {
                sh 'folder=$(basename $(pwd)); cd ..; python -m unittest ${folder}.test.testgeom'
              }
            }

            stage('geomcell') {
              steps {
                sh 'folder=$(basename $(pwd)); cd ..; python -m unittest ${folder}.test.testgeomcell'
              }
            }

            stage('stitch mask') {
              steps {
                sh 'folder=$(basename $(pwd)); cd ..; python -m unittest ${folder}.test.teststitchmask'
              }
            }

            stage('csvscan') {
              steps {
                sh 'folder=$(basename $(pwd)); cd ..; python -m unittest ${folder}.test.testcsvscan'
              }
            }
            
            stage('warping') {
              stages {
                stage('test warping') {
                  steps {
                    sh 'folder=$(basename $(pwd)); cd ..; python -m unittest ${folder}.test.testwarping'
                  }
                }
                stage('test warpingcohort') {
                  steps {
                    sh 'folder=$(basename $(pwd)); cd ..; python -m unittest ${folder}.test.testwarpingcohort'
                  }
                }
                stage('test ps warping workflow'){
                  steps{
                    sh 'folder=$(basename $(pwd)); pwsh -File ./test/testpswarpoctets.ps1'
                    sh 'folder=$(basename $(pwd)); pwsh -File ./test/testpswarpkeys.ps1'
                    sh 'folder=$(basename $(pwd)); pwsh -File ./test/testpswarpfits.ps1'
                  }
                }
              }
            }
           
            stage('meanimage') {
              stages {
                stage('test meanimage') {
                  steps {
                    sh 'folder=$(basename $(pwd)); cd ..; python -m unittest ${folder}.test.testmeanimage'
                  }
                }
                stage('flatfield documents') {
                  steps {
                    sh 'cd documents/flatfield; pdflatex flatfield_documentation.tex; bibtex flatfield_documentation; pdflatex flatfield_documentation.tex; pdflatex flatfield_documentation.tex'
                    sh 'folder=$(basename $(pwd)); cd ..; python -m ${folder}.documents.checklog ${folder}/documents/flatfield/flatfield_documentation.log'
                  }
                }
                stage('test meanimage ps workflow') {
                  steps {
                    sh 'folder=$(basename $(pwd)); pwsh -File ./test/testpsmeanimage.ps1'	
                  }
                }
              }
            }

            stage('flatfield cohorts') {
              stages {
                stage('batch flatfield multicohort') {
                  steps {
                    sh 'folder=$(basename $(pwd)); cd ..; python -m unittest ${folder}.test.testbatchflatfieldmulticohort'
                  }
                }
                stage('applied flatfield cohort') {
                  steps {
                    sh 'folder=$(basename $(pwd)); cd ..; python -m unittest ${folder}.test.testappliedflatfieldcohort'
                  }
                }
              }
            }

            stage('meanimagecomparison') {
              steps {
                sh 'folder=$(basename $(pwd)); cd ..; python -m unittest ${folder}.test.testmeanimagecomparison'
              }
            }

            stage('applyflatw') {
              steps {
                sh 'folder=$(basename $(pwd)); cd ..; python -m unittest ${folder}.test.testapplyflatw'
              }
            }
		
            stage('segmentation') {
              steps {
                sh 'folder=$(basename $(pwd)); cd ..; python -m unittest ${folder}.test.testsegmentation'
              }
            }

            stage('crossregistration') {
              steps {
                sh 'folder=$(basename $(pwd)); cd ..; python -m unittest ${folder}.test.testcrossregistration'
              }
            }
			
            stage('code checks') {
              steps {
                sh 'python -m pyflakes .'
              }
            }
          }
        }
        stage('check that the repo is clean') {
          steps {
            //make sure normal execution doesn't make files that aren't ignored by .gitignore
            sh 'if ! [ -z "$(git status --porcelain)" ]; then echo "tests created uncommitted changes"; git status; git diff; git submodule foreach bash -c "git status; git diff"; exit 1; fi'
            sh 'chmod u-x $(find $(git ls-files) -maxdepth 0 -type f); git diff --exit-code || (echo "The above files ^^^^^^ are chmodded to +x.  This causes git status to show up as dirty on windows."; exit 1)'
            sh '''git submodule foreach bash -c 'chmod u-x $(find $(git ls-files) -maxdepth 0 -type f); git diff --exit-code || (echo "The above files ^^^^^^ are chmodded to +x.  This causes git status to show up as dirty on windows. Run chmod a-x on those files to fix this error."; exit 1)\''''
            sh '! find test/test_for_jenkins -type f | grep . || (echo "expected the test_for_jenkins folder to be empty when tests succeed (feel free to modify this check if you want to keep output files from successful tests)"; exit 1)'
          }
        }
      }
      post {
        always {
          archiveArtifacts artifacts: 'documents/alignment/alignment.pdf', fingerprint: true
          archiveArtifacts artifacts: 'documents/annowarp/annowarp.pdf', fingerprint: true
          archiveArtifacts artifacts: 'documents/flatfield/flatfield_documentation.pdf', fingerprint: true
          archiveArtifacts artifacts: 'test/test_for_jenkins/**', fingerprint: true, allowEmptyArchive: true
        }	
      }
    }

    stage('test without optional dependencies') {
      agent {
        dockerfile {
          dir '.docker'
          additionalBuildArgs '--build-arg GITHUB_TOKEN="'+GITHUB_TOKEN+'" --build-arg ASTROPATH_INSTALL_EXTRAS=false'
        }
      }
      steps {
        sh 'url="$(git config --get remote.origin.url)"; url="$(echo $url | sed s/github/astropathjhujenkins:${GITHUB_TOKEN}@github/)"; git fetch --tags -f "$url"'
        sh 'pip install .'
        sh '''echo "import re; from astropath.utilities.version import astropathversion, astropathversionmatch; print(astropathversion); assert not astropathversionmatch.group('date')" | python'''
        sh '''cd ..; echo "import re; from astropath.utilities.version import astropathversion, astropathversionmatch; print(astropathversion); assert not astropathversionmatch.group('date')" | python'''
        sh 'folder=$(basename $(pwd)); cd ..; python -m unittest ${folder}.test.testconsolescripts'
      }
    }
  }
}<|MERGE_RESOLUTION|>--- conflicted
+++ resolved
@@ -28,12 +28,8 @@
       }
       
       stages{
-<<<<<<< HEAD
-		stage('pip install') {
-=======
         
         stage('pip install') {
->>>>>>> 42b9e17c
           steps {
             sh 'pip install .[all]'
           }
@@ -48,13 +44,9 @@
             sh 'folder=$(basename $(pwd)); pwsh -File ./test/testpslogger.ps1'
             sh 'folder=$(basename $(pwd)); pwsh -File ./test/testpsmoduletools.ps1'
             sh 'folder=$(basename $(pwd)); pwsh -File ./test/testpsshredxml.ps1'
-<<<<<<< HEAD
-          //  sh 'folder=$(basename $(pwd)); pwsh -File ./test/testpssampletracker.ps1' 
+            sh 'folder=$(basename $(pwd)); pwsh -File ./test/testpsworkflow.ps1' 
+		  //  sh 'folder=$(basename $(pwd)); pwsh -File ./test/testpssampletracker.ps1' 
 			sh 'folder=$(basename $(pwd)); pwsh -File ./test/testvminform.ps1'
-=======
-            sh 'folder=$(basename $(pwd)); pwsh -File ./test/testpsworkflow.ps1' 	
-          //  sh 'folder=$(basename $(pwd)); pwsh -File ./test/testpssampletracker.ps1' 	
->>>>>>> 42b9e17c
           }
         }
 
