def GITHUB_TOKEN

node {
  withCredentials([string(credentialsId: 'astropath-github', variable: 'SECRET')]) {
    GITHUB_TOKEN = "${SECRET}"
  }
}

pipeline {
  agent none

  environment {
    GITHUB_TOKEN = credentials('astropath-github')
    HOME = "/home/astropath"
    JENKINS_NO_GPU = "1"
    JENKINS_NO_NNUNET = "1"
    JENKINS_PARALLEL = "1"
    RUNNING_ON_JENKINS = "1"
  }

  stages {
    stage('run tests') {
      agent {
        dockerfile {
          dir '.docker'
          additionalBuildArgs '--build-arg GITHUB_TOKEN="'+GITHUB_TOKEN+'"'
        }
      }
      
      stages{
        stage('pip install') {
          steps {
            sh 'pip install .[all]'
          }
        }
        
        stage('ps module install') {
          steps {
            sh 'folder=$(basename $(pwd)); pwsh -File ./test/testpsimport.ps1'
            sh 'folder=$(basename $(pwd)); pwsh -File ./test/testpssharedtools.ps1'
            sh 'folder=$(basename $(pwd)); pwsh -File ./test/testpsaptables.ps1'   
            sh 'folder=$(basename $(pwd)); pwsh -File ./test/testpssampledef.ps1'         
            sh 'folder=$(basename $(pwd)); pwsh -File ./test/testpslogger.ps1'
            sh 'folder=$(basename $(pwd)); pwsh -File ./test/testpsmoduletools.ps1'
            sh 'folder=$(basename $(pwd)); pwsh -File ./test/testpsshredxml.ps1'
          //  sh 'folder=$(basename $(pwd)); pwsh -File ./test/testpssampletracker.ps1' 	
          }
        }

        stage('run tests') {
          parallel {
			stage('console scripts and documents') {
              steps {
                sh 'folder=$(basename $(pwd)); cd ..; python -m unittest ${folder}.test.testdocstrings'
                sh 'folder=$(basename $(pwd)); cd ..; python -m unittest ${folder}.test.testmarkdownlinks'
                sh 'folder=$(basename $(pwd)); cd ..; python -m unittest ${folder}.test.testcaseinsensitivenames'
              }
            }

            stage('miscellaneous framework tests') {
              steps {
                sh 'folder=$(basename $(pwd)); cd ..; python -m unittest ${folder}.test.testmisc'
              }
            }
            
            stage('workflow') {
              steps {
                sh 'folder=$(basename $(pwd)); cd ..; python -m unittest ${folder}.test.testworkflow'
                sh 'folder=$(basename $(pwd)); pwsh -File ./test/testpsqueue.ps1'
                sh 'folder=$(basename $(pwd)); pwsh -File ./test/testpsworkflow.ps1' 	 	
              }
            }

            stage('prepdb') {
              steps {
                sh 'folder=$(basename $(pwd)); cd ..; python -m unittest ${folder}.test.testprepdb'
              }
            }

            stage('alignment') {
              stages {
                stage('test alignment') {
                  steps {
                    sh 'folder=$(basename $(pwd)); cd ..; python -m unittest ${folder}.test.testalignment'
                  }
                }
                stage('alignment documents') {
                  steps {
                    sh 'folder=$(basename $(pwd)); cd ..; python -m ${folder}.documents.alignment.makeplots --testing'
                    sh 'cd documents/alignment; pdflatex alignment.tex; pdflatex alignment.tex; pdflatex alignment.tex'
                    sh 'folder=$(basename $(pwd)); cd ..; python -m ${folder}.documents.checklog ${folder}/documents/alignment/alignment.log'
                  }
                }
              }
            }	
            stage('zoom') {
              steps {
                sh 'folder=$(basename $(pwd)); cd ..; python -m unittest ${folder}.test.testzoom'
              }
            }
            stage('annowarp') {
              stages {
                stage('test writeannotationinfo') {
                  steps{
                    sh 'folder=$(basename $(pwd)); cd ..; python -m unittest ${folder}.test.testwriteannotationinfo'
                  }
                }
                stage('test annowarp') {
                  steps {
                    sh 'folder=$(basename $(pwd)); cd ..; python -m unittest ${folder}.test.testannowarp'
                  }
                }
                stage('annowarp plots') {
                  steps {
                    sh 'folder=$(basename $(pwd)); cd ..; python -m ${folder}.documents.annowarp.makeplots'
                    sh 'cd documents/annowarp; pdflatex annowarp.tex; pdflatex annowarp.tex; pdflatex annowarp.tex'
                    sh 'folder=$(basename $(pwd)); cd ..; python -m ${folder}.documents.checklog ${folder}/documents/annowarp/annowarp.log'
                  }
                }
              }
            }

            stage('deepzoom') {
              steps {
                sh 'folder=$(basename $(pwd)); cd ..; python -m unittest ${folder}.test.testdeepzoom'
              }
            }

            stage('segmaps') {
              steps {
              sh 'folder=$(basename $(pwd)); pwsh -File ./test/testpssegmaps.ps1'
              }
            }

            stage('geom') {
              steps {
                sh 'folder=$(basename $(pwd)); cd ..; python -m unittest ${folder}.test.testgeom'
              }
            }

            stage('geomcell') {
              steps {
                sh 'folder=$(basename $(pwd)); cd ..; python -m unittest ${folder}.test.testgeomcell'
              }
            }

            stage('stitch mask') {
              steps {
                sh 'folder=$(basename $(pwd)); cd ..; python -m unittest ${folder}.test.teststitchmask'
              }
            }

            stage('csvscan') {
              steps {
                sh 'folder=$(basename $(pwd)); cd ..; python -m unittest ${folder}.test.testcsvscan'
              }
            }
            
            stage('warping') {
              stages {
                stage('test warping') {
                  steps {
                    sh 'folder=$(basename $(pwd)); cd ..; python -m unittest ${folder}.test.testwarping'
                  }
                }
                stage('test warpingcohort') {
                  steps {
                    sh 'folder=$(basename $(pwd)); cd ..; python -m unittest ${folder}.test.testwarpingcohort'
                  }
                }
                stage('test ps warping workflow'){
                  steps{
                    sh 'folder=$(basename $(pwd)); pwsh -File ./test/testpswarpoctets.ps1'
                    sh 'folder=$(basename $(pwd)); pwsh -File ./test/testpswarpkeys.ps1'
                    sh 'folder=$(basename $(pwd)); pwsh -File ./test/testpswarpfits.ps1'
                  }
                }
              }
            }
           
            stage('meanimage') {
              stages {
                stage('test meanimage') {
                  steps {
                    sh 'folder=$(basename $(pwd)); cd ..; python -m unittest ${folder}.test.testmeanimage'
                  }
                }
                stage('flatfield documents') {
                  steps {
                    sh 'cd documents/flatfield; pdflatex flatfield_documentation.tex; bibtex flatfield_documentation; pdflatex flatfield_documentation.tex; pdflatex flatfield_documentation.tex'
                    sh 'folder=$(basename $(pwd)); cd ..; python -m ${folder}.documents.checklog ${folder}/documents/flatfield/flatfield_documentation.log'
                  }
                }
                stage('test meanimage ps workflow') {
                  steps {
                    sh 'folder=$(basename $(pwd)); pwsh -File ./test/testpsmeanimage.ps1'	
                  }
                }
              }
            }

            stage('flatfield cohorts') {
              stages {
                stage('batch flatfield multicohort') {
                  steps {
                    sh 'folder=$(basename $(pwd)); cd ..; python -m unittest ${folder}.test.testbatchflatfieldmulticohort'
                  }
                }
                stage('applied flatfield cohort') {
                  steps {
                    sh 'folder=$(basename $(pwd)); cd ..; python -m unittest ${folder}.test.testappliedflatfieldcohort'
                  }
                }
              }
            }

            stage('meanimagecomparison') {
              steps {
                sh 'folder=$(basename $(pwd)); cd ..; python -m unittest ${folder}.test.testmeanimagecomparison'
              }
            }

            stage('applyflatw') {
              steps {
                sh 'folder=$(basename $(pwd)); cd ..; python -m unittest ${folder}.test.testapplyflatw'
              }
            }
		
            stage('segmentation') {
              steps {
                sh 'folder=$(basename $(pwd)); cd ..; python -m unittest ${folder}.test.testsegmentation'
              }
            }

            stage('crossregistration') {
              steps {
                sh 'folder=$(basename $(pwd)); cd ..; python -m unittest ${folder}.test.testcrossregistration'
              }
            }

<<<<<<< HEAD
            stage('shredxml') {
              steps {
                sh 'folder=$(basename $(pwd)); pwsh -File ./test/testpsshredxml.ps1'
              }
            }
			
			stage('vminform') {
              steps {
                sh 'folder=$(basename $(pwd)); pwsh -File ./test/testvminform.ps1 -TestParam jenkins'
              }
            }
            
=======
>>>>>>> db2ac63e
            stage('code checks') {
              steps {
                sh 'python -m pyflakes .'
              }
            }
          }
        }
        stage('check that the repo is clean') {
          steps {
            //make sure normal execution doesn't make files that aren't ignored by .gitignore
            sh 'if ! [ -z "$(git status --porcelain)" ]; then echo "tests created uncommitted changes"; git status; git diff; git submodule foreach bash -c "git status; git diff"; exit 1; fi'
            sh 'chmod u-x $(find $(git ls-files) -maxdepth 0 -type f); git diff --exit-code || (echo "The above files ^^^^^^ are chmodded to +x.  This causes git status to show up as dirty on windows."; exit 1)'
            sh '''git submodule foreach bash -c 'chmod u-x $(find $(git ls-files) -maxdepth 0 -type f); git diff --exit-code || (echo "The above files ^^^^^^ are chmodded to +x.  This causes git status to show up as dirty on windows. Run chmod a-x on those files to fix this error."; exit 1)\''''
            sh '! find test/test_for_jenkins -type f | grep . || (echo "expected the test_for_jenkins folder to be empty when tests succeed (feel free to modify this check if you want to keep output files from successful tests)"; exit 1)'
          }
        }
      }
      post {
        always {
          archiveArtifacts artifacts: 'documents/alignment/alignment.pdf', fingerprint: true
          archiveArtifacts artifacts: 'documents/annowarp/annowarp.pdf', fingerprint: true
          archiveArtifacts artifacts: 'documents/flatfield/flatfield_documentation.pdf', fingerprint: true
          archiveArtifacts artifacts: 'test/test_for_jenkins/**', fingerprint: true, allowEmptyArchive: true
        }	
      }
    }

    stage('test without optional dependencies') {
      agent {
        dockerfile {
          dir '.docker'
          additionalBuildArgs '--build-arg GITHUB_TOKEN="'+GITHUB_TOKEN+'" --build-arg ASTROPATH_INSTALL_EXTRAS=false'
        }
      }
      steps {
        sh 'url="$(git config --get remote.origin.url)"; url="$(echo $url | sed s/github/astropathjhujenkins:${GITHUB_TOKEN}@github/)"; git fetch --tags -f "$url"'
        sh 'pip install .'
        sh '''echo "import re; from astropath.utilities.version import astropathversion, astropathversionmatch; print(astropathversion); assert not astropathversionmatch.group('date')" | python'''
        sh '''cd ..; echo "import re; from astropath.utilities.version import astropathversion, astropathversionmatch; print(astropathversion); assert not astropathversionmatch.group('date')" | python'''
        sh 'folder=$(basename $(pwd)); cd ..; python -m unittest ${folder}.test.testconsolescripts'
      }
    }
  }
}<|MERGE_RESOLUTION|>--- conflicted
+++ resolved
@@ -237,22 +237,12 @@
                 sh 'folder=$(basename $(pwd)); cd ..; python -m unittest ${folder}.test.testcrossregistration'
               }
             }
-
-<<<<<<< HEAD
-            stage('shredxml') {
-              steps {
-                sh 'folder=$(basename $(pwd)); pwsh -File ./test/testpsshredxml.ps1'
-              }
-            }
 			
 			stage('vminform') {
               steps {
                 sh 'folder=$(basename $(pwd)); pwsh -File ./test/testvminform.ps1 -TestParam jenkins'
               }
             }
-            
-=======
->>>>>>> db2ac63e
             stage('code checks') {
               steps {
                 sh 'python -m pyflakes .'
