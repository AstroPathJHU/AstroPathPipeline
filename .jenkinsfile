--- conflicted
+++ resolved
@@ -48,15 +48,12 @@
                 sh 'folder=$(basename $(pwd)); cd ..; python -m unittest ${folder}.test.testalignlayers'
               }
             }
-<<<<<<< HEAD
 	    stage('layer PCA plots') {
 	      steps {
 	        sh 'cd documentation/layerPCA; pdflatex layerPCA.tex; pdflatex layerPCA.tex; pdflatex layerPCA.tex'
                 sh 'folder=$(basename $(pwd)); cd ..; python -m ${folder}.documentation.checklog ${folder}/documentation/layerPCA/layerPCA.log'
 	      }
 	    }
-=======
->>>>>>> 7b4245b5
           }
         }
 
