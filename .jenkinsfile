--- conflicted
+++ resolved
@@ -65,19 +65,12 @@
                 sh 'folder=$(basename $(pwd)); cd ..; python -m unittest ${folder}.test.testmisc'
               }
             }
-<<<<<<< HEAD
-            
-=======
-
-/*
->>>>>>> 381616f0
             stage('workflow') {
               steps {
                 sh 'folder=$(basename $(pwd)); cd ..; python -m unittest ${folder}.test.testworkflow'
                 sh 'folder=$(basename $(pwd)); pwsh -File ./test/testpsworkflow.ps1' 	 	
               }
             }
-*/
             stage('prepdb') {
               steps {
                 sh 'folder=$(basename $(pwd)); cd ..; python -m unittest ${folder}.test.testprepdb'
