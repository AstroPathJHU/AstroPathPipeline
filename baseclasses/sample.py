--- conflicted
+++ resolved
@@ -466,11 +466,7 @@
 
 class ReadRectanglesFromXML(ReadRectanglesBase, XMLLayoutReader):
   def readallrectangles(self):
-<<<<<<< HEAD
-    rectangles = self.getlayout()[0]
+    rectangles = self.getrectanglelayout()
     return [self.rectangletype(rectangle=r, readingfromfile=False, **self.rectangleextrakwargs) for r in rectangles]
-=======
-    return self.getrectanglelayout()
->>>>>>> eee49555
   def readalloverlaps(self):
     return self.getoverlaps()