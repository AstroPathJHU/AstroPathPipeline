--- conflicted
+++ resolved
@@ -236,20 +236,12 @@
   @property
   def exposuretimes(self):
     all = self.__allexposuretimesandbroadbandfilters
-<<<<<<< HEAD
-    return [all[layer-1][0] for layer in self.layers]
-=======
     return [all[layer-1][0] for layer in self.__layers]
->>>>>>> 7b4245b5
 
   @property
   def broadbandfilters(self):
     all = self.__allexposuretimesandbroadbandfilters
-<<<<<<< HEAD
-    return [all[layer-1][1] for layer in self.layers]
-=======
     return [all[layer-1][1] for layer in self.__layers]
->>>>>>> 7b4245b5
 
 class RectangleWithImage(RectangleWithImageMultiLayer):
   def __init__(self, *args, layer, readlayerfile=True, **kwargs):
