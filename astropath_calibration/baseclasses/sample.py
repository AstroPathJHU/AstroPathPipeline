import abc, contextlib, cv2, dataclassy, datetime, fractions, functools, itertools, jxmlease, logging, methodtools, numpy as np, os, pathlib, re, tempfile, tifffile

from ..utilities import units
from ..utilities.dataclasses import MyDataClass
from ..utilities.misc import floattoint
from ..utilities.tableio import readtable, writetable
from .annotationxmlreader import AnnotationXMLReader
from .csvclasses import constantsdict, RectangleFile
from .logging import getlogger
from .rectangle import Rectangle, RectangleCollection, rectangleoroverlapfilter, RectangleReadComponentTiff, RectangleReadComponentTiffMultiLayer, RectangleReadIm3, RectangleReadIm3MultiLayer
from .overlap import Overlap, OverlapCollection, RectangleOverlapCollection

class SampleDef(MyDataClass):
  """
  The sample definition from sampledef.csv in the cohort folder.
  To construct it, you can give all the arguments, or you can give
  SlideID and leave out some of the others.  If you give a root,
  it will try to figure out the other arguments from there.
  """
  SampleID: int
  SlideID: str
  Project: int = None
  Cohort: int = None
  Scan: int = None
  BatchID: int = None
  isGood: int = True

  @classmethod
  def transforminitargs(cls, *args, root=None, samp=None, **kwargs):
    if samp is not None:
      if isinstance(samp, str):
        if "SlideID" in kwargs:
          raise TypeError("Provided both samp and SlideID")
        else:
          kwargs["SlideID"] = samp
      else:
        if args or kwargs:
          raise TypeError("Have to give either a sample or other arguments, not both.")
        return super().transforminitargs(*args, **kwargs, **{field: getattr(samp, field) for field in dataclassy.fields(SampleDef)})

    if "SlideID" in kwargs and root is not None:
      root = pathlib.Path(root)
      try:
        cohorttable = readtable(root/"sampledef.csv", SampleDef)
      except IOError:
        pass
      else:
        for row in cohorttable:
          if row.SlideID == kwargs["SlideID"]:
            return cls.transforminitargs(root=root, samp=row)

      if "Scan" not in kwargs:
        try:
          kwargs["Scan"] = max(int(folder.name.replace("Scan", "")) for folder in (root/kwargs["SlideID"]/"im3").glob("Scan*/"))
        except ValueError:
          pass
      if "BatchID" not in kwargs and kwargs.get("Scan", None) is not None:
        try:
          with open(root/kwargs["SlideID"]/"im3"/f"Scan{kwargs['Scan']}"/"BatchID.txt") as f:
            kwargs["BatchID"] = int(f.read())
        except FileNotFoundError:
          pass

    if "SampleID" not in kwargs: kwargs["SampleID"] = 0

    return super().transforminitargs(*args, **kwargs)

  def __bool__(self):
    return bool(self.isGood)

class SampleBase(contextlib.ExitStack, units.ThingWithPscale):
  """
  Base class for all sample classes.

  root: the Clinical_Specimen_i folder, which contains a bunch of SlideID folders
  samp: the SampleDef for this sample, or the SlideID for this sample as a string
  xmlfolders: possible places to look for xml metadata
              (will look by default in root/SlideID/im3/xml as well as
              with image files if they exist)

  uselogfiles, logthreshold, reraiseexceptions, logroot, mainlog, samplelog:
    these arguments get passed to getlogger
    logroot, by default, is the same as root
  """
  def __init__(self, root, samp, *, xmlfolders=None, uselogfiles=False, logthreshold=logging.DEBUG, reraiseexceptions=True, logroot=None, mainlog=None, samplelog=None):
    self.root = pathlib.Path(root)
    self.samp = SampleDef(root=root, samp=samp)
    if not (self.root/self.SlideID).exists():
      raise IOError(f"{self.root/self.SlideID} does not exist")
    if logroot is None: logroot = root
    self.logroot = pathlib.Path(logroot)
    self.logger = getlogger(module=self.logmodule, root=self.logroot, samp=self.samp, uselogfiles=uselogfiles, threshold=logthreshold, reraiseexceptions=reraiseexceptions, mainlog=mainlog, samplelog=samplelog)
    if xmlfolders is None: xmlfolders = []
    self.__xmlfolders = xmlfolders
    self.__logonenter = []
    self.__entered = False
    super().__init__()

  @property
  def SampleID(self): return self.samp.SampleID
  @property
  def SlideID(self): return self.samp.SlideID
  @property
  def Project(self): return self.samp.Project
  @property
  def Cohort(self): return self.samp.Cohort
  @property
  def Scan(self): return self.samp.Scan
  @property
  def BatchID(self): return self.samp.BatchID
  @property
  def isGood(self): return self.samp.isGood
  def __bool__(self): return bool(self.samp)

  def __str__(self):
    return str(self.mainfolder)

  @property
  def mainfolder(self):
    """
    The folder where this sample's data lives
    """
    return self.root/self.SlideID

  @property
  def im3folder(self):
    """
    The sample's im3 folder
    """
    return self.mainfolder/"im3"

  @property
  def scanfolder(self):
    """
    The sample's scan folder
    """
    return self.im3folder/f"Scan{self.Scan}"

  @property
  def qptifffilename(self):
    """
    The sample's qptiff image
    """
    return self.scanfolder/(self.SlideID+"_"+self.scanfolder.name+".qptiff")

  @property
  def componenttiffsfolder(self):
    """
    The sample's component tiffs folder
    """
    return self.mainfolder/"inform_data"/"Component_Tiffs"

  def __getimageinfofromcomponenttiff(self):
    """
    Find the pscale and image dimensions from the component tiff.
    """
    try:
      componenttifffilename = next(self.componenttiffsfolder.glob(self.SlideID+"*_component_data.tif"))
    except StopIteration:
      raise FileNotFoundError(f"No component tiffs for {self}")
    with tifffile.TiffFile(componenttifffilename) as f:
      nlayers = None
      page = f.pages[0]
      resolutionunit = page.tags["ResolutionUnit"].value
      xresolution = page.tags["XResolution"].value
      xresolution = fractions.Fraction(*xresolution)
      yresolution = page.tags["YResolution"].value
      yresolution = fractions.Fraction(*yresolution)
      if xresolution != yresolution: raise ValueError(f"x and y have different resolutions {xresolution} {yresolution}")
      resolution = float(xresolution)
      kw = {
        tifffile.TIFF.RESUNIT.CENTIMETER: "centimeters",
      }[resolutionunit]
      pscale = float(units.Distance(pixels=resolution, pscale=1) / units.Distance(**{kw: 1}, pscale=1))
      height, width = units.distances(pixels=page.shape, pscale=pscale, power=1)

      return pscale, width, height, nlayers

  @property
  def possiblexmlfolders(self):
    """
    Possible places to look for xml metadata
    """
    return self.__xmlfolders + [folder/self.SlideID for folder in self.__xmlfolders] + [self.im3folder/"xml"]
  @property
  def xmlfolder(self):
    """
    The folder where the xml metadata lives.
    It's the first one in possiblexmlfolders that contains SlideID.Parameters.xml
    """
    possibilities = self.possiblexmlfolders
    for possibility in possibilities:
      if (possibility/(self.SlideID+".Parameters.xml")).exists(): return possibility
    raise FileNotFoundError(f"Didn't find {self.SlideID}.Parameters.xml in any of these folders:\n" + ", ".join(str(_) for _ in possibilities))

  def __getimageinfofromXMLfiles(self):
    """
    Find the pscale, image dimensions, and number of layers from the XML metadata.
    """
    with open(self.xmlfolder/(self.SlideID+".Parameters.xml"), "rb") as f:
      for path, _, node in jxmlease.parse(f, generator="/IM3Fragment/D"):
        if node.xml_attrs["name"] == "Shape":
          width, height, nlayers = (int(_) for _ in str(node).split())
        if node.xml_attrs["name"] == "MillimetersPerPixel":
          pscale = 1e-3/float(node)

    try:
      width *= units.onepixel(pscale=pscale)
      height *= units.onepixel(pscale=pscale)
    except NameError:
      raise IOError(f'Couldn\'t find Shape and/or MillimetersPerPixel in {self.xmlfolder/(self.SlideID+".Parameters.xml")}')

    return pscale, width, height, nlayers

  @methodtools.lru_cache()
  @property
  def samplelocation(self):
    """
    Find the location of the image on the slide from the xml metadata
    """
    with open(self.xmlfolder/(self.SlideID+".Parameters.xml"), "rb") as f:
      for path, _, node in jxmlease.parse(f, generator="/IM3Fragment/D"):
        if node.xml_attrs["name"] == "SampleLocation":
          return np.array([float(_) for _ in str(node).split()]) * units.onemicron(pscale=self.apscale)

  @methodtools.lru_cache()
  def __getcamerastateparameter(self, parametername):
    """
    Find info from the CameraState Parameters block in the xml metadata
    """
    with open(self.xmlfolder/(self.SlideID+".Full.xml"), "rb") as f:
      for path, _, node in jxmlease.parse(f, generator="/IM3/G/G/G/G/G/G/G/G"):
        if node.xml_attrs["name"] == "CameraState":
          for G in node["G"]["G"]:
            if G.xml_attrs["name"] == "Parameters":
              for subG in G["G"]["G"]["G"]:
                name = value = None
                for D in subG["D"]:
                  if D.xml_attrs["name"] == "Name":
                    name = str(D)
                  if D.xml_attrs["name"] == "Value":
                    value = int(str(D))
                assert name is not None is not value
                if name == parametername: return value
      assert False

  @property
  def resolutionbits(self):
    """
    Find the number of resolution bits from the xml metadata
    """
    return self.__getcamerastateparameter("ResolutionBits")

  @property
  def gainfactor(self):
    """
    Find the camera gain factor from the xml metadata
    """
    return self.__getcamerastateparameter("GainFactor")

  @methodtools.lru_cache()
  def __getcamerabinning(self, xory):
    """
    Find the camera binning from the xml metadata
    """
    with open(self.xmlfolder/(self.SlideID+".Full.xml"), "rb") as f:
      for path, _, node in jxmlease.parse(f, generator="/IM3/G/G/G/G/G/G/G/G"):
        if node.xml_attrs["name"] == "CameraState":
          for G in node["G"]["G"]:
            if G.xml_attrs["name"] == "Binning":
              for D in G["G"]["D"]:
                if D.xml_attrs["name"] == xory:
                  return int(str(D)) * self.onepixel
    assert False

  @property
  def camerabinningx(self):
    """
    Find the camera binning in x
    """
    return self.__getcamerabinning("X")
  @property
  def camerabinningy(self):
    """
    Find the camera binning in y
    """
    return self.__getcamerabinning("Y")

  @methodtools.lru_cache()
  @property
  def nlayersim3(self):
    """
    Find the number of im3 layers from the xml metadata
    """
    with open(self.xmlfolder/(self.SlideID+".Parameters.xml"), "rb") as f:
      for path, _, node in jxmlease.parse(f, generator="/IM3Fragment/D"):
        if node.xml_attrs["name"] == "Shape":
          width, height, nlayers = (int(_) for _ in str(node).split())
          return nlayers
      else:
        raise IOError(f'Couldn\'t find Shape in {self.xmlfolder/(self.SlideID+".Parameters.xml")}')

  @methodtools.lru_cache()
  @property
  def nlayersunmixed(self):
    """
    Find the number of component tiff layers from the xml metadata
    """
    with open(self.componenttiffsfolder/"batch_procedure.ifp", "rb") as f:
      for path, _, node in jxmlease.parse(f, generator="AllComponents"):
        return int(node.xml_attrs["dim"])

  def _getimageinfos(self):
    """
    Try to find the image info from a bunch of sources.
    Called by getimageinfo.
    """
    result = {}
    try:
      result["component tiff"] = self.__getimageinfofromcomponenttiff()
    except FileNotFoundError:
      result["component tiff"] = None
    try:
      result["xml files"] = self.__getimageinfofromXMLfiles()
    except (FileNotFoundError, IOError):
      result["xml files"] = None
    return result

  @methodtools.lru_cache()
  def getimageinfo(self):
    """
    Try to find the image info from a bunch of sources.
    Gives a warning or error if they are inconsistent, then returns one of them.
    """
    results = self._getimageinfos()
    result = None
    warnfunction = None
    for k, v in sorted(results.items(), key=lambda kv: kv[1] is None or any(_ is None for _ in kv[1])):
      if v is None: continue
      pscale, width, height, layers = v
      if result is None:
        result = resultpscale, resultwidth, resultheight, resultlayers = v
        resultk = k
      elif None is not layers != resultlayers is not None:
        raise ValueError(f"Found different numbers of layers from different sources: {resultk}: {resultlayers}, {k}: {layers}")
      elif np.allclose(units.microns(result[:3], power=[0, 1, 1], pscale=result[0]), units.microns(v[:3], power=[0, 1, 1], pscale=v[0]), rtol=1e-6):
        continue
      elif np.allclose(units.microns(result[:3], power=[0, 1, 1], pscale=result[0]), units.microns(v[:3], power=[0, 1, 1], pscale=v[0]), rtol=1e-6):
        if warnfunction != self.logger.warningglobal: warnfunction = self.logger.warning
      else:
        warnfunction = self.logger.warningglobal

    if warnfunction is not None:
      if not self.logger.nentered:
        warnfunction = functools.partial(self._logonenter, warnfunction=warnfunction)
      fmt = "{:30} {:30} {:30} {:30}"
      warninglines = [
        "Found inconsistent image infos from different sources:",
        fmt.format("source", "pscale", "field width", "field height"),
      ]
      for k, v in results.items():
        if v is None: continue
        warninglines.append(fmt.format(k, *(str(_) for _ in v)))
      for warningline in warninglines:
        warnfunction(warningline)

    if result is None:
      raise FileNotFoundError("Didn't find any of the possible ways of finding image info: "+", ".join(results))

    return result

  def _logonenter(self, warning, warnfunction):
    """
    Puts the function and warning into a queue to be logged
    when we enter the with statement.
    """
    self.__logonenter.append((warnfunction, warning))

  @property
  def pscale(self):
    """
    Pixels per micron of the im3 image.
    """
    return self.getimageinfo()[0]
  @property
  def fwidth(self):
    """
    Width of the im3 image.
    """
    return self.getimageinfo()[1]
  @property
  def fheight(self):
    """
    Height of the im3 image.
    """
    return self.getimageinfo()[2]
  @property
  def flayers(self):
    """
    Number of layers in the im3 image.
    """
    layers = self.getimageinfo()[3]
    if layers is None: raise FileNotFoundError("Couldn't get image info from any source that has flayers")
    return layers

  @methodtools.lru_cache()
  def getXMLplan(self):
    """
    Read the annotations xml file to get the structure of the
    image as well as the microscope name (really the name of the
    computer that processed the image).
    """
    xmlfile = self.scanfolder/(self.SlideID+"_"+self.scanfolder.name+"_annotations.xml")
    reader = AnnotationXMLReader(xmlfile, pscale=self.pscale)
    return reader.rectangles, reader.globals, reader.perimeters, reader.microscopename

  @property
  def microscopename(self):
    """
    Name of the computer that processed the image.
    """
    return self.getXMLplan()[3]

  def __enter__(self):
    self.__entered = True
    self.enter_context(self.logger)
    for warnfunction, warning in self.__logonenter:
      warnfunction(warning)
    return super().__enter__()

  #def enter_context(self, *args, **kwargs):
  #  if not self.__entered:
  #    raise ValueError(f"Have to use {self} in a with statement if you want to enter_context")
  #  return super().enter_context(*args, **kwargs)

  @abc.abstractproperty
  def logmodule(self):
    "name of the log files for this class (e.g. align)"

class DbloadSampleBase(SampleBase):
  """
  Base class for any sample that uses the csvs in the dbload folder.
  If the dbload folder is initialized already, you should instead inherit
  from DbloadSample to get more functionality.

  dbloadfolder: Folder to look for the csv files in (default: dbloadroot/SlideID/dbload)
  dbloadroot: A different root to use to find the dbload (default: same as root)
  """
  def __init__(self, *args, dbloadroot=None, dbloadfolder=None, **kwargs):
    super().__init__(*args, **kwargs)
    if dbloadroot is not None and dbloadfolder is not None:
      raise TypeError("Can't provide both dbloadroot and dbloadfolder")
    if dbloadroot is None:
      dbloadroot = self.mainfolder.parent
    else:
      dbloadroot = pathlib.Path(dbloadroot)
    if dbloadfolder is None:
      dbloadfolder = dbloadroot/self.SlideID/"dbload"
    else:
      dbloadfolder = pathlib.Path(dbloadfolder)
    self.__dbloadfolder = dbloadfolder
  @property
  def dbload(self):
    """
    The folder where the csv files live.
    """
    return self.__dbloadfolder

  def csv(self, csv):
    """
    Full path to the csv file identified by csv.
    """
    return self.dbload/f"{self.SlideID}_{csv}.csv"
  def readcsv(self, csv, *args, **kwargs):
    """
    Read the csv file using readtable.
    """
    return readtable(self.csv(csv), *args, **kwargs)
  def writecsv(self, csv, *args, **kwargs):
    """
    Write the csv file using writetable.
    """
    return writetable(self.csv(csv), *args, logger=self.logger, **kwargs)

  @methodtools.lru_cache()
  def qptiffjpgimage(self):
    """
    Read the qptiff jpg thumbnail as an image.
    """
    return cv2.imread(os.fspath(self.dbload/(self.SlideID+"_qptiff.jpg")))

class DbloadSample(DbloadSampleBase, units.ThingWithQpscale, units.ThingWithApscale):
  """
  Base class for any sample that uses the csvs in the dbload folder
  after the folder has been set up.

  dbloadfolder: Folder where the csv files live (default: dbloadroot/SlideID/dbload)
  dbloadroot: A different root to use to find the dbload (default: same as root)
  """
  def __getimageinfofromconstants(self):
    """
    Find the image size and pscale from the constants csv.
    """
    dct = constantsdict(self.csv("constants"))

    fwidth    = dct["fwidth"]
    fheight   = dct["fheight"]
    flayers   = dct["flayers"]
    pscale    = float(dct["pscale"])

    return pscale, fwidth, fheight, flayers

  def _getimageinfos(self):
    result = super()._getimageinfos()

    try:
      result["constants.csv"] = self.__getimageinfofromconstants()
    except (FileNotFoundError, KeyError):
      result["constants.csv"] = None

    return result

  @methodtools.lru_cache()
  @property
  def constantsdict(self):
    """
    Read the constants.csv file into a dict.
    """
    return constantsdict(self.csv("constants"), pscale=self.pscale)

  @property
  def position(self):
    """
    x and y position of the tissue from constants.csv
    """
    return np.array([self.constantsdict["xposition"], self.constantsdict["yposition"]])
  @property
  def nclip(self):
    """
    number of pixels to clip off the edge of the image for calibration
    """
    return self.constantsdict["nclip"]
  @property
  def qpscale(self):
    """
    Pixels/micron of the qptiff layer used for the jpg thumbnail
    """
    return self.constantsdict["qpscale"]
  @property
  def apscale(self):
    """
    Pixels/micron of the first qptiff layer
    """
    return self.constantsdict["apscale"]

<<<<<<< HEAD
class MaskSampleBase(SampleBase):
  def __init__(self, *args, maskroot=None, **kwargs):
    super().__init__(*args, **kwargs)
    if maskroot is None: maskroot = self.root
    self.__maskroot = pathlib.Path(maskroot)
  @property
  def maskroot(self): return self.__maskroot

  @property
  def maskfolder(self):
    result = self.im3folder/"meanimage"
    if self.maskroot != self.root:
      result = self.maskroot/result.relative_to(self.root)
    return result

class FlatwSampleBase(SampleBase):
  def __init__(self, root, root2, samp, *args, root3=None, xmlfolders=None, **kwargs):
    if xmlfolders is None: xmlfolders = []
    super().__init__(root=root, samp=samp, *args, xmlfolders=xmlfolders, **kwargs)
=======
class Im3SampleBase(SampleBase):
  """
  Base class for any sample that uses sharded im3 images.
  root2: Root location of the im3 images.
         (The images are in root2/SlideID)
  """
  def __init__(self, root, root2, samp, *args, **kwargs):
    super().__init__(root=root, samp=samp, *args, **kwargs)
>>>>>>> 90e37aa2
    self.root2 = pathlib.Path(root2)

  @property
  def root1(self): return self.root

  @property
  def possiblexmlfolders(self):
    return super().possiblexmlfolders + [self.root2/self.SlideID]

<<<<<<< HEAD
class ZoomFolderSampleBase(SampleBase):
=======
class ZoomSampleBase(SampleBase):
  """
  Base class for any sample that uses the zoomed "big" or "wsi" images.
  zoomroot: Root location of the zoomed images.
            (The images are in zoomroot/SlideID/big and zoomroot/SlideID/wsi)
  """
>>>>>>> 90e37aa2
  def __init__(self, *args, zoomroot, **kwargs):
    super().__init__(*args, **kwargs)
    self.__zoomroot = pathlib.Path(zoomroot)
  @property
  def zoomroot(self): return self.__zoomroot
  @property
  def zoomfolder(self): return self.zoomroot/self.SlideID/"big"
  @property
  def wsifolder(self): return self.zoomroot/self.SlideID/"wsi"

  @property
  def zmax(self): return 9
  def zoomfilename(self, layer, tilex, tiley):
    """
    Zoom filename for a given layer and tile.
    """
    return self.zoomfolder/f"{self.SlideID}-Z{self.zmax}-L{layer}-X{tilex}-Y{tiley}-big.png"
  def wsifilename(self, layer):
    """
    Wsi filename for a given layer.
    """
    return self.wsifolder/f"{self.SlideID}-Z{self.zmax}-L{layer}-wsi.png"

class DeepZoomSampleBase(SampleBase):
  """
  Base class for any sample that uses the deepzoomed images.
  deepzoomroot: Root location of the deepzoomed images.
                (The images are in deepzoomroot/SlideID)
  """
  def __init__(self, *args, deepzoomroot, **kwargs):
    super().__init__(*args, **kwargs)
    self.__deepzoomroot = pathlib.Path(deepzoomroot)
  @property
  def deepzoomroot(self): return self.__deepzoomroot
  @property
  def deepzoomfolder(self): return self.deepzoomroot/self.SlideID

class GeomSampleBase(SampleBase):
  """
  Base class for any sample that uses the _cellgeomload.csv files

  geomfolder: Folder where the _cellgeomload.csv files live (default: geomroot/SlideID/geom)
  geomroot: A different root to use to find the cellgeomload (default: same as root)
  """
  def __init__(self, *args, geomroot=None, geomfolder=None, **kwargs):
    if geomroot is not None and geomfolder is not None:
      raise TypeError("Can't provide both geomroot and geomfolder")
    self.__geomroot = geomroot
    self.__geomfolder = geomfolder
    super().__init__(*args, **kwargs)

  @methodtools.lru_cache()
  @property
  def geomfolder(self):
    geomroot = self.__geomroot
    geomfolder = self.__geomfolder
    if geomfolder is None:
      if geomroot is None:
        geomroot = self.mainfolder.parent
      else:
        geomroot = pathlib.Path(geomroot)
      return geomroot/self.SlideID/"geom"
    else:
      return pathlib.Path(geomfolder)

class ReadRectanglesBase(RectangleCollection, SampleBase):
  """
  Base class for any sample that reads HPF info from any source.
  selectrectangles: filter for selecting rectangles (a list of ids or a function)
  """
  def __init__(self, *args, selectrectangles=None, **kwargs):
    super().__init__(*args, **kwargs)
    rectanglefilter = rectangleoroverlapfilter(selectrectangles)
    self.__rectangles  = self.readallrectangles()
    self.__rectangles = [r for r in self.rectangles if rectanglefilter(r)]

  @abc.abstractmethod
  def readallrectangles(self):
    """
    The function that actually reads the HPF info and returns a list of rectangletype
    """
  rectangletype = Rectangle #can be overridden in subclasses
  @property
  def rectangleextrakwargs(self):
    """
    Extra keyword arguments to give to the rectangle constructor
    besides the ones determined from the direct source in readallrectangles
    """
    kwargs = {
      "pscale": self.pscale,
    }
    return kwargs

  @property
  def _rectangles(self):
    assert False
  @_rectangles.setter
  def _rectangles(self, value):
    self.__rectangles = value

  @property
  def rectangles(self): return self.__rectangles

class ReadRectanglesWithLayers(ReadRectanglesBase):
  """
  Base class for any sample that reads rectangles
  and needs a layer selection.
  """
  def __init__(self, *args, layer=None, layers=None, **kwargs):
    if self.multilayer:
      if layer is not None:
        raise TypeError(f"Can't provide layer for a multilayer sample {type(self).__name__}")
    else:
      if layers is not None:
        raise TypeError(f"Can't provide layers for a single layer sample {type(self).__name__}")
      if layer is None:
        layer = 1
      self.__layer = layer
      layers = layer,

    self.__layers = layers

    super().__init__(*args, **kwargs)

  @property
  def rectangleextrakwargs(self):
    kwargs = {
      **super().rectangleextrakwargs,
      "nlayers": self.nlayers,
    }
    if self.multilayer:
      kwargs.update({
        "layers": self.layers,
      })
    else:
      kwargs.update({
        "layer": self.layer,
      })
    return kwargs

  @property
  def layers(self):
    result = self.__layers
    if result is None: return range(1, self.nlayers+1)
    return result

  @property
  def layer(self):
    if self.multilayer:
      raise TypeError(f"Can't get layer for a multilayer sample {type(self).__name__}")
    return self.__layer

  multilayer = False #can override in subclasses

class ReadRectanglesIm3Base(ReadRectanglesWithLayers, Im3SampleBase):
  """
  Base class for any sample that loads images from an im3 file.
  filetype: "raw", "flatWarp", or "camWarp"
  layer or layers: the layer or layers to read, depending on whether
                   the class uses multilayer images or not
  readlayerfile: whether or not to read from a file with a single layer, e.g. .fw01
  """

  def __init__(self, *args, filetype, readlayerfile=None, **kwargs):
    self.__filetype = filetype

    if readlayerfile is None: readlayerfile = not self.multilayer

    if self.multilayer and readlayerfile:
      raise ValueError(f"Can't read a layer file for a multilayer sample {type(self).__name__}")

    self.__readlayerfile = readlayerfile

    super().__init__(*args, **kwargs)

  @property
  def nlayers(self):
    if self.__readlayerfile: return 1
    return self.nlayersim3
  @property
  def rectangletype(self):
    if self.multilayer:
      return RectangleReadIm3MultiLayer
    else:
      return RectangleReadIm3
  @property
  def rectangleextrakwargs(self):
    kwargs = {
      **super().rectangleextrakwargs,
      "imagefolder": self.root2/self.SlideID,
      "filetype": self.filetype,
      "width": self.fwidth,
      "height": self.fheight,
    }
    try:
      kwargs.update({
        "xmlfolder": self.xmlfolder,
      })
    except FileNotFoundError:
      pass
    if self.multilayer:
      pass
    else:
      kwargs.update({
        "readlayerfile": self.__readlayerfile,
      })
    return kwargs

  @property
  def filetype(self): return self.__filetype

class ReadRectanglesComponentTiffBase(ReadRectanglesWithLayers):
  """
  Base class for any sample that loads images from a component tiff file.
  layer or layers: the layer or layers to read, depending on whether
                   the class uses multilayer images or not
  with_seg: whether or not to read from the _w_seg component tiff file
  """

  def __init__(self, *args, with_seg=False, **kwargs):
    self.__with_seg = with_seg
    super().__init__(*args, **kwargs)

  @property
  def nlayers(self):
    return self.nlayersunmixed
  @property
  def rectangletype(self):
    if self.multilayer:
      return RectangleReadComponentTiffMultiLayer
    else:
      return RectangleReadComponentTiff
  @property
  def rectangleextrakwargs(self):
    kwargs = {
      **super().rectangleextrakwargs,
      "imagefolder": self.componenttiffsfolder,
      "with_seg": self.__with_seg,
    }
    return kwargs

class ReadRectanglesOverlapsBase(ReadRectanglesBase, RectangleOverlapCollection, OverlapCollection, SampleBase):
  """
  Base class for any sample that reads rectangles and overlaps from any source.
  selectoverlaps: filter for which overlaps to use (a list of overlap ids or a function that returns True or False).
  onlyrectanglesinoverlaps: an additional selection that only includes rectangles that are in selected overlaps.
  """

  def __init__(self, *args, selectoverlaps=None, onlyrectanglesinoverlaps=False, **kwargs):
    super().__init__(*args, **kwargs)

    _overlapfilter = rectangleoroverlapfilter(selectoverlaps)
    overlapfilter = lambda o: _overlapfilter(o) and o.p1 in self.rectangleindices and o.p2 in self.rectangleindices

    self.__overlaps  = self.readalloverlaps()
    self.__overlaps = [o for o in self.overlaps if overlapfilter(o)]
    if onlyrectanglesinoverlaps:
      self._rectangles = [r for r in self.rectangles if self.selectoverlaprectangles(r)]

  @abc.abstractmethod
  def readalloverlaps(self): pass
  @property
  def overlapextrakwargs(self):
    return {"pscale": self.pscale, "rectangles": self.rectangles, "nclip": self.nclip}

  @property
  def overlaps(self): return self.__overlaps

class ReadRectanglesOverlapsIm3Base(ReadRectanglesOverlapsBase, ReadRectanglesIm3Base):
  """
  Base class for any sample that reads rectangles and overlaps from any source
  and loads the rectangle images from im3 files.
  """

class ReadRectanglesOverlapsComponentTiffBase(ReadRectanglesOverlapsBase, ReadRectanglesComponentTiffBase):
  """
  Base class for any sample that reads rectangles and overlaps from any source
  and loads the rectangle images from component tiff files.
  """

class ReadRectanglesDbload(ReadRectanglesBase, DbloadSample):
  """
  Base class for any sample that reads rectangles from the dbload folder.
  """
  @property
  def rectanglecsv(self): return "rect"
  def readallrectangles(self, **extrakwargs):
    return self.readcsv(self.rectanglecsv, self.rectangletype, extrakwargs={**self.rectangleextrakwargs, **extrakwargs})

class ReadRectanglesDbloadIm3(ReadRectanglesIm3Base, ReadRectanglesDbload):
  """
  Base class for any sample that reads rectangles from the dbload folder
  and loads the rectangle images from im3 files.
  """

class ReadRectanglesDbloadComponentTiff(ReadRectanglesComponentTiffBase, ReadRectanglesDbload):
  """
  Base class for any sample that reads rectangles from the dbload folder
  and loads the rectangle images from component tiff files.
  """

class ReadRectanglesOverlapsDbload(ReadRectanglesOverlapsBase, ReadRectanglesDbload):
  """
  Base class for any sample that reads rectangles and overlaps from the dbload folder.
  """
  @property
  def overlapcsv(self): return "overlap"
  def readalloverlaps(self, *, overlaptype=None, **extrakwargs):
    if overlaptype is None: overlaptype = self.overlaptype
    return self.readcsv(self.overlapcsv, overlaptype, filter=lambda row: row["p1"] in self.rectangleindices and row["p2"] in self.rectangleindices, extrakwargs={**self.overlapextrakwargs, **extrakwargs})

class ReadRectanglesOverlapsDbloadIm3(ReadRectanglesOverlapsIm3Base, ReadRectanglesOverlapsDbload, ReadRectanglesDbloadIm3):
  """
  Base class for any sample that reads rectangles and overlaps from the dbload folder
  and loads the rectangle images from im3 files.
  """

class ReadRectanglesOverlapsDbloadComponentTiff(ReadRectanglesOverlapsComponentTiffBase, ReadRectanglesOverlapsDbload, ReadRectanglesDbloadComponentTiff):
  """
  Base class for any sample that reads rectangles and overlaps from the dbload folder
  and loads the rectangle images from component tiff files.
  """

class XMLLayoutReader(SampleBase):
  """
  Base class for any sample that reads the HPF layout from the XML metadata.
  """
  def __init__(self, *args, checkim3s=False, **kwargs):
    self.__checkim3s = checkim3s
    super().__init__(*args, **kwargs)

  @methodtools.lru_cache()
  def getrectanglelayout(self):
    """
    Find the rectangle layout from both the XML metadata
    and the im3 files, compare them, and return the rectangles.
    """
    rectangles, globals, perimeters, microscopename = self.getXMLplan()
    self.fixM2(rectangles)
    self.fixrectanglefilenames(rectangles)
    rectanglefiles = self.getdir()
    maxtimediff = datetime.timedelta(0)
    for r in rectangles:
      rfs = {rf for rf in rectanglefiles if np.all(rf.cxvec == r.cxvec)}
      assert len(rfs) <= 1
      if not rfs:
        cx, cy = floattoint(r.cxvec / self.onemicron, atol=1e-10)
        errormessage = f"File {self.SlideID}_[{cx},{cy}].im3 (expected from annotations) does not exist"
        if self.__checkim3s:
          raise FileNotFoundError(errormessage)
        else:
          self.logger.warning(errormessage)
      else:
        rf = rfs.pop()
        maxtimediff = max(maxtimediff, abs(rf.t-r.t))
    if maxtimediff >= datetime.timedelta(seconds=5):
      self.logger.warning(f"Biggest time difference between annotation and file mtime is {maxtimediff}")
    rectangles.sort(key=lambda x: x.t)
    for i, rectangle in enumerate(rectangles, start=1):
      rectangle.n = i
    if not rectangles:
      raise ValueError("No layout annotations")
    return rectangles

  def fixM2(self, rectangles):
    """
    Fix any _M2 in the rectangle filenames
    """
    for rectangle in rectangles[:]:
      if "_M2" in rectangle.file:
        duplicates = [r for r in rectangles if r is not rectangle and np.all(r.cxvec == rectangle.cxvec)]
        if not duplicates:
          rectangle.file = rectangle.file.replace("_M2", "")
        for d in duplicates:
          rectangles.remove(d)
        self.logger.warningglobal(f"{rectangle.file} has _M2 in the name.  {len(duplicates)} other duplicate rectangles.")
    for i, rectangle in enumerate(rectangles, start=1):
      rectangle.n = i

  def fixrectanglefilenames(self, rectangles):
    """
    Fix rectangle filenames if the coordinates are messed up
    """
    for r in rectangles:
      expected = self.SlideID+f"_[{floattoint(r.cx/r.onemicron, atol=1e-10):d},{floattoint(r.cy/r.onemicron, atol=1e-10):d}].im3"
      actual = r.file
      if expected != actual:
        self.logger.warningglobal(f"rectangle at ({r.cx}, {r.cy}) has the wrong filename {actual}.  Changing it to {expected}.")
      r.file = expected

  @methodtools.lru_cache()
  def getdir(self):
    """
    List all rectangles that have im3 files.
    """
    folder = self.scanfolder/"MSI"
    im3s = folder.glob("*.im3")
    result = []
    for im3 in im3s:
      regex = self.SlideID+r"_\[([0-9]+),([0-9]+)\].im3"
      match = re.match(regex, im3.name)
      if not match:
        raise ValueError(f"Unknown im3 filename {im3}, should match {regex}")
      x = int(match.group(1)) * self.onemicron
      y = int(match.group(2)) * self.onemicron
      t = datetime.datetime.fromtimestamp(os.path.getmtime(im3)).astimezone()
      result.append(
        RectangleFile(
          cx=x,
          cy=y,
          t=t,
          pscale=self.pscale,
        )
      )
    return result

  @methodtools.lru_cache()
  def getoverlaps(self, *, overlaptype=Overlap):
    """
    Calculate all overlaps between rectangles.
    """
    overlaps = []
    for r1, r2 in itertools.product(self.rectangles, repeat=2):
      if r1 is r2: continue
      if np.all(abs(r1.cxvec - r2.cxvec) < r1.shape):
        tag = int(np.sign(r1.cx-r2.cx)) + 3*int(np.sign(r1.cy-r2.cy)) + 5
        overlaps.append(
          overlaptype(
            n=len(overlaps)+1,
            p1=r1.n,
            p2=r2.n,
            x1=r1.x,
            y1=r1.y,
            x2=r2.x,
            y2=r2.y,
            tag=tag,
            nclip=self.nclip,
            rectangles=(r1, r2),
            pscale=self.pscale,
            readingfromfile=False,
          )
        )
    return overlaps

class ReadRectanglesFromXML(ReadRectanglesBase, XMLLayoutReader):
  """
  Base class for any sample that reads rectangles from the XML metadata.
  """
  def readallrectangles(self, **extrakwargs):
    rectangles = self.getrectanglelayout()
    rectangleextrakwargs = self.rectangleextrakwargs
    del rectangleextrakwargs["pscale"]
    return [self.rectangletype(rectangle=r, readingfromfile=False, **rectangleextrakwargs, **extrakwargs) for r in rectangles]

class ReadRectanglesIm3FromXML(ReadRectanglesIm3Base, ReadRectanglesFromXML):
  """
  Base class for any sample that reads rectangles from the XML metadata
  and loads the rectangle images from im3 files.
  """

class ReadRectanglesComponentTiffFromXML(ReadRectanglesComponentTiffBase, ReadRectanglesFromXML):
  """
  Base class for any sample that reads rectangles from the XML metadata
  and loads the rectangle images from component tiff files.
  """

class ReadRectanglesOverlapsFromXML(ReadRectanglesOverlapsBase, ReadRectanglesFromXML):
  """
  Base class for any sample that reads rectangles and overlaps from the XML metadata.
  """
  def readalloverlaps(self, **kwargs):
    return self.getoverlaps(overlaptype=self.overlaptype, **kwargs)

class ReadRectanglesOverlapsIm3FromXML(ReadRectanglesOverlapsIm3Base, ReadRectanglesOverlapsFromXML, ReadRectanglesIm3FromXML):
  """
  Base class for any sample that reads rectangles and overlaps from the XML metadata
  and loads the rectangle images from im3 files.
  """

class ReadRectanglesOverlapsComponentTiffFromXML(ReadRectanglesOverlapsComponentTiffBase, ReadRectanglesOverlapsFromXML, ReadRectanglesComponentTiffFromXML):
  """
  Base class for any sample that reads rectangles and overlaps from the XML metadata
  and loads the rectangle images from component tiff files.
  """

class TempDirSample(SampleBase):
  """
  Base class for any sample that wants to use a temp folder
  temproot: main folder to make the tmpdir in (default is whatever the system uses)
  """
  def __init__(self, *args, temproot=None, **kwargs):
    if temproot is not None: temproot = pathlib.Path(temproot)
    self.__temproot = temproot
    super().__init__(*args, **kwargs)

  @methodtools.lru_cache()
  @property
  def tempfolder(self):
    return self.enter_context(tempfile.TemporaryDirectory(dir=self.__temproot))

  def tempfile(self, *args, **kwargs):
    return self.enter_context(tempfile.NamedTemporaryFile(*args, dir=self.tempfolder, **kwargs))<|MERGE_RESOLUTION|>--- conflicted
+++ resolved
@@ -553,8 +553,12 @@
     """
     return self.constantsdict["apscale"]
 
-<<<<<<< HEAD
 class MaskSampleBase(SampleBase):
+  """
+  Base class for any sample that uses the masks in im3/meanimage
+
+  maskroot: A different root to use to find the masks (default: same as root)
+  """
   def __init__(self, *args, maskroot=None, **kwargs):
     super().__init__(*args, **kwargs)
     if maskroot is None: maskroot = self.root
@@ -569,11 +573,6 @@
       result = self.maskroot/result.relative_to(self.root)
     return result
 
-class FlatwSampleBase(SampleBase):
-  def __init__(self, root, root2, samp, *args, root3=None, xmlfolders=None, **kwargs):
-    if xmlfolders is None: xmlfolders = []
-    super().__init__(root=root, samp=samp, *args, xmlfolders=xmlfolders, **kwargs)
-=======
 class Im3SampleBase(SampleBase):
   """
   Base class for any sample that uses sharded im3 images.
@@ -582,7 +581,6 @@
   """
   def __init__(self, root, root2, samp, *args, **kwargs):
     super().__init__(root=root, samp=samp, *args, **kwargs)
->>>>>>> 90e37aa2
     self.root2 = pathlib.Path(root2)
 
   @property
@@ -592,16 +590,12 @@
   def possiblexmlfolders(self):
     return super().possiblexmlfolders + [self.root2/self.SlideID]
 
-<<<<<<< HEAD
 class ZoomFolderSampleBase(SampleBase):
-=======
-class ZoomSampleBase(SampleBase):
   """
   Base class for any sample that uses the zoomed "big" or "wsi" images.
   zoomroot: Root location of the zoomed images.
             (The images are in zoomroot/SlideID/big and zoomroot/SlideID/wsi)
   """
->>>>>>> 90e37aa2
   def __init__(self, *args, zoomroot, **kwargs):
     super().__init__(*args, **kwargs)
     self.__zoomroot = pathlib.Path(zoomroot)
