--- conflicted
+++ resolved
@@ -13,15 +13,9 @@
     self.filters = filters
     self.debug = debug
     self.uselogfiles = uselogfiles
-<<<<<<< HEAD
-    if logroot is None:
-      logroot = self.root
-    self.logroot = pathlib.Path(logroot)
-=======
 
   def filter(self, samp):
     return all(filter(samp) for filter in self.filters)
->>>>>>> 59990f3c
 
   def __iter__(self):
     for samp in readtable(self.root/"sampledef.csv", SampleDef):
