#imports
from .config import CONST
from .alignmentset import AlignmentSetForWarping
from ..utilities.dataclasses import MyDataClass
from ..utilities.img_correction import correctImageLayerForExposureTime, correctImageLayerWithFlatfield
from ..utilities.img_file_io import getRawAsHWL, getImageHWLFromXMLFile, getExposureTimesByLayer, getMedianExposureTimeAndCorrectionOffsetForSlideLayer
from ..utilities.misc import cd, split_csv_to_list, addCommonArgumentsToParser
from ..utilities.tableio import readtable, writetable
from ..utilities.config import CONST as UNIV_CONST
import numpy as np
import cv2, os, logging, copy, platform

#set up the logger
warp_logger = logging.getLogger("warpfitter")
warp_logger.setLevel(logging.DEBUG)
handler = logging.StreamHandler()
handler.setFormatter(logging.Formatter("[%(asctime)s] %(message)s  [%(funcName)s]","%Y-%m-%d %H:%M:%S"))
warp_logger.addHandler(handler)

#Class for errors encountered during warping
class WarpingError(Exception) :
    pass

#helper class to hold a rectangle's rawfile key, raw image, warped image, and tag for whether it's only relevant for overlaps that are corners
class WarpImage(MyDataClass) :
    rawfile_key          : str
    raw_image_umat       : cv2.UMat
    warped_image_umat    : cv2.UMat
    is_corner_only       : bool
    rectangle_list_index : int
    @property
    def raw_image(self):
        return self.raw_image_umat.get()
    @property
    def warped_image(self):
        return self.warped_image_umat.get()

#helper classes to represent octets of overlaps
class OverlapOctet(MyDataClass) :
    root_dir             : str
    rawfile_top_dir      : str
    slide_ID             : str
    nclip                : int
    layer                : int
    threshold            : float
    p1_rect_n            : int
    olap_1_n             : int
    olap_2_n             : int
    olap_3_n             : int
    olap_4_n             : int
    olap_6_n             : int
    olap_7_n             : int
    olap_9_n             : int
    olap_8_n             : int
    olap_1_p1_pixel_frac : float
    olap_2_p1_pixel_frac : float
    olap_3_p1_pixel_frac : float
    olap_4_p1_pixel_frac : float
    olap_6_p1_pixel_frac : float
    olap_7_p1_pixel_frac : float
    olap_8_p1_pixel_frac : float
    olap_9_p1_pixel_frac : float
    olap_1_p2_pixel_frac : float
    olap_2_p2_pixel_frac : float
    olap_3_p2_pixel_frac : float
    olap_4_p2_pixel_frac : float
    olap_6_p2_pixel_frac : float
    olap_7_p2_pixel_frac : float
    olap_8_p2_pixel_frac : float
    olap_9_p2_pixel_frac : float
    @property
    def overlap_ns(self) :
        return [self.olap_1_n,self.olap_2_n,self.olap_3_n,self.olap_4_n,self.olap_6_n,self.olap_7_n,self.olap_8_n,self.olap_9_n]

#little utility class to represent a warp fit result
class WarpFitResult(MyDataClass) :
    dirname         : str = None
    n               : int = 0
    m               : int = 0
    cx              : float = 0.0
    cy              : float = 0.0
    fx              : float = 0.0
    fy              : float = 0.0
    k1              : float = 0.0
    k2              : float = 0.0
    k3              : float = 0.0
    p1              : float = 0.0
    p2              : float = 0.0
    max_r_x_coord   : float = 0.0
    max_r_y_coord   : float = 0.0
    max_r           : float = 0.0
    max_rad_warp    : float = 0.0
    max_tan_warp    : float = 0.0
    global_fit_its  : int = 0
    polish_fit_its  : int = 0
    global_fit_time : float = 0.0
    polish_fit_time : float = 0.0
    raw_cost        : float = 0.0
    best_cost       : float = 0.0
    cost_reduction  : float = 0.0

#little utility class to log the fields used
class FieldLog(MyDataClass) :
    slide_ID : str
    file   : str
    rect_n : int

#little utilitiy class for logging x and y principal point shifts
class WarpShift(MyDataClass) :
    layer_n  : int
    cx_shift : float
    cy_shift : float

#utility class for logging warping parameters and the slide they come from
class WarpingSummary(MyDataClass) :
    slide_ID     : str
    project         : int
    cohort          : int
    microscope_name : str
    mindate         : str
    maxdate         : str
    n               : int
    m               : int
    cx              : float
    cy              : float
    fx              : float
    fy              : float
    k1              : float
    k2              : float
    k3              : float
    p1              : float
    p2              : float

#helper function to mutate an argument parser for some generic warping options
def addCommonWarpingArgumentsToParser(parser,fit=True,fitpars=True,job_organization=True) :
    #add the common options, except not for warping
    addCommonArgumentsToParser(parser,warping=False)
    #group for basic options of how the fit(s) should be done
    if fit :
        fit_option_group = parser.add_argument_group('general fit options', 'how should the fit(s) be done in general?')
        fit_option_group.add_argument('--max_iter',                 default=1000,                    type=int,
                                      help='Maximum number of iterations for differential_evolution and for minimize.trust-constr')
        fit_option_group.add_argument('--normalize',                default=CONST.DEFAULT_NORMALIZE,
                                      help='Comma-separated list of parameters to normalize between their default bounds (default is everything).')
        fit_option_group.add_argument('--max_radial_warp',          default=8.,                      type=float,
                                      help='Maximum amount of radial warp to use for constraint')
        fit_option_group.add_argument('--max_tangential_warp',      default=4.,                      type=float,
                                      help='Maximum amount of radial warp to use for constraint')
        fit_option_group.add_argument('--print_every',              default=100,                     type=int,
                                      help='How many iterations to wait between printing minimization progress')
    #group for fit parameter options (which to use, what their bounds are, etc.)
    if fitpars:
        fitpar_option_group = parser.add_argument_group('fit parameter options', 'How should the fit parameters be treated?')
        fitpar_option_group.add_argument('--fixed',                    default=CONST.DEFAULT_FIXED,
                                         help='Comma-separated list of parameters to keep fixed during fitting')
        fitpar_option_group.add_argument('--init_pars',
                                         help='Comma-separated list of initial parameter name=value pairs to use in lieu of defaults.')
        fitpar_option_group.add_argument('--init_bounds',
                                         help='Comma-separated list of parameter name=low_bound:high_bound pairs to use in lieu of defaults.')
        fitpar_option_group.add_argument('--float_p1p2_to_polish',     action='store_true',
                                         help="""Add this flag to float p1 and p2 in the polishing minimization 
                                              (regardless of whether they are in the list of fixed parameters)""")
        fitpar_option_group.add_argument('--p1p2_polish_lasso_lambda', default=0.0,                 type=float,
                                         help="""Lambda magnitude parameter for the LASSO constraint on p1 and p2 in the polishing minimization
                                              (if those parameters will float then)""")
    #group for how to find overlap octets to use
    octet_finding_group = parser.add_argument_group('octet finding', 'information to find octets for the slide')
    octet_finding_group.add_argument('--octet_run_dir', 
                                     help=f'Path to a previously-created workingdir that contains a [slideID]_{CONST.OCTET_OVERLAP_CSV_FILE_NAMESTEM} file')
    octet_finding_group.add_argument('--threshold_file_dir',
                                     help='Path to the directory holding the background threshold file created for the slide in question')
    octet_finding_group.add_argument('--req_pixel_frac', default=0.85, type=float,
                                     help="What fraction of an overlap image's pixels must be above the threshold to accept it in a valid octet")
    #group for organizing and splitting into jobs
    if job_organization :
        job_organization_group = parser.add_argument_group('job organization', 'how should the group of jobs be organized?')
        job_organization_group.add_argument('--octet_selection', default='random_2',
                                            help='String for how to select octets for each job: "first_n" or "random_n".')
        job_organization_group.add_argument('--workers',         default=None,       type=int,
                                            help='Number of CPUs to use in the multiprocessing pool (defaults to all available)')
    #group for other run options
    run_option_group = parser.add_argument_group('run options', 'other options for this run')
    run_option_group.add_argument('--layer', default=1, type=int,         
                                  help='Image layer to use (indexed from 1)')

#helper function to check directory command-line arguments
def checkDirArgs(args) :
    #rawfile_top_dir/[slideID] must exist
    rawfile_dir = os.path.join(args.rawfile_top_dir,args.slideID)
    if not os.path.isdir(rawfile_dir) :
        raise ValueError(f'ERROR: rawfile directory {rawfile_dir} does not exist!')
    #root dir must exist
    if not os.path.isdir(args.root_dir) :
        raise ValueError(f'ERROR: root_dir argument ({args.root_dir}) does not point to a valid directory!')
    #if images are to be corrected for exposure time, exposure time correction file must exist
    if (not args.skip_exposure_time_correction) :   
        if not os.path.isfile(args.exposure_time_offset_file) :
            raise ValueError(f'ERROR: exposure_time_offset_file {args.exposure_time_offset_file} does not exist!')
    #make sure the flatfield file exists
    if (not args.skip_flatfielding) :
        if not os.path.isfile(args.flatfield_file) :
            raise ValueError(f'ERROR: flatfield_file ({args.flatfield_file}) does not exist!')
    #the octet run workingdir must exist if it's to be used
    if args.octet_run_dir is not None and not os.path.isdir(args.octet_run_dir) :
        raise ValueError(f'ERROR: octet_run_dir ({args.octet_run_dir}) does not exist!')
    #create the working directory if it doesn't already exist
    if not os.path.isdir(args.workingdir) :
        os.mkdir(args.workingdir)

#helper function to check the ``fixed'' command line argument
def checkFixedArg(args,parse=False) :
    #the parameter fixing string must correspond to some combination of options
    fixed_arg_parsed = split_csv_to_list(args.fixed)
    fix_cxcy   = 'cx' in fixed_arg_parsed and 'cy' in fixed_arg_parsed
    fix_fxfy   = 'fx' in fixed_arg_parsed and 'fy' in fixed_arg_parsed
    fix_k1k2k3 = 'k1' in fixed_arg_parsed and 'k2' in fixed_arg_parsed and 'k3' in fixed_arg_parsed
    fix_p1p2   = 'p1' in fixed_arg_parsed and 'p2' in fixed_arg_parsed
    if fixed_arg_parsed!=[''] and len(fixed_arg_parsed)!=2*sum([fix_cxcy,fix_fxfy,fix_p1p2])+(3*int(fix_k1k2k3)) :
        raise ValueError(f'ERROR: Fixed parameters argument ({args.fixed}) does not result in a valid fixed parameter condition!')
    if parse :
        args.fixed = fixed_arg_parsed

#helper function to make sure necessary directories exist and that the input choice of fixed parameters is valid
def checkDirAndFixedArgs(args,parse=False) :
    checkDirArgs(args)
    checkFixedArg(args,parse)

#Helper function to load a single raw file, correct its illumination with a flatfield layer, smooth it, 
#and return information needed to create a new WarpImage
#meant to be run in parallel
def loadRawImageWorker(rfp,m,n,nlayers,layer,flatfield,med_et,offset,overlaps,rectangles,root_dir,smoothsigma,return_dict=None,return_dict_key=None) :
    #get the raw image
    rawimage = (getRawAsHWL(rfp,m,n,nlayers))[:,:,layer-1]   
    #correct the raw image for exposure time if requested
    if med_et is not None and offset is not None :
        exp_time = (getExposureTimesByLayer(rfp,nlayers,root_dir))[layer-1]
        rawimage = correctImageLayerForExposureTime(rawimage,exp_time,med_et,offset)
    #correct the raw image with the flatfield   
    if flatfield is not None :
        rawimage = correctImageLayerWithFlatfield(rawimage,flatfield)
    rfkey = os.path.basename(os.path.normpath(rfp)).split('.')[0]
    #find out if this image should be masked when skipping the corner overlaps
    if overlaps is not None and rectangles is not None :
        is_corner_only=True
        this_rect = [r for r in rectangles if r.file.split('.')[0]==rfkey]
        assert len(this_rect)==1; this_rect=this_rect[0]
        this_rect_number = this_rect.n
        this_rect_index = rectangles.index(this_rect)
        for tag in [o.tag for o in overlaps if o.p1==this_rect_number or o.p2==this_rect_number] :
            if tag not in CONST.CORNER_OVERLAP_TAGS :
                is_corner_only=False
                break
    else :
        is_corner_only=False #default is to consider every image
        this_rect_index = -1
    #if requested, smooth the image and add it to the list, otherwise just add it to the list
    image_to_add = rawimage
    if smoothsigma is not None :
        image_to_add = cv2.GaussianBlur(image_to_add,(0,0),smoothsigma,borderType=cv2.BORDER_REPLICATE)
    return_item = {'rfkey':rfkey,'image':image_to_add,'is_corner_only':is_corner_only,'list_index':this_rect_index}
    if return_dict is not None and return_dict_key is not None:
        return_dict[return_dict_key]=return_item
    else :
        return return_item

# Helper function to read previously-saved octet definitions from a file
def readOctetsFromFile(octet_run_dir,rawfile_top_dir,root_dir,slide_ID,layer) :
    #get the .csv file holding the octet p1s and overlaps ns
    octet_filepath = os.path.join(octet_run_dir,f'{slide_ID}{CONST.OCTET_OVERLAP_CSV_FILE_NAMESTEM}')
    warp_logger.info(f'Reading octet overlaps numbers from file {octet_filepath}...')
    #read the overlap ns from the file
    octets = readtable(octet_filepath,OverlapOctet)
    for octet_olap_n in octets :
        if octet_olap_n.root_dir.lower()!=root_dir.lower() :
            msg = f'ERROR: root_dir {root_dir} passed to readOctetsFromFile does not match '
            msg+= f'{octet_olap_n.root_dir} in octet file {octet_filepath}!'
            raise(WarpingError(msg))   
        if octet_olap_n.rawfile_top_dir.lower()!=rawfile_top_dir.lower() :
            msg = f'ERROR: rawfile_top_dir {rawfile_top_dir} passed to readOctetsFromFile does not match '
            msg+= f'{octet_olap_n.rawfile_top_dir} in octet file {octet_filepath}!'
            raise(WarpingError(msg))
        if octet_olap_n.slide_ID.lower()!=slide_ID.lower() :
            msg = f'ERROR: slide_ID {slide_ID} passed to readOctetsFromFile does not match '
            msg+= f'{octet_olap_n.slide_ID} in octet file {octet_filepath}!'
            raise(WarpingError(msg))
        if octet_olap_n.nclip!=UNIV_CONST.N_CLIP :
            msg = f'ERROR: constant nclip {UNIV_CONST.N_CLIP} in readOctetsFromFile does not match '
            msg+= f'{octet_olap_n.nclip} in octet file {octet_filepath}!'
            raise(WarpingError(msg))
        if octet_olap_n.layer!=layer :
            msg = f'ERROR: layer {layer} passed to readOctetsFromFile does not match '
            msg+= f'{octet_olap_n.layer} in octet file {octet_filepath}!'
            raise(WarpingError(msg))
    octets.sort(key=lambda x:x.p1_rect_n)
    return octets

# Helper function to get the list of octets
def findSlideOctets(rtd,rootdir,threshold_file_path,req_pixel_frac,slideID,working_dir,layer,flatfield_file,et_offset_file) :
    #start by getting the threshold of this slide layer from the the inputted file
    with open(threshold_file_path) as tfp :
        vals = [int(l.rstrip()) for l in tfp.readlines() if l.rstrip()!='']
    threshold_value = vals[layer-1]
    #create the alignment set, correct its files, and run its alignment
    warp_logger.info("Performing an initial alignment to find this slide's valid octets...")
    img_dims = getImageHWLFromXMLFile(rootdir,slideID)
    flatfield = (getRawAsHWL(flatfield_file,*(img_dims),UNIV_CONST.FLATFIELD_IMAGE_DTYPE))[:,:,layer-1] if flatfield_file is not None else None
    med_et, offset = getMedianExposureTimeAndCorrectionOffsetForSlideLayer(rootdir,slideID,et_offset_file,layer) if et_offset_file is not None else None
    use_GPU = platform.system()!='Darwin'
<<<<<<< HEAD
    a = AlignmentSetForWarping(rootdir,rtd,slideID,med_et=med_et,offset=offset,flatfield=flatfield,nclip=UNIV_CONST.N_CLIP,readlayerfile=False,layer=layer,filetype='raw',useGPU=use_GPU)
=======
    a = AlignmentSetForWarping(rootdir,rtd,slideID,med_et=med_et,offset=offset,flatfield=flatfield,nclip=UNIV_CONST.N_CLIP,
                               readlayerfile=False,layer=layer,filetype='raw',useGPU=use_GPU)
>>>>>>> 10426cb4
    a.getDAPI()
    a.align()
    #get the list of overlaps
    overlaps = a.overlaps
    #filter out any that could not be aligned or that don't show enough bright pixels
    good_overlaps = []; rejected_overlaps = []
    for overlap in overlaps :
        if overlap.result.exit!=0 :
            warp_logger.info(f'overlap number {overlap.n} rejected: alignment status {overlap.result.exit}.')
            rejected_overlaps.append(overlap)
            continue
        ip1,ip2 = overlap.cutimages
        p1frac = (np.sum(np.where(ip1>threshold_value,1,0)))/(ip1.shape[0]*ip1.shape[1])
        p2frac = (np.sum(np.where(ip2>threshold_value,1,0)))/(ip2.shape[0]*ip2.shape[1])
        if p1frac<req_pixel_frac :
            warp_logger.info(f'overlap number {overlap.n} rejected: p1 image ({overlap.p1}) only has {100.*p1frac:.2f}% above threshold at flux = {threshold_value}.')
            rejected_overlaps.append((overlap,p1frac,p2frac))
            continue
        if p2frac<req_pixel_frac :
            warp_logger.info(f'overlap number {overlap.n} rejected: p2 image ({overlap.p2}) only has {100.*p2frac:.2f}% above threshold at flux = {threshold_value}.')
            rejected_overlaps.append((overlap,p1frac,p2frac))
            continue
        good_overlaps.append((overlap,p1frac,p2frac))
    warp_logger.info(f'Found a total of {len(good_overlaps)} good overlaps from an original set of {len(overlaps)}')
    #find the overlaps that form full octets
    octets = []
    #begin by getting the set of all p1s
    p1s = set([o[0].p1 for o in good_overlaps])
    #for each p1, if there are eight good overlaps it forms an octet
    for p1 in p1s :
        overlapswiththisp1 = [o for o in good_overlaps if o[0].p1==p1]
        if len(overlapswiththisp1)==8 :
            overlapswiththisp1.sort(key=lambda x: x[0].tag)
            ons = [o[0].n for o in overlapswiththisp1]
            op1pfs = [o[1] for o in overlapswiththisp1]
            op2pfs = [o[2] for o in overlapswiththisp1]
            warp_logger.info(f'octet found with p1={p1} (overlaps #{min(ons)}-{max(ons)}).')
            octets.append(OverlapOctet(rootdir,rtd,slideID,UNIV_CONST.N_CLIP,layer,threshold_value,p1,*(ons),*(op1pfs),*(op2pfs)))
    octets.sort(key=lambda x: x.p1_rect_n)
    #save the file of which overlaps are in each valid octet
    with cd(working_dir) :
        writetable(f'{slideID}{CONST.OCTET_OVERLAP_CSV_FILE_NAMESTEM}',octets)
    #print how many octets there are 
    warp_logger.info(f'{len(octets)} total octets found.')
    #return the list of octets
    return octets

#helper function to return the octets for a slide given just the command line arguments
def getOctetsFromArguments(args) :
    octet_run_dir = os.path.abspath(args.octet_run_dir) if args.octet_run_dir is not None else args.workingdir
    if os.path.isfile(os.path.join(octet_run_dir,f'{args.slideID}{CONST.OCTET_OVERLAP_CSV_FILE_NAMESTEM}')) :
        if args.threshold_file_dir is not None :
            msg = 'ERROR: an octet file exists in the working directory, but a threshold file directory was also given!'
            msg+= ' Get rid of the threshold file dir argument to use the octet file that already exists, or remove the octet file to recreate it.'
            raise WarpingError(msg)
        all_octets = readOctetsFromFile(octet_run_dir,args.rawfile_top_dir,args.root_dir,args.slideID,args.layer)
    elif args.threshold_file_dir is not None :
        threshold_file_path=os.path.join(args.threshold_file_dir,f'{args.slideID}_{UNIV_CONST.BACKGROUND_THRESHOLD_TEXT_FILE_NAME_STEM}')
        all_octets = findSlideOctets(args.rawfile_top_dir,args.root_dir,threshold_file_path,args.req_pixel_frac,args.slideID,
                                      args.workingdir,args.layer,args.flatfield_file,args.exposure_time_offset_file)
    else :
        raise WarpingError('ERROR: either an octet_run_dir or a threshold_file_dir must be supplied to define octets to run on!')
    warp_logger.info(f'Found a total set of {len(all_octets)} valid octets for {args.slideID}')
    return all_octets

#helper function to find the limit on a parameter that produces the maximum warp
def findDefaultParameterLimit(parindex,parincrement,warplimit,warpamtfunc,testpars) :
    warpamt=0.; testparval=0.
    while warpamt<warplimit :
        testparval+=parincrement
        testpars[parindex]=testparval
        warpamt=warpamtfunc(tuple(testpars))
    return testparval

#helper function to make the default list of parameter constraints
def buildDefaultParameterBoundsDict(warp,max_rad_warp,max_tan_warp) :
    bounds = {}
    # cx/cy bounds are +/- 25% of the center point
    bounds['cx']=(0.5*(warp.n/2.),1.5*(warp.n/2.))
    bounds['cy']=(0.5*(warp.m/2.),1.5*(warp.m/2.))
    # fx/fy bounds are +/- 2% of the nominal values 
    bounds['fx']=(0.98*CONST.MICROSCOPE_OBJECTIVE_FOCAL_LENGTH,1.02*CONST.MICROSCOPE_OBJECTIVE_FOCAL_LENGTH)
    bounds['fy']=(0.98*CONST.MICROSCOPE_OBJECTIVE_FOCAL_LENGTH,1.02*CONST.MICROSCOPE_OBJECTIVE_FOCAL_LENGTH)
    # k1/k2/k3 and p1/p2 bounds are 2x those that would produce the max radial and tangential warp, respectively, with all others zero
    # (except k1 can't be negative)
    testpars=[warp.cx,warp.cy,warp.fx,warp.fy,0.,0.,0.,0.,0.]
    maxk1 = findDefaultParameterLimit(4,1,max_rad_warp,warp.maxRadialDistortAmount,copy.deepcopy(testpars))
    bounds['k1']=(0.,2.0*maxk1)
    maxk2 = findDefaultParameterLimit(5,1000,max_rad_warp,warp.maxRadialDistortAmount,copy.deepcopy(testpars))
    bounds['k2']=(-2.0*maxk2,2.0*maxk2)
    maxk3 = findDefaultParameterLimit(6,10000000,max_rad_warp,warp.maxRadialDistortAmount,copy.deepcopy(testpars))
    bounds['k3']=(-2.0*maxk3,2.0*maxk3)
    maxp1 = findDefaultParameterLimit(7,0.01,max_tan_warp,warp.maxTangentialDistortAmount,copy.deepcopy(testpars))
    bounds['p1']=(-2.0*maxp1,2.0*maxp1)
    maxp2 = findDefaultParameterLimit(8,0.01,max_tan_warp,warp.maxTangentialDistortAmount,copy.deepcopy(testpars))
    bounds['p2']=(-2.0*maxp2,2.0*maxp2)
    return bounds<|MERGE_RESOLUTION|>--- conflicted
+++ resolved
@@ -306,12 +306,8 @@
     flatfield = (getRawAsHWL(flatfield_file,*(img_dims),UNIV_CONST.FLATFIELD_IMAGE_DTYPE))[:,:,layer-1] if flatfield_file is not None else None
     med_et, offset = getMedianExposureTimeAndCorrectionOffsetForSlideLayer(rootdir,slideID,et_offset_file,layer) if et_offset_file is not None else None
     use_GPU = platform.system()!='Darwin'
-<<<<<<< HEAD
-    a = AlignmentSetForWarping(rootdir,rtd,slideID,med_et=med_et,offset=offset,flatfield=flatfield,nclip=UNIV_CONST.N_CLIP,readlayerfile=False,layer=layer,filetype='raw',useGPU=use_GPU)
-=======
     a = AlignmentSetForWarping(rootdir,rtd,slideID,med_et=med_et,offset=offset,flatfield=flatfield,nclip=UNIV_CONST.N_CLIP,
                                readlayerfile=False,layer=layer,filetype='raw',useGPU=use_GPU)
->>>>>>> 10426cb4
     a.getDAPI()
     a.align()
     #get the list of overlaps
