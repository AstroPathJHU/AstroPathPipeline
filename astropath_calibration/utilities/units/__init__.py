import contextlib
<<<<<<< HEAD
from . import dataclasses, drawing
from .core import convertpscale, UnitsError
=======
from . import core, dataclasses, drawing
from .core import Distance, onemicron, onepixel, ThingWithPscale, UnitsError
>>>>>>> 660d2585

def setup(mode):
  global currentmodule
  global correlated_distances, distances
  global asdimensionless, covariance_matrix, microns, nominal_value, nominal_values, pixels, std_dev, std_devs
  global currentmode, unitdtype
  global np, scipy

  for _ in dataclasses,:
    _.__setup(mode)

  try:
    if mode == "safe":
      from . import safe as currentmodule
      from .safe import correlated_distances, distances
      from .safe import asdimensionless, covariance_matrix, microns, nominal_value, nominal_values, pixels, std_dev, std_devs
      from .safe import numpy as np, scipy
      unitdtype = object
    elif mode == "fast":
      from . import fast as currentmodule
      from .fast import correlated_distances, distances
      from .fast import asdimensionless, covariance_matrix, microns, nominal_value, nominal_values, pixels, std_dev, std_devs
      import numpy as np, scipy
      unitdtype = float
    else:
      raise ValueError(f"Invalid mode {mode}")
    core.currentmodule = currentmodule
  except:
    currentmode = None
    raise
  else:
    currentmode = mode

setup("safe")

@contextlib.contextmanager
def setup_context(mode):
  bkp = currentmode
  try:
    yield setup(mode)
  finally:
    setup(bkp)

__all__ = [
<<<<<<< HEAD
  "convertpscale", "correlated_distances", "Distance", "distances", "UnitsError",
=======
  "correlated_distances", "Distance", "distances", "onemicron", "onepixel", "ThingWithPscale", "UnitsError",
>>>>>>> 660d2585
  "asdimensionless", "covariance_matrix", "microns", "nominal_value", "nominal_values", "pixels", "std_dev", "std_devs",
  "dataclasses", "drawing", "fft", "linalg", "testing",
  "setup", "setup_context",
  "np", "scipy"
]<|MERGE_RESOLUTION|>--- conflicted
+++ resolved
@@ -1,11 +1,6 @@
 import contextlib
-<<<<<<< HEAD
-from . import dataclasses, drawing
-from .core import convertpscale, UnitsError
-=======
 from . import core, dataclasses, drawing
-from .core import Distance, onemicron, onepixel, ThingWithPscale, UnitsError
->>>>>>> 660d2585
+from .core import convertpscale, Distance, onemicron, onepixel, ThingWithPscale, UnitsError
 
 def setup(mode):
   global currentmodule
@@ -50,11 +45,7 @@
     setup(bkp)
 
 __all__ = [
-<<<<<<< HEAD
-  "convertpscale", "correlated_distances", "Distance", "distances", "UnitsError",
-=======
-  "correlated_distances", "Distance", "distances", "onemicron", "onepixel", "ThingWithPscale", "UnitsError",
->>>>>>> 660d2585
+  "convertpscale", "correlated_distances", "Distance", "distances", "onemicron", "onepixel", "ThingWithPscale", "UnitsError",
   "asdimensionless", "covariance_matrix", "microns", "nominal_value", "nominal_values", "pixels", "std_dev", "std_devs",
   "dataclasses", "drawing", "fft", "linalg", "testing",
   "setup", "setup_context",
