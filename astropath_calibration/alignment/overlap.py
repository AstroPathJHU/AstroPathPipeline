import dataclasses, matplotlib.pyplot as plt, methodtools, more_itertools, numpy as np, typing, uncertainties as unc

from .computeshift import computeshift, mse, shiftimg
from ..baseclasses.overlap import Overlap
from ..utilities import units
from ..utilities.misc import covariance_matrix, dataclass_dc_init, floattoint
from ..utilities.units.dataclasses import DataClassWithDistances, distancefield

import abc

class AlignmentComparison(abc.ABC):
  @property
  def use_gpu(self) :
    try:
      return self.__use_gpu
    except AttributeError:
      self.use_gpu = False
      return self.use_gpu
  @use_gpu.setter
  def use_gpu(self,use_gpu) :
    self.__use_gpu = use_gpu

  @abc.abstractproperty
  def dxvec(self): pass

  @abc.abstractproperty
  def unshifted(self): pass
  @property
  def shifted(self):
    return shiftimg(self.unshifted, *units.nominal_values(units.pixels(self.dxvec, pscale=self.pscale)),use_gpu=self.use_gpu)
  @property
  def scaleratio(self):
    b1, b2 = self.shifted
    mse1 = mse(b1)
    mse2 = mse(b2)
    return (mse1 / mse2) ** 0.5

  def getimage(self,normalize=100.,shifted=True,scale=False) :
    if shifted:
      red, green = self.shifted
      if scale:
        scaleratio = self.scaleratio
        red *= scaleratio ** -.5
        green *= scaleratio ** .5
    else:
      red, green = self.unshifted
    blue = (red+green)/2
    img = np.array([red, green, blue]).transpose(1, 2, 0) / normalize
    return img

  def showimages(self, normalize=100., shifted=True, scale=False, saveas=None, ticks=False, **savekwargs):
    img=self.getimage(normalize=normalize, shifted=shifted, scale=scale)
    plt.imshow(img)
    if ticks:
      plt.xlabel("$x$")
      plt.ylabel("$y$")
    else:
      plt.xticks([])
      plt.yticks([])  # to hide tick values on X and Y axis
    if saveas is None:
      plt.show()
    else:
      plt.savefig(saveas, **savekwargs)
      plt.close()

@dataclasses.dataclass
class AlignmentOverlap(AlignmentComparison, Overlap):
  def __init__(self, *args, layer1=None, layer2=None, **kwargs):
    super().__init__(*args, **kwargs)
    if layer1 is None:
      try:
        self.rectangles[0].layer
      except AttributeError:
        raise ValueError(f"Have to tell the overlap which layer you're using for rectangle 1. choices: {self.rectangles[0].layers}")
    if layer2 is None:
      try:
        self.rectangles[1].layer
      except AttributeError:
        raise ValueError(f"Have to tell the overlap which layer you're using for rectangle 1. choices: {self.rectangles[1].layers}")
    self.__layers = layer1, layer2

  def __hash__(self):
    if not self.ismultilayer: return super().__hash__()
    return hash((super().__hash__(), self.layers))
  def __eq__(self, other):
    return super().__eq__(other) and self.layers == other.layers

  @property
  def layers(self): return self.__layers
  @property
  def layer1(self): return self.__layers[0]
  @property
  def layer2(self): return self.__layers[1]
  @methodtools.lru_cache()
  @property
  def ismultilayer(self):
    return any(_ is not None for _ in self.layers)

  @property
  def images(self):
    images = [None, None]
    with self.rectangles[0].using_image() as images[0], self.rectangles[1].using_image() as images[1]:
      result = tuple(image[:, :] if layer is None else image[r.layers.index(layer), :, :] for r, image, layer in more_itertools.zip_equal(self.rectangles, images, self.layers))
      for i in result: i.flags.writeable = False
      return result

  @methodtools.lru_cache()
  @property
  def cutimageslices(self):
    image1, image2 = self.images

    hh, ww = image1.shape
    assert (hh, ww) == image2.shape
    hh *= self.onepixel
    ww *= self.onepixel

    image1x1 = self.x1
    image1y1 = self.y1
    image2x1 = self.x2
    image2y1 = self.y2
    image1x2 = image1x1 + ww
    image2x2 = image2x1 + ww
    image1y2 = image1y1 + hh
    image2y2 = image2y1 + hh

    overlapx1 = max(image1x1, image2x1)
    overlapx2 = min(image1x2, image2x2)
    overlapy1 = max(image1y1, image2y1)
    overlapy2 = min(image1y2, image2y2)

    onepixel = self.onepixel

    offsetimage1x1 = (overlapx1 - image1x1) // onepixel * onepixel
    offsetimage1x2 = (overlapx2 - image1x1) // onepixel * onepixel
    offsetimage1y1 = (overlapy1 - image1y1) // onepixel * onepixel
    offsetimage1y2 = (overlapy2 - image1y1) // onepixel * onepixel

    offsetimage2x1 = (overlapx1 - image2x1) // onepixel * onepixel
    offsetimage2x2 = (overlapx2 - image2x1) // onepixel * onepixel
    offsetimage2y1 = (overlapy1 - image2y1) // onepixel * onepixel
    offsetimage2y2 = (overlapy2 - image2y1) // onepixel * onepixel

    cutimage1x1 = floattoint((offsetimage1x1 + self.nclip) / onepixel)
    cutimage1x2 = floattoint((offsetimage1x2 - self.nclip) / onepixel)
    cutimage1y1 = floattoint((offsetimage1y1 + self.nclip) / onepixel)
    cutimage1y2 = floattoint((offsetimage1y2 - self.nclip) / onepixel)

    cutimage2x1 = floattoint((offsetimage2x1 + self.nclip) / onepixel)
    cutimage2x2 = floattoint((offsetimage2x2 - self.nclip) / onepixel)
    cutimage2y1 = floattoint((offsetimage2y1 + self.nclip) / onepixel)
    cutimage2y2 = floattoint((offsetimage2y2 - self.nclip) / onepixel)

    #make sure that even with floattoint() they're the same size
    deltax = min(cutimage1x2 - cutimage1x1, cutimage2x2 - cutimage2x1)
    cutimage1x2 = cutimage1x1 + deltax
    cutimage2x2 = cutimage2x1 + deltax
    deltay = min(cutimage1y2 - cutimage1y1, cutimage2y2 - cutimage2y1)
    cutimage1y2 = cutimage1y1 + deltay
    cutimage2y2 = cutimage2y1 + deltay

    #positioncutimage1 = np.array([image1x1 + offsetimage1x1, image1y1 + offsetimage1y1])
    #positioncutimage2 = np.array([image2x1 + offsetimage2x1, image2y1 + offsetimage2y1])

    return (
      (slice(cutimage1y1, cutimage1y2), slice(cutimage1x1, cutimage1x2)),
      (slice(cutimage2y1, cutimage2y2), slice(cutimage2x1, cutimage2x2)),
    )

  @property
  def cutimages(self):
    image1, image2 = self.images
    slice1, slice2 = self.cutimageslices
    return (
      image1[slice1],
      image2[slice2],
    )

  unshifted = cutimages

  def align(self, *, debug=False, alreadyalignedstrategy="error", **computeshiftkwargs):
    if self.result is None:
      alreadyalignedstrategy = None
    else:
      if alreadyalignedstrategy == "error":
        raise RuntimeError(f"Overlap {self.n} is already aligned.  To keep the previous result, call align(alreadyalignedstrategy='skip').  To align again and overwrite the previous result, call align(alreadyalignedstrategy='overwrite').")
      elif alreadyalignedstrategy == "skip":
        return self.result
      elif alreadyalignedstrategy == "overwrite":
        pass
      elif alreadyalignedstrategy == "shift_only":
        kwargs1 = {k: getattr(self.result, k) for k in ("dxvec", "exit")}
      else:
        raise ValueError(f"Unknown value alreadyalignedstrategy={alreadyalignedstrategy!r}")

    try:
      if alreadyalignedstrategy != "shift_only":
        kwargs1 = self.__computeshift(**computeshiftkwargs)
        if "gputhread" in computeshiftkwargs.keys() and "gpufftdict" in computeshiftkwargs.keys() :
          self.use_gpu = computeshiftkwargs["gputhread"] is not None and computeshiftkwargs["gpufftdict"] is not None
      kwargs2 = self.__shiftclip(dxvec=kwargs1["dxvec"])
      self.result = self.alignmentresulttype(
        **self.alignmentresultkwargs,
        **kwargs1,
        **kwargs2,
      )
    except Exception as e:
      if debug: raise
      self.result = self.alignmentresulttype(
        exit=255,
        dxvec=(unc.ufloat(0, 9999)*self.onepixel, unc.ufloat(0, 9999)*self.onepixel),
        sc=1.,
        mse=(0., 0., 0.),
        exception=e,
        **self.alignmentresultkwargs,
      )
    return self.result

  @property
  def alignmentresulttype(self):
    if self.ismultilayer:
      return LayerAlignmentResult
    else:
      return AlignmentResult

  @property
  def alignmentresultkwargs(self):
    result = {
      "n": self.n,
      "p1": self.p1,
      "p2": self.p2,
      "code": self.tag,
      "pscale": self.pscale,
    }
    if self.ismultilayer:
      result.update({
        "layer1": self.layers[0],
        "layer2": self.layers[1],
      })
    else:
      result.update({
        "layer": self.layer,
      })
    return result

  def isinverseof(self, inverse):
    return (inverse.p1, inverse.p2) == (self.p2, self.p1) and inverse.layers == tuple(reversed(self.layers))

  def getinversealignment(self, inverse):
    assert self.isinverseof(inverse)
    self.result = AlignmentResult(
      exit = inverse.result.exit,
      dxvec = -inverse.result.dxvec,
      sc = 1/inverse.result.sc,
      mse1 = inverse.result.mse2,
      mse2 = inverse.result.mse1,
      mse3 = inverse.result.mse3 / inverse.result.sc**2,
      **self.alignmentresultkwargs,
    )
    return self.result

  def __computeshift(self, **computeshiftkwargs):
    minimizeresult = computeshift(self.cutimages, **computeshiftkwargs)
    return {
      "dxvec": np.array(units.correlated_distances(
        pixels=(minimizeresult.dx, minimizeresult.dy),
        pscale=self.pscale,
        power=1,
      )),
      "exit": minimizeresult.exit,
    }

<<<<<<< HEAD
=======
  @property
  def use_gpu(self) :
    return self.__use_gpu
  @use_gpu.setter
  def use_gpu(self,use_gpu) :
    self.__use_gpu = use_gpu

  @property
  def shifted(self):
    return shiftimg(self.cutimages, *units.nominal_values(self.result.dxvec/self.onepixel),use_gpu=self.use_gpu)

>>>>>>> 660d2585
  def __shiftclip(self, dxvec):
    """
    Shift images symetrically by fractional amount
    and save the result. Compute the mse and the
    illumination correction
    """
    b1, b2 = shiftimg(self.cutimages, *units.nominal_values(dxvec / self.onepixel),use_gpu=self.use_gpu)

    mse1 = mse(b1)
    mse2 = mse(b2)

    sc = (mse1 / mse2) ** 0.5

    diff = b1 - b2*sc

    return {
      "sc": sc,
      "mse": (mse1, mse2, mse(diff))
    }

  def getShiftComparisonDetailTuple(self) :
    return (self.result.code,self.p1,self.p2,f'overlap_{self.n}_[{self.p1}x{self.p2},type{self.result.code},layer{self.result.layer:02d}]_shift_comparison.png')

  def getShiftComparisonImages(self) :
    img_orig = self.getimage(normalize=1000.,shifted=False)
    img_shifted = self.getimage(normalize=1000.,shifted=True)
    return (img_orig,img_shifted)

  @property
  def dxvec(self): return self.result.dxvec

@dataclass_dc_init(frozen=True)
class AlignmentResultBase(DataClassWithDistances):
  def __init__(self, *args, **kwargs):
    dxvec = kwargs.pop("dxvec", None)
    if dxvec is not None:
      kwargs["dx"] = dxvec[0].n
      kwargs["dy"] = dxvec[1].n
      kwargs["covariance"] = covariance_matrix(dxvec)

    covariancematrix = kwargs.pop("covariance", None)
    if covariancematrix is not None:
      units.np.testing.assert_allclose(covariancematrix[0, 1], covariancematrix[1, 0])
      (kwargs["covxx"], kwargs["covxy"]), (kwargs["covxy"], kwargs["covyy"]) = covariancematrix

    mse = kwargs.pop("mse", None)
    if mse is not None:
      kwargs["mse1"], kwargs["mse2"], kwargs["mse3"] = mse

    return self.__dc_init__(*args, **kwargs)

  @property
  def mse(self):
    return self.mse1, self.mse2, self.mse3

  @property
  def covariance(self):
    return np.array([[self.covxx, self.covxy], [self.covxy, self.covyy]])

  @property
  def dxvec(self):
    return np.array(units.correlated_distances(distances=[self.dx, self.dy], covariance=self.covariance))

  @property
  def isedge(self):
    return self.tag % 2 == 0

  @property
  def iscorner(self):
    return self.tag % 2 == 1 and self.tag != 5

  @property
  def issamerectangle(self):
    return self.tag == 5

@dataclass_dc_init(frozen=True)
class AlignmentResult(AlignmentResultBase):
  pixelsormicrons = "pixels"

  n: int
  p1: int
  p2: int
  code: int
  layer: int
  exit: int
  dx: units.Distance = distancefield(pixelsormicrons=pixelsormicrons)
  dy: units.Distance = distancefield(pixelsormicrons=pixelsormicrons)
  sc: float
  mse1: float
  mse2: float
  mse3: float
  covxx: units.Distance = distancefield(pixelsormicrons=pixelsormicrons, power=2)
  covyy: units.Distance = distancefield(pixelsormicrons=pixelsormicrons, power=2)
  covxy: units.Distance = distancefield(pixelsormicrons=pixelsormicrons, power=2)
  pscale: dataclasses.InitVar[float] = None
  exception: typing.Optional[Exception] = dataclasses.field(default=None, metadata={"includeintable": False})
  readingfromfile: dataclasses.InitVar[bool] = False

  def __init__(self, *args, **kwargs):
    return super().__init__(*args, **kwargs)

@dataclass_dc_init(frozen=True)
class LayerAlignmentResult(AlignmentResultBase):
  pixelsormicrons = "pixels"

  n: int
  p1: int
  p2: int
  code: int
  layer1: int
  layer2: int
  exit: int
  dx: units.Distance = distancefield(pixelsormicrons=pixelsormicrons)
  dy: units.Distance = distancefield(pixelsormicrons=pixelsormicrons)
  sc: float
  mse1: float
  mse2: float
  mse3: float
  covxx: units.Distance = distancefield(pixelsormicrons=pixelsormicrons, power=2)
  covyy: units.Distance = distancefield(pixelsormicrons=pixelsormicrons, power=2)
  covxy: units.Distance = distancefield(pixelsormicrons=pixelsormicrons, power=2)
  pscale: dataclasses.InitVar[float] = None
  exception: typing.Optional[Exception] = dataclasses.field(default=None, metadata={"includeintable": False})
  readingfromfile: dataclasses.InitVar[bool] = False

  def __init__(self, *args, **kwargs):
    return super().__init__(*args, **kwargs)<|MERGE_RESOLUTION|>--- conflicted
+++ resolved
@@ -27,7 +27,7 @@
   def unshifted(self): pass
   @property
   def shifted(self):
-    return shiftimg(self.unshifted, *units.nominal_values(units.pixels(self.dxvec, pscale=self.pscale)),use_gpu=self.use_gpu)
+    return shiftimg(self.unshifted, *units.nominal_values(self.result.dxvec/self.onepixel),use_gpu=self.use_gpu)
   @property
   def scaleratio(self):
     b1, b2 = self.shifted
@@ -269,20 +269,6 @@
       "exit": minimizeresult.exit,
     }
 
-<<<<<<< HEAD
-=======
-  @property
-  def use_gpu(self) :
-    return self.__use_gpu
-  @use_gpu.setter
-  def use_gpu(self,use_gpu) :
-    self.__use_gpu = use_gpu
-
-  @property
-  def shifted(self):
-    return shiftimg(self.cutimages, *units.nominal_values(self.result.dxvec/self.onepixel),use_gpu=self.use_gpu)
-
->>>>>>> 660d2585
   def __shiftclip(self, dxvec):
     """
     Shift images symetrically by fractional amount
