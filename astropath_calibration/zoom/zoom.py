import argparse, contextlib, cv2, itertools, methodtools, numpy as np, os, pathlib, PIL, skimage

from ..alignment.field import Field
from ..baseclasses.rectangle import RectangleReadComponentTiffMultiLayer
from ..baseclasses.sample import ReadRectanglesComponentTiff, ZoomSampleBase
from ..utilities import units
from ..utilities.misc import floattoint, PILmaximagepixels

class FieldReadComponentTiffMultiLayer(Field, RectangleReadComponentTiffMultiLayer):
  pass

class ZoomSample(ReadRectanglesComponentTiff, ZoomSampleBase):
  rectanglecsv = "fields"
  rectangletype = FieldReadComponentTiffMultiLayer
  def __init__(self, *args, zoomtilesize=16384, **kwargs):
    self.__tilesize = zoomtilesize
    super().__init__(*args, **kwargs)
  @property
  def zoomtilesize(self): return self.__tilesize
  @methodtools.lru_cache()
  @property
  def ntiles(self):
    maxxy = np.max([units.nominal_values(field.pxvec)+field.shape for field in self.rectangles], axis=0)
    return floattoint(-((-maxxy) // (self.zoomtilesize*self.onepixel)))
  def PILmaximagepixels(self):
    return PILmaximagepixels(int(np.product(self.ntiles)) * self.__tilesize**2)

class Zoom(ZoomSample):
  @property
  def logmodule(self): return "zoom"
  def zoom_wsi_fast(self, fmax=50):
    onepixel = self.onepixel
    #minxy = np.min([units.nominal_values(field.pxvec) for field in self.rectangles], axis=0)
    bigimage = np.zeros(shape=(len(self.layers),)+tuple((self.ntiles * self.zoomtilesize)[::-1]), dtype=np.uint8)
    nrectangles = len(self.rectangles)
    for i, field in enumerate(self.rectangles, start=1):
      self.logger.debug("%d / %d", i, nrectangles)
      with field.using_image() as image:
        image = skimage.img_as_ubyte(np.clip(image/fmax, a_min=None, a_max=1))
        globalx1 = field.mx1 // onepixel * onepixel
        globalx2 = field.mx2 // onepixel * onepixel
        globaly1 = field.my1 // onepixel * onepixel
        globaly2 = field.my2 // onepixel * onepixel
        localx1 = field.mx1 - field.px
        localx2 = localx1 + globalx2 - globalx1
        localy1 = field.my1 - field.py
        localy2 = localy1 + globaly2 - globaly1

        shiftby = np.array([globalx1 - localx1, globaly1 - localy1]) % onepixel

        shifted = np.array([
          cv2.warpAffine(
            layer,
            np.array(
              [
                [1, 0, shiftby[0]/onepixel],
                [0, 1, shiftby[1]/onepixel],
              ],
              dtype=float,
            ),
            flags=cv2.INTER_CUBIC,
            borderMode=cv2.BORDER_REPLICATE,
            dsize=layer.T.shape,
          ) for layer in image
        ])
        newlocalx1 = localx1 + shiftby[0]
        newlocaly1 = localy1 + shiftby[1]
        newlocalx2 = localx2 + shiftby[0]
        newlocaly2 = localy2 + shiftby[1]

        bigimage[
          :,
          floattoint(globaly1/onepixel):floattoint(globaly2/onepixel),
          floattoint(globalx1/onepixel):floattoint(globalx2/onepixel),
        ] = shifted[
          :,
          floattoint(newlocaly1/onepixel):floattoint(newlocaly2/onepixel),
          floattoint(newlocalx1/onepixel):floattoint(newlocalx2/onepixel),
        ]

    self.zoomfolder.mkdir(parents=True, exist_ok=True)
    ntiles = np.product(self.ntiles)
    for tilen, (tilex, tiley) in enumerate(itertools.product(range(self.ntiles[0]), range(self.ntiles[1])), start=1):
      xmin = tilex * self.zoomtilesize
      xmax = (tilex+1) * self.zoomtilesize
      ymin = tiley * self.zoomtilesize
      ymax = (tiley+1) * self.zoomtilesize
      slc = bigimage[:, ymin:ymax, xmin:xmax]
      if not np.any(slc):
        self.logger.info(f"       tile {tilen} / {ntiles} is empty")
        continue
      for layer in self.layers:
        filename = self.zoomfilename(layer, tilex, tiley)
        self.logger.info(f"saving tile {tilen} / {ntiles} {filename.name}")
        image = PIL.Image.fromarray(slc[layer-1])
        image.save(filename, "PNG")

    self.wsifolder.mkdir(parents=True, exist_ok=True)
    for layer in self.layers:
      filename = self.wsifilename(layer)
      self.logger.info(f"saving {filename.name}")
      image = PIL.Image.fromarray(bigimage[layer-1])
      image.save(filename, "PNG")

    return bigimage

  def zoom_memory(self, fmax=50):
    onepixel = self.onepixel
    #minxy = np.min([units.nominal_values(field.pxvec) for field in self.rectangles], axis=0)
    buffer = -(-self.rectangles[0].shape // onepixel).astype(int) * onepixel
    nrectangles = len(self.rectangles)
    ntiles = np.product(self.ntiles)
    self.zoomfolder.mkdir(parents=True, exist_ok=True)

    class Tile(contextlib.ExitStack):
      def __init__(self, tilex, tiley, tilesize, bufferx, buffery):
        super().__init__()
        self.tilex = tilex
        self.tiley = tiley
        self.tilesize = tilesize
        self.bufferx = bufferx
        self.buffery = buffery

      @property
      def xmin(self): return self.tilex * self.tilesize * onepixel - self.bufferx
      @property
      def xmax(self): return (self.tilex+1) * self.tilesize * onepixel + self.bufferx
      @property
      def ymin(self): return self.tiley * self.tilesize * onepixel - self.buffery
      @property
      def ymax(self): return (self.tiley+1) * self.tilesize * onepixel + self.buffery
      @property
      def primaryxmin(self): return self.tilex * self.tilesize * onepixel
      @property
      def primaryxmax(self): return (self.tilex+1) * self.tilesize * onepixel
      @property
      def primaryymin(self): return self.tiley * self.tilesize * onepixel
      @property
      def primaryymax(self): return (self.tiley+1) * self.tilesize * onepixel

      def overlapsrectangle(self, globalx1, globalx2, globaly1, globaly2):
        return globalx1 < self.primaryxmax and globalx2 > self.primaryxmin and globaly1 < self.primaryymax and globaly2 > self.primaryymin

    with contextlib.ExitStack() as stack:
      tiles = [
        stack.enter_context(
          Tile(
            tilex=tilex, tiley=tiley, tilesize=self.zoomtilesize, bufferx=buffer[0], buffery=buffer[1]
          )
        )
        for tilex, tiley in itertools.product(range(self.ntiles[0]), range(self.ntiles[1]))
      ]

      for tilen, tile in enumerate(tiles, start=1):
        with tile:
          tileimage = None

          self.logger.info("tile %d / %d", tilen, ntiles)
          xmin = tile.tilex * self.zoomtilesize * onepixel - buffer[0]
          #xmax = (tilex+1) * self.zoomtilesize * onepixel + buffer[0]
          ymin = tile.tiley * self.zoomtilesize * onepixel - buffer[1]
          #ymax = (tiley+1) * self.zoomtilesize * onepixel + buffer[1]

          for i, field in enumerate(self.rectangles, start=1):
            self.logger.debug("  rectangle %d / %d", i, nrectangles)

            globalx1 = field.mx1 // onepixel * onepixel
            globalx2 = field.mx2 // onepixel * onepixel
            globaly1 = field.my1 // onepixel * onepixel
            globaly2 = field.my2 // onepixel * onepixel

            if not tile.overlapsrectangle(globalx1=globalx1, globalx2=globalx2, globaly1=globaly1, globaly2=globaly2): continue
            for othertilen, othertile in enumerate(tiles, start=1):
              #if any other tile uses the same field:
              #keep the field in memory until we get to that tile
              if othertilen == tilen: assert othertile is tile
              if othertilen <= tilen: continue
              if othertile.overlapsrectangle(globalx1=globalx1, globalx2=globalx2, globaly1=globaly1, globaly2=globaly2):
                othertile.enter_context(field.using_image())

            tilex1 = globalx1 - xmin
            tilex2 = globalx2 - xmin
            tiley1 = globaly1 - ymin
            tiley2 = globaly2 - ymin
            localx1 = field.mx1 - field.px
            localx2 = localx1 + tilex2 - tilex1
            localy1 = field.my1 - field.py
            localy2 = localy1 + tiley2 - tiley1

            if tileimage is None: tileimage = np.zeros(shape=(len(self.layers),)+tuple((self.zoomtilesize + 2*floattoint(buffer/onepixel))[::-1]), dtype=np.uint8)

            with field.using_image() as image:
              image = skimage.img_as_ubyte(np.clip(image/fmax, a_min=None, a_max=1))

              shiftby = np.array([tilex1 - localx1, tiley1 - localy1]) % onepixel

              shifted = np.array([
                cv2.warpAffine(
                  layer,
                  np.array(
                    [
                      [1, 0, shiftby[0]/onepixel],
                      [0, 1, shiftby[1]/onepixel],
                    ],
                    dtype=float,
                  ),
                  flags=cv2.INTER_CUBIC,
                  borderMode=cv2.BORDER_REPLICATE,
                  dsize=layer.T.shape,
                ) for layer in image
              ])
              newlocalx1 = localx1 + shiftby[0]
              newlocaly1 = localy1 + shiftby[1]
              newlocalx2 = localx2 + shiftby[0]
              newlocaly2 = localy2 + shiftby[1]

              tileimage[
                :,
                floattoint(tiley1/onepixel):floattoint(tiley2/onepixel),
                floattoint(tilex1/onepixel):floattoint(tilex2/onepixel),
              ] = shifted[
                :,
                floattoint(newlocaly1/onepixel):floattoint(newlocaly2/onepixel),
                floattoint(newlocalx1/onepixel):floattoint(newlocalx2/onepixel),
              ]

        slc = tileimage[
          :,
          floattoint(buffer[1]/self.onepixel):floattoint(-buffer[1]/self.onepixel),
          floattoint(buffer[0]/self.onepixel):floattoint(-buffer[0]/self.onepixel),
        ]
        if not np.any(slc): continue
        for layer in self.layers:
          filename = self.zoomfilename(layer, tile.tilex, tile.tiley)
          self.logger.info(f"  saving {filename.name}")
          image = PIL.Image.fromarray(slc[layer-1])
          image.save(filename, "PNG")

  def wsi_vips(self):
    import pyvips

    self.wsifolder.mkdir(parents=True, exist_ok=True)
    for layer in self.layers:
      images = []
      blank = None
<<<<<<< HEAD
      for tilex, tiley in itertools.product(range(self.ntiles[0]), range(self.ntiles[1])):
        filename = self.zoomfilename(layer, tilex, tiley)
=======
      for tiley, tilex in itertools.product(range(self.ntiles[1]), range(self.ntiles[0])):
        filename = self.zoomfolder/f"{self.SlideID}-Z{self.zmax}-L{layer}-X{tilex}-Y{tiley}-big.png"
>>>>>>> 600c768a
        if filename.exists():
          images.append(pyvips.Image.new_from_file(os.fspath(filename)))
        else:
          if blank is None:
            blank = pyvips.Image.new_from_memory(np.zeros(shape=(self.zoomtilesize*self.zoomtilesize,), dtype=np.uint8), width=self.zoomtilesize, height=self.zoomtilesize, bands=1, format="uchar")
          images.append(blank)

      filename = self.wsifilename(layer)
      self.logger.info(f"saving {filename.name}")
      output = pyvips.Image.arrayjoin(images, across=self.ntiles[0])
      output.pngsave(os.fspath(filename))

  def zoom_wsi_memory(self, fmax=50):
    self.zoom_memory(fmax=fmax)
    self.wsi_vips()

  def zoom_wsi(self, *args, fast=False, **kwargs):
    return (self.zoom_wsi_fast if fast else self.zoom_wsi_memory)(*args, **kwargs)

def main(args=None):
  p = argparse.ArgumentParser()
  p.add_argument("root1", type=pathlib.Path)
  p.add_argument("root2", type=pathlib.Path)
  p.add_argument("zoomroot", type=pathlib.Path)
  p.add_argument("samp")
  p.add_argument("--units", choices=("fast", "safe"), default="fast")
  p.add_argument("--fast", action="store_true")
  args = p.parse_args(args=args)

  units.setup(args.units)

  return Zoom(root=args.root1, root2=args.root2, samp=args.samp, zoomroot=args.zoomroot).zoom_wsi(fast=args.fast)

if __name__ == "__main__":
  main()<|MERGE_RESOLUTION|>--- conflicted
+++ resolved
@@ -243,13 +243,8 @@
     for layer in self.layers:
       images = []
       blank = None
-<<<<<<< HEAD
-      for tilex, tiley in itertools.product(range(self.ntiles[0]), range(self.ntiles[1])):
+      for tiley, tilex in itertools.product(range(self.ntiles[1]), range(self.ntiles[0])):
         filename = self.zoomfilename(layer, tilex, tiley)
-=======
-      for tiley, tilex in itertools.product(range(self.ntiles[1]), range(self.ntiles[0])):
-        filename = self.zoomfolder/f"{self.SlideID}-Z{self.zmax}-L{layer}-X{tilex}-Y{tiley}-big.png"
->>>>>>> 600c768a
         if filename.exists():
           images.append(pyvips.Image.new_from_file(os.fspath(filename)))
         else:
